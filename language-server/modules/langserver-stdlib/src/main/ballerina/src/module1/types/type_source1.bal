
public type TestRecord1 record {
    int rec1Field1 = 12;
    string rec1Field2 = "TestRecord1";
    int optionalInt?;
};

public type TestRecord2 record {
    int rec2Field1 = 12;
    string rec3Field2 = "TestRecord2";
};

type TestRecord3 record {
    int rec3Field1 = 12;
    string rec3Field2 = "TestRecord3";
};

<<<<<<< HEAD
public class TestObject1 {
	int field1;
=======
type TestMap1 map<int>;

public type TestMap2 map<string>;

public type TestMap3 map<int>;

public type TestObject1 object {
	public int field1;
>>>>>>> 2eecbbf4
	int field2;
	public function init(int field1, int field2) {
	    self.field1 = field1;
	    self.field2 = field2;
    }
}<|MERGE_RESOLUTION|>--- conflicted
+++ resolved
@@ -15,19 +15,14 @@
     string rec3Field2 = "TestRecord3";
 };
 
-<<<<<<< HEAD
-public class TestObject1 {
-	int field1;
-=======
 type TestMap1 map<int>;
 
 public type TestMap2 map<string>;
 
 public type TestMap3 map<int>;
 
-public type TestObject1 object {
+public class TestObject1 {
 	public int field1;
->>>>>>> 2eecbbf4
 	int field2;
 	public function init(int field1, int field2) {
 	    self.field1 = field1;
