# The HTTP client provides the capability for initiating contact with a remote HTTP service. The API it
# provides includes functions for the standard HTTP methods, forwarding a received request and sending requests
# using custom HTTP verbs.

# + url - Target service url
public client class Client {
    public string url;

    public function init(string url) {
        self.url = url;
    }

    # The `Client.post()` function can be used to send HTTP POST requests to HTTP endpoints.
    #
    # + path - Resource path
    # + message - An HTTP outbound request message or any payload of type `string`, `xml`, `json`, `byte[]`
    # + targetType - Specifies the target type
    # + return - The response for the request
<<<<<<< HEAD
    remote function post(@untainted string path, RequestMessage message) returns Response {
=======
    public remote function post(@untainted string path, RequestMessage message, string targetType="xml") returns Response {
>>>>>>> 03c184f1
        Response response = new();
        return response;
    }
}

# Represents a response.
#
# + statusCode - The response status code
# + reasonPhrase - The status code reason phrase
public class Response {
    public int statusCode = 200;
    public string reasonPhrase = "Test Reason phrase";
}

# The types of messages that are accepted by HTTP `listener` when sending out the outbound response.
public type ResponseMessage string|xml|json|byte[]|();

# The types of messages that are accepted by HTTP `client` when sending out the outbound request.
public type RequestMessage string|xml|json|byte[]|();<|MERGE_RESOLUTION|>--- conflicted
+++ resolved
@@ -16,11 +16,7 @@
     # + message - An HTTP outbound request message or any payload of type `string`, `xml`, `json`, `byte[]`
     # + targetType - Specifies the target type
     # + return - The response for the request
-<<<<<<< HEAD
-    remote function post(@untainted string path, RequestMessage message) returns Response {
-=======
-    public remote function post(@untainted string path, RequestMessage message, string targetType="xml") returns Response {
->>>>>>> 03c184f1
+    remote function post(@untainted string path, RequestMessage message, string targetType="xml") returns Response {
         Response response = new();
         return response;
     }
