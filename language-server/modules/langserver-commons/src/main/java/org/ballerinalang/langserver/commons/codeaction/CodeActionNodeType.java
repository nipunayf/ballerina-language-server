--- conflicted
+++ resolved
@@ -33,11 +33,8 @@
     CLASS,
     RECORD,
     IMPORTS,
-<<<<<<< HEAD
+    ANNOTATION,
     OBJECT_FIELD,
-=======
-    ANNOTATION,
->>>>>>> a7589eba
     NONE;
 
     /**
