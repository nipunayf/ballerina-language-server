--- conflicted
+++ resolved
@@ -74,18 +74,11 @@
 
     distributionBala project(path: ':language-server:language-server-stdlib', configuration: 'distributionBala')
 
-<<<<<<< HEAD
-    dependency 'org.eclipse.lsp4j:org.eclipse.lsp4j:0.10.0'
-    dependency 'org.eclipse.lsp4j:org.eclipse.lsp4j.jsonrpc:0.10.0'
-    dependency 'commons-io:commons-io:2.6'
-    dependency 'com.google.guava:guava:24.1.1-jre'
-
-=======
     dependency 'org.eclipse.lsp4j:org.eclipse.lsp4j:0.12.0'
     dependency 'org.eclipse.lsp4j:org.eclipse.lsp4j.jsonrpc:0.12.0'
     dependency 'commons-io:commons-io:2.7'
     dependency 'com.google.guava:guava:30.0-jre'
->>>>>>> d71c8452
+    
     testCompile 'org.testng:testng'
 }
 
