/*
 * Copyright (c) 2020, WSO2 Inc. (http://www.wso2.org) All Rights Reserved.
 *
 * WSO2 Inc. licenses this file to you under the Apache License,
 * Version 2.0 (the "License"); you may not use this file except
 * in compliance with the License.
 * You may obtain a copy of the License at
 *
 * http://www.apache.org/licenses/LICENSE-2.0
 *
 * Unless required by applicable law or agreed to in writing,
 * software distributed under the License is distributed on an
 * "AS IS" BASIS, WITHOUT WARRANTIES OR CONDITIONS OF ANY
 * KIND, either express or implied. See the License for the
 * specific language governing permissions and limitations
 * under the License.
 */

package org.ballerinalang.langserver.extensions.ballerina.connector;

<<<<<<< HEAD
import com.google.gson.JsonElement;
=======
import com.google.gson.Gson;
import com.google.gson.JsonElement;
import com.google.gson.JsonObject;
import com.moandjiezana.toml.Toml;
import io.ballerina.compiler.api.SemanticModel;
import io.ballerina.compiler.api.symbols.Symbol;
import io.ballerina.compiler.api.symbols.TypeDescKind;
import io.ballerina.compiler.api.symbols.TypeReferenceTypeSymbol;
import io.ballerina.compiler.api.symbols.TypeSymbol;
import io.ballerina.compiler.syntax.tree.ClassDefinitionNode;
import io.ballerina.compiler.syntax.tree.DefaultableParameterNode;
import io.ballerina.compiler.syntax.tree.FunctionDefinitionNode;
import io.ballerina.compiler.syntax.tree.Node;
import io.ballerina.compiler.syntax.tree.RecordTypeDescriptorNode;
import io.ballerina.compiler.syntax.tree.RequiredParameterNode;
import io.ballerina.compiler.syntax.tree.RestParameterNode;
import io.ballerina.compiler.syntax.tree.SyntaxKind;
import io.ballerina.compiler.syntax.tree.TypeDefinitionNode;
import io.ballerina.compiler.syntax.tree.TypeReferenceNode;
import io.ballerina.projects.JvmTarget;
import io.ballerina.projects.Module;
import io.ballerina.projects.ModuleId;
import io.ballerina.projects.Package;
import io.ballerina.projects.PackageCompilation;
import io.ballerina.projects.PackageDescriptor;
import io.ballerina.projects.PackageName;
import io.ballerina.projects.PackageOrg;
import io.ballerina.projects.PackageVersion;
import io.ballerina.projects.Project;
import io.ballerina.projects.ProjectEnvironmentBuilder;
import io.ballerina.projects.directory.ProjectLoader;
import io.ballerina.projects.environment.Environment;
import io.ballerina.projects.environment.EnvironmentBuilder;
import io.ballerina.projects.environment.PackageResolver;
import io.ballerina.projects.environment.ResolutionOptions;
import io.ballerina.projects.environment.ResolutionRequest;
import io.ballerina.projects.environment.ResolutionResponse;
import io.ballerina.projects.repos.TempDirCompilationCache;
import org.ballerinalang.annotation.JavaSPIService;
import org.ballerinalang.compiler.BLangCompilerException;
import org.ballerinalang.diagramutil.DiagramUtil;
import org.ballerinalang.langserver.LSClientLogger;
import org.ballerinalang.langserver.common.utils.CommonUtil;
import org.ballerinalang.langserver.commons.LanguageServerContext;
import org.ballerinalang.langserver.commons.service.spi.ExtendedLanguageServerService;
import org.ballerinalang.langserver.commons.workspace.WorkspaceManager;
import org.ballerinalang.langserver.exception.LSConnectorException;
import org.eclipse.lsp4j.Position;
>>>>>>> d4b47771
import org.eclipse.lsp4j.jsonrpc.services.JsonRequest;
import org.eclipse.lsp4j.jsonrpc.services.JsonSegment;
import org.eclipse.lsp4j.services.LanguageServer;
import org.wso2.ballerinalang.compiler.util.ProjectDirConstants;
import org.wso2.ballerinalang.util.RepoUtils;

import java.io.File;
import java.io.FileInputStream;
import java.io.IOException;
import java.io.InputStream;
import java.nio.file.Files;
import java.nio.file.Path;
import java.nio.file.Paths;
import java.util.Arrays;
import java.util.Collection;
import java.util.Collections;
import java.util.HashMap;
import java.util.List;
import java.util.Map;
import java.util.Optional;
import java.util.concurrent.CompletableFuture;

/**
 * Implementation of the BallerinaConnectorService.
 *
 * @since 2.0.0
 */
@JavaSPIService("org.ballerinalang.langserver.commons.service.spi.ExtendedLanguageServerService")
@JsonSegment("ballerinaConnector")
public class BallerinaConnectorService implements ExtendedLanguageServerService {

    public static final String DEFAULT_CONNECTOR_FILE_KEY = "DEFAULT_CONNECTOR_FILE";
    private static final Path STD_LIB_SOURCE_ROOT = Paths.get(CommonUtil.BALLERINA_HOME)
            .resolve("repo")
            .resolve("bala");
    private String connectorConfig;
    private ConnectorExtContext connectorExtContext;
    private LSClientLogger clientLogger;

    @Override
    public void init(LanguageServer langServer, WorkspaceManager workspaceManager,
                     LanguageServerContext serverContext) {
        this.connectorExtContext = new ConnectorExtContext();
        connectorConfig = System.getenv(DEFAULT_CONNECTOR_FILE_KEY);
        this.clientLogger = LSClientLogger.getInstance(serverContext);
        if (connectorConfig == null) {
            connectorConfig = System.getProperty(DEFAULT_CONNECTOR_FILE_KEY);
        }
    }

    @JsonRequest
<<<<<<< HEAD
    CompletableFuture<BallerinaConnectorListResponse> connectors(BallerinaConnectorListRequest request);

    @JsonRequest
    CompletableFuture<JsonElement> connector(BallerinaConnectorRequest request);
=======
    public CompletableFuture<BallerinaConnectorsResponse> connectors() {
        try {
            BallerinaConnectorsResponse response = getConnectorConfig();
            return CompletableFuture.supplyAsync(() -> response);
        } catch (IOException e) {
            String msg = "Operation 'ballerinaConnector/connectors' failed!";
            this.clientLogger.logError(this.connectorExtContext, msg, e, null, (Position) null);
        }

        return CompletableFuture.supplyAsync(BallerinaConnectorsResponse::new);
    }

    private Path getBalaPath(String org, String module, String version) throws LSConnectorException, IOException {
        Path platformBalaPath;

        Path rootBalaPath = STD_LIB_SOURCE_ROOT.resolve(org).resolve(module)
                .resolve(version.isEmpty() ? ProjectDirConstants.BLANG_PKG_DEFAULT_VERSION : version);
        if (!Files.exists(rootBalaPath)) {
            Path homeRepoPath = RepoUtils.createAndGetHomeReposPath().resolve(ProjectDirConstants.BALA_CACHE_DIR_NAME);
            rootBalaPath = homeRepoPath.resolve(org).resolve(module)
                    .resolve(version.isEmpty() ? ProjectDirConstants.BLANG_PKG_DEFAULT_VERSION : version);
        }
        Path anyPlatformBala = rootBalaPath.resolve("any");
        Path jvmBala = rootBalaPath.resolve(JvmTarget.JAVA_11.code());
        if (Files.exists(anyPlatformBala)) {
            platformBalaPath = anyPlatformBala;
        } else if (Files.exists(jvmBala)) {
            platformBalaPath = jvmBala;
        } else {
            throw new LSConnectorException("No bala project found for package at '"
                    + rootBalaPath.toString() + "'");
        }
        return platformBalaPath;
    }

    private Path resolveBalaPath(String org, String pkgName, String version) throws LSConnectorException {
        Environment environment = EnvironmentBuilder.buildDefault();

        PackageDescriptor packageDescriptor = PackageDescriptor.from(
                PackageOrg.from(org), PackageName.from(pkgName), PackageVersion.from(version));
        ResolutionRequest resolutionRequest = ResolutionRequest.from(packageDescriptor);

        PackageResolver packageResolver = environment.getService(PackageResolver.class);
        Collection<ResolutionResponse> resolutionResponses = packageResolver.resolvePackages(
                Collections.singletonList(resolutionRequest), ResolutionOptions.builder().setOffline(false).build());
        ResolutionResponse resolutionResponse = resolutionResponses.stream().findFirst().orElse(null);

        if (resolutionResponse != null && resolutionResponse.resolutionStatus().equals(
                ResolutionResponse.ResolutionStatus.RESOLVED)) {
            Package resolvedPackage = resolutionResponse.resolvedPackage();
            if (resolvedPackage != null) {
                return resolvedPackage.project().sourceRoot();
            }
        }
        throw new LSConnectorException("No bala project found for package '"
                + packageDescriptor.toString() + "'");
    }

    @JsonRequest
    public CompletableFuture<BallerinaConnectorResponse> connector(BallerinaConnectorRequest request) {

        String cacheableKey = getCacheableKey(request.getOrg(), request.getModule(), request.getVersion());
        LSConnectorCache connectorCache = LSConnectorCache.getInstance(connectorExtContext);
        JsonElement st = connectorCache
                .getConnectorConfig(request.getOrg(), request.getModule(), request.getVersion(), request.getName());
        String error = "";
        if (st == null) {
            try {
                Path balaPath = resolveBalaPath(request.getOrg(), request.getModule(), request.getVersion());

                ProjectEnvironmentBuilder defaultBuilder = ProjectEnvironmentBuilder.getDefaultBuilder();
                defaultBuilder.addCompilationCacheFactory(TempDirCompilationCache::from);
                Project balaProject = ProjectLoader.loadProject(balaPath, defaultBuilder);
                ModuleId moduleId = balaProject.currentPackage().moduleIds().stream()
                        .filter(modId -> modId.moduleName().equals(request.getModule())).findFirst().get();
                Module module = balaProject.currentPackage().module(moduleId);

                PackageCompilation packageCompilation = balaProject.currentPackage().getCompilation();
                SemanticModel semanticModel = packageCompilation.getSemanticModel(moduleId);

                ConnectorNodeVisitor connectorNodeVisitor = new ConnectorNodeVisitor(request.getName(), semanticModel);
                module.documentIds().forEach(documentId -> {
                    module.document(documentId).syntaxTree().rootNode().accept(connectorNodeVisitor);
                });

                Map<String, TypeDefinitionNode> jsonRecords = new HashMap<>();
                Map<String, ClassDefinitionNode> objectTypes = new HashMap<>();
                connectorNodeVisitor.getRecords().forEach(jsonRecords::put);
                connectorNodeVisitor.getObjectTypes().forEach(objectTypes::put);

                Gson gson = new Gson();
                List<ClassDefinitionNode> connectorNodes = connectorNodeVisitor.getConnectors();

                connectorNodes.forEach(connector -> {
                    // todo : preserve the existing logic add the information to the typeData element of
                    //  the syntax tree JSON and send to front end
                    Map<String, JsonElement> connectorRecords = new HashMap<>();

                    for (Node child : connector.members()) {
                        if (child.kind() == SyntaxKind.OBJECT_METHOD_DEFINITION) {
                            FunctionDefinitionNode functionDefinitionNode = (FunctionDefinitionNode) child;
                            functionDefinitionNode.functionSignature().parameters().forEach(parameterNode -> {
                                populateConnectorFunctionParamRecords(parameterNode, semanticModel, jsonRecords,
                                        objectTypes, connectorRecords);
                            });
                        }
                    }

                    JsonElement jsonST = DiagramUtil.getClassDefinitionSyntaxJson(connector, semanticModel);
                    if (jsonST instanceof JsonObject && ((JsonObject) jsonST).has("typeData")) {
                        JsonElement recordsJson = gson.toJsonTree(connectorRecords);
                        ((JsonObject) ((JsonObject) jsonST).get("typeData")).add("records", recordsJson);
                    }
                    connectorCache.addConnectorConfig(request.getOrg(), request.getModule(),
                            request.getVersion(), connector.className().text(), jsonST);

                });
                st = connectorCache.getConnectorConfig(request.getOrg(), request.getModule(),
                        request.getVersion(), request.getName());
            } catch (Exception e) {
                String msg = "Operation 'ballerinaConnector/connector' for " + cacheableKey + ":" +
                        request.getName() + " failed!";
                error = e.getMessage();
                this.clientLogger.logError(this.connectorExtContext, msg, e, null, (Position) null);
            }
        }
        BallerinaConnectorResponse response = new BallerinaConnectorResponse(request.getOrg(), request.getModule(),
                request.getVersion(), request.getName(), request.getDisplayName(), st, error, request.getBeta());
        return CompletableFuture.supplyAsync(() -> response);
    }

    private void populateConnectorFunctionParamRecords(Node parameterNode, SemanticModel semanticModel,
                                                       Map<String, TypeDefinitionNode> jsonRecords,
                                                       Map<String, ClassDefinitionNode> classDefinitions,
                                                       Map<String, JsonElement> connectorRecords) {
        Optional<TypeSymbol> paramType = semanticModel.type(parameterNode.lineRange());
        if (paramType.isPresent()) {
            if (paramType.get().typeKind() == TypeDescKind.UNION) {
                String parameterTypeName = "";
                if (parameterNode instanceof RequiredParameterNode) {
                    Optional<Symbol> paramSymbol = semanticModel.symbol(parameterNode);
                    if (paramSymbol.isPresent()) {
                        parameterTypeName = String.format("%s:%s", paramSymbol.get().getModule().get().id(),
                                ((RequiredParameterNode) parameterNode).typeName());
                    }
                } else if (parameterNode instanceof DefaultableParameterNode) {
                    Optional<Symbol> paramSymbol = semanticModel.symbol(parameterNode);
                    if (paramSymbol.isPresent()) {
                        parameterTypeName = String.format("%s:%s", paramSymbol.get().getModule().get().id(),
                                ((DefaultableParameterNode) parameterNode).typeName());
                    }
                } else if (parameterNode instanceof RestParameterNode) {
                    Optional<Symbol> paramSymbol = semanticModel.symbol(parameterNode);
                    if (paramSymbol.isPresent()) {
                        parameterTypeName = String.format("%s:%s", paramSymbol.get().getModule().get().id(),
                                ((RestParameterNode) parameterNode).typeName());
                    }

                }

                if (jsonRecords.get(parameterTypeName) != null) {
                    connectorRecords.put(parameterTypeName,
                            DiagramUtil
                                    .getTypeDefinitionSyntaxJson(jsonRecords.get(parameterTypeName), semanticModel));
                }
                Arrays.stream(paramType.get().signature().split("\\|")).forEach(type -> {
                    String refinedType = type.replace("?", "");
                    TypeDefinitionNode record = jsonRecords.get(refinedType);
                    if (record != null) {
                        connectorRecords.put(refinedType, DiagramUtil
                                .getTypeDefinitionSyntaxJson(record, semanticModel));

                        if (record.typeDescriptor() instanceof RecordTypeDescriptorNode) {
                            populateConnectorTypeDef((RecordTypeDescriptorNode) record.typeDescriptor(),
                                    semanticModel, jsonRecords, connectorRecords, record.typeName().text());
                        }
                    }
                });
            } else if (paramType.get().typeKind() == TypeDescKind.ARRAY) {
                TypeDefinitionNode record = jsonRecords.get(paramType.get().signature());
                if (record != null) {
                    connectorRecords.put(paramType.get().signature(),
                            DiagramUtil.getTypeDefinitionSyntaxJson(record, semanticModel));

                    if (record.typeDescriptor() instanceof RecordTypeDescriptorNode) {
                        populateConnectorTypeDef((RecordTypeDescriptorNode) record.typeDescriptor(),
                                semanticModel, jsonRecords, connectorRecords, record.typeName().text());
                    }
                }
            } else if (paramType.get().typeKind() == TypeDescKind.TYPE_REFERENCE) {
                if (jsonRecords.containsKey(paramType.get().signature())) {
                    TypeDefinitionNode record = jsonRecords.get(paramType.get().signature());

                    connectorRecords.put(paramType.get().signature(),
                            DiagramUtil.getTypeDefinitionSyntaxJson(record, semanticModel));
                    if (record.typeDescriptor() instanceof RecordTypeDescriptorNode) {
                        populateConnectorTypeDef((RecordTypeDescriptorNode) record.typeDescriptor(), semanticModel,
                                jsonRecords, connectorRecords, record.typeName().text());
                    }
                }

                if (classDefinitions.containsKey(paramType.get().signature())) {
                    ClassDefinitionNode classDefinition = classDefinitions.get(paramType.get().signature());
                    connectorRecords.put(paramType.get().signature(),
                            DiagramUtil.getClassDefinitionSyntaxJson(classDefinition, semanticModel));
                }
            }
        }
    }

    private void populateConnectorTypeDef(RecordTypeDescriptorNode recordTypeDescriptorNode,
                                          SemanticModel semanticModel,
                                          Map<String, TypeDefinitionNode> jsonRecords,
                                          Map<String, JsonElement> connectorRecords, String fieldTypeName) {

        recordTypeDescriptorNode.fields().forEach(field -> {

            Optional<Symbol> fieldType;
            if (field instanceof TypeReferenceNode) {
                fieldType = semanticModel.symbol(((TypeReferenceNode) field).typeName());
            } else {
                fieldType = semanticModel.symbol(field);
            }

            if (fieldType.isPresent() && fieldType.get() instanceof TypeReferenceTypeSymbol) {
                TypeReferenceTypeSymbol typeReferenceTypeSymbol = (TypeReferenceTypeSymbol) fieldType.get();
                String typeName = typeReferenceTypeSymbol.signature();
                TypeDefinitionNode record = jsonRecords.get(typeName);
                if (record != null && !fieldType.equals(typeName)) {
                    connectorRecords.put(typeName, DiagramUtil.getTypeDefinitionSyntaxJson(record, semanticModel));
                    if (record.typeDescriptor() instanceof RecordTypeDescriptorNode) {
                        populateConnectorTypeDef((RecordTypeDescriptorNode) record.typeDescriptor(),
                                semanticModel, jsonRecords, connectorRecords, typeName);
                    }
                }
            }
        });
    }

    @JsonRequest
    public CompletableFuture<BallerinaRecordResponse> record(BallerinaRecordRequest request) {
        String cacheableKey = getCacheableKey(request.getOrg(), request.getModule(), request.getVersion());
        LSRecordCache recordCache = LSRecordCache.getInstance(connectorExtContext);

        JsonElement ast = recordCache.getRecordAST(request.getOrg(), request.getModule(),
                request.getVersion(), request.getName());
        String error = "";
        if (ast == null) {
            try {
                Path balaPath = resolveBalaPath(request.getOrg(), request.getModule(), request.getVersion());
                ProjectEnvironmentBuilder defaultBuilder = ProjectEnvironmentBuilder.getDefaultBuilder();
                defaultBuilder.addCompilationCacheFactory(TempDirCompilationCache::from);
                Project balaProject = ProjectLoader.loadProject(balaPath, defaultBuilder);
                ModuleId moduleId = balaProject.currentPackage().moduleIds().stream().findFirst().get();
                Module module = balaProject.currentPackage().module(moduleId);
                PackageCompilation packageCompilation = balaProject.currentPackage().getCompilation();
                SemanticModel semanticModel = packageCompilation.getSemanticModel(moduleId);

                Map<String, JsonElement> recordDefJsonMap = new HashMap<>();
                ConnectorNodeVisitor connectorNodeVisitor = new ConnectorNodeVisitor(request.getName(), semanticModel);
                module.documentIds().forEach(documentId -> {
                    module.document(documentId).syntaxTree().rootNode().accept(connectorNodeVisitor);
                });


                TypeDefinitionNode recordNode = null;
                JsonElement recordJson = null;

                for (Map.Entry<String, TypeDefinitionNode> recordEntry
                        : connectorNodeVisitor.getRecords().entrySet()) {
                    String key = recordEntry.getKey();
                    TypeDefinitionNode record = recordEntry.getValue();

                    JsonElement jsonST = DiagramUtil.getTypeDefinitionSyntaxJson(record, semanticModel);

                    if (record.typeName().text().equals(request.getName())) {
                        recordNode = record;
                        recordJson = jsonST;
                    } else {
                        recordDefJsonMap.put(key, jsonST);
                    }
                }

                Gson gson = new Gson();
                if (recordNode != null) {
                    if (recordJson instanceof JsonObject) {
                        JsonElement recordsJson = gson.toJsonTree(recordDefJsonMap);
                        ((JsonObject) recordJson).add("records", recordsJson);
                    }
                    recordCache.addRecordAST(request.getOrg(), request.getModule(),
                            request.getVersion(), request.getName(), recordJson);
                }

                ast = recordCache.getRecordAST(request.getOrg(), request.getModule(),
                        request.getVersion(), request.getName());
            } catch (Exception e) {
                String msg = "Operation 'ballerinaConnector/record' for " + cacheableKey + ":" +
                        request.getName() + " failed!";
                error = e.getMessage();
                this.clientLogger.logError(this.connectorExtContext, msg, e, null, (Position) null);
            }

        }
        BallerinaRecordResponse response = new BallerinaRecordResponse(request.getOrg(), request.getModule(),
                request.getVersion(), request.getName(), ast, error, request.getBeta());
        return CompletableFuture.supplyAsync(() -> response);
    }


    private String getCacheableKey(String orgName, String moduleName, String version) {
        return orgName + "_" + moduleName + "_" +
                (version.isEmpty() ? ProjectDirConstants.BLANG_PKG_DEFAULT_VERSION : version);
    }

    private BallerinaConnectorsResponse getConnectorConfig() throws IOException {
        try (InputStream inputStream = new FileInputStream(new File(connectorConfig));) {
            Toml toml;
            try {
                toml = new Toml().read(inputStream);
            } catch (IllegalStateException e) {
                throw new BLangCompilerException("invalid connector.toml due to " + e.getMessage());
            }
            return toml.to(BallerinaConnectorsResponse.class);
        }
    }

    @Override
    public Class<?> getRemoteInterface() {
        return getClass();
    }
>>>>>>> d4b47771
}<|MERGE_RESOLUTION|>--- conflicted
+++ resolved
@@ -18,13 +18,9 @@
 
 package org.ballerinalang.langserver.extensions.ballerina.connector;
 
-<<<<<<< HEAD
-import com.google.gson.JsonElement;
-=======
 import com.google.gson.Gson;
 import com.google.gson.JsonElement;
 import com.google.gson.JsonObject;
-import com.moandjiezana.toml.Toml;
 import io.ballerina.compiler.api.SemanticModel;
 import io.ballerina.compiler.api.symbols.Symbol;
 import io.ballerina.compiler.api.symbols.TypeDescKind;
@@ -32,12 +28,10 @@
 import io.ballerina.compiler.api.symbols.TypeSymbol;
 import io.ballerina.compiler.syntax.tree.ClassDefinitionNode;
 import io.ballerina.compiler.syntax.tree.DefaultableParameterNode;
-import io.ballerina.compiler.syntax.tree.FunctionDefinitionNode;
 import io.ballerina.compiler.syntax.tree.Node;
 import io.ballerina.compiler.syntax.tree.RecordTypeDescriptorNode;
 import io.ballerina.compiler.syntax.tree.RequiredParameterNode;
 import io.ballerina.compiler.syntax.tree.RestParameterNode;
-import io.ballerina.compiler.syntax.tree.SyntaxKind;
 import io.ballerina.compiler.syntax.tree.TypeDefinitionNode;
 import io.ballerina.compiler.syntax.tree.TypeReferenceNode;
 import io.ballerina.projects.JvmTarget;
@@ -51,6 +45,7 @@
 import io.ballerina.projects.PackageVersion;
 import io.ballerina.projects.Project;
 import io.ballerina.projects.ProjectEnvironmentBuilder;
+import io.ballerina.projects.Settings;
 import io.ballerina.projects.directory.ProjectLoader;
 import io.ballerina.projects.environment.Environment;
 import io.ballerina.projects.environment.EnvironmentBuilder;
@@ -60,8 +55,10 @@
 import io.ballerina.projects.environment.ResolutionResponse;
 import io.ballerina.projects.repos.TempDirCompilationCache;
 import org.ballerinalang.annotation.JavaSPIService;
-import org.ballerinalang.compiler.BLangCompilerException;
+import org.ballerinalang.central.client.CentralAPIClient;
 import org.ballerinalang.diagramutil.DiagramUtil;
+import org.ballerinalang.diagramutil.connector.generator.ConnectorGenerator;
+import org.ballerinalang.diagramutil.connector.models.connector.Connector;
 import org.ballerinalang.langserver.LSClientLogger;
 import org.ballerinalang.langserver.common.utils.CommonUtil;
 import org.ballerinalang.langserver.commons.LanguageServerContext;
@@ -69,20 +66,17 @@
 import org.ballerinalang.langserver.commons.workspace.WorkspaceManager;
 import org.ballerinalang.langserver.exception.LSConnectorException;
 import org.eclipse.lsp4j.Position;
->>>>>>> d4b47771
 import org.eclipse.lsp4j.jsonrpc.services.JsonRequest;
 import org.eclipse.lsp4j.jsonrpc.services.JsonSegment;
 import org.eclipse.lsp4j.services.LanguageServer;
 import org.wso2.ballerinalang.compiler.util.ProjectDirConstants;
 import org.wso2.ballerinalang.util.RepoUtils;
 
-import java.io.File;
-import java.io.FileInputStream;
 import java.io.IOException;
-import java.io.InputStream;
 import java.nio.file.Files;
 import java.nio.file.Path;
 import java.nio.file.Paths;
+import java.util.ArrayList;
 import java.util.Arrays;
 import java.util.Collection;
 import java.util.Collections;
@@ -92,6 +86,10 @@
 import java.util.Optional;
 import java.util.concurrent.CompletableFuture;
 
+import static io.ballerina.cli.utils.CentralUtils.readSettings;
+import static io.ballerina.projects.util.ProjectUtils.getAccessTokenOfCLI;
+import static io.ballerina.projects.util.ProjectUtils.initializeProxy;
+
 /**
  * Implementation of the BallerinaConnectorService.
  *
@@ -121,22 +119,56 @@
     }
 
     @JsonRequest
-<<<<<<< HEAD
-    CompletableFuture<BallerinaConnectorListResponse> connectors(BallerinaConnectorListRequest request);
-
-    @JsonRequest
-    CompletableFuture<JsonElement> connector(BallerinaConnectorRequest request);
-=======
-    public CompletableFuture<BallerinaConnectorsResponse> connectors() {
+    public CompletableFuture<BallerinaConnectorListResponse> connectors(BallerinaConnectorListRequest request) {
         try {
-            BallerinaConnectorsResponse response = getConnectorConfig();
-            return CompletableFuture.supplyAsync(() -> response);
-        } catch (IOException e) {
+            // fetch ballerina central connectors
+            Settings settings = readSettings();
+            CentralAPIClient client = new CentralAPIClient(RepoUtils.getRemoteRepoURL(),
+                    initializeProxy(settings.getProxy()),
+                    getAccessTokenOfCLI(settings));
+            JsonElement connectorSearchResult = client.getConnectors(request.getPackageName(),
+                    "any",
+                    RepoUtils.getBallerinaVersion());
+            CentralConnectorListResult centralConnectorListResult = new Gson().fromJson(
+                    connectorSearchResult.getAsString(), CentralConnectorListResult.class);
+
+            // fetch local project connectors
+            Path filePath = Paths.get(request.getTargetFile());
+            List<Connector> localConnectors = fetchLocalConnectors(filePath, true);
+
+            BallerinaConnectorListResponse connectorListResponse = new BallerinaConnectorListResponse(
+                    centralConnectorListResult.getConnectors(), localConnectors);
+            return CompletableFuture.supplyAsync(() -> connectorListResponse);
+
+        } catch (Exception e) {
             String msg = "Operation 'ballerinaConnector/connectors' failed!";
             this.clientLogger.logError(this.connectorExtContext, msg, e, null, (Position) null);
         }
 
-        return CompletableFuture.supplyAsync(BallerinaConnectorsResponse::new);
+        return CompletableFuture.supplyAsync(BallerinaConnectorListResponse::new);
+    }
+
+    /**
+     * Fetch ballerina connector form local file.
+     *
+     * @param filePath file path
+     * @param detailed detailed connector out put or not
+     * @return connector list
+     * @throws IOException
+     */
+    private List<Connector> fetchLocalConnectors(Path filePath, boolean detailed) throws IOException {
+        ProjectEnvironmentBuilder defaultBuilder = ProjectEnvironmentBuilder.getDefaultBuilder();
+        defaultBuilder.addCompilationCacheFactory(TempDirCompilationCache::from);
+        Project balaProject = ProjectLoader.loadProject(filePath, defaultBuilder);
+
+        List<Connector> connectors = ConnectorGenerator.getProjectConnectors(balaProject, detailed);
+
+        List<Connector> localConnectors = new ArrayList<>();
+        for (Connector conn : connectors) {
+            localConnectors.add(conn);
+        }
+
+        return localConnectors;
     }
 
     private Path getBalaPath(String org, String module, String version) throws LSConnectorException, IOException {
@@ -186,76 +218,47 @@
     }
 
     @JsonRequest
-    public CompletableFuture<BallerinaConnectorResponse> connector(BallerinaConnectorRequest request) {
-
-        String cacheableKey = getCacheableKey(request.getOrg(), request.getModule(), request.getVersion());
-        LSConnectorCache connectorCache = LSConnectorCache.getInstance(connectorExtContext);
-        JsonElement st = connectorCache
-                .getConnectorConfig(request.getOrg(), request.getModule(), request.getVersion(), request.getName());
-        String error = "";
-        if (st == null) {
+    public CompletableFuture<JsonElement> connector(BallerinaConnectorRequest request) {
+        JsonElement connectorJson = null;
+
+        if (request.getConnectorId() != null) {
             try {
-                Path balaPath = resolveBalaPath(request.getOrg(), request.getModule(), request.getVersion());
-
-                ProjectEnvironmentBuilder defaultBuilder = ProjectEnvironmentBuilder.getDefaultBuilder();
-                defaultBuilder.addCompilationCacheFactory(TempDirCompilationCache::from);
-                Project balaProject = ProjectLoader.loadProject(balaPath, defaultBuilder);
-                ModuleId moduleId = balaProject.currentPackage().moduleIds().stream()
-                        .filter(modId -> modId.moduleName().equals(request.getModule())).findFirst().get();
-                Module module = balaProject.currentPackage().module(moduleId);
-
-                PackageCompilation packageCompilation = balaProject.currentPackage().getCompilation();
-                SemanticModel semanticModel = packageCompilation.getSemanticModel(moduleId);
-
-                ConnectorNodeVisitor connectorNodeVisitor = new ConnectorNodeVisitor(request.getName(), semanticModel);
-                module.documentIds().forEach(documentId -> {
-                    module.document(documentId).syntaxTree().rootNode().accept(connectorNodeVisitor);
-                });
-
-                Map<String, TypeDefinitionNode> jsonRecords = new HashMap<>();
-                Map<String, ClassDefinitionNode> objectTypes = new HashMap<>();
-                connectorNodeVisitor.getRecords().forEach(jsonRecords::put);
-                connectorNodeVisitor.getObjectTypes().forEach(objectTypes::put);
-
-                Gson gson = new Gson();
-                List<ClassDefinitionNode> connectorNodes = connectorNodeVisitor.getConnectors();
-
-                connectorNodes.forEach(connector -> {
-                    // todo : preserve the existing logic add the information to the typeData element of
-                    //  the syntax tree JSON and send to front end
-                    Map<String, JsonElement> connectorRecords = new HashMap<>();
-
-                    for (Node child : connector.members()) {
-                        if (child.kind() == SyntaxKind.OBJECT_METHOD_DEFINITION) {
-                            FunctionDefinitionNode functionDefinitionNode = (FunctionDefinitionNode) child;
-                            functionDefinitionNode.functionSignature().parameters().forEach(parameterNode -> {
-                                populateConnectorFunctionParamRecords(parameterNode, semanticModel, jsonRecords,
-                                        objectTypes, connectorRecords);
-                            });
-                        }
-                    }
-
-                    JsonElement jsonST = DiagramUtil.getClassDefinitionSyntaxJson(connector, semanticModel);
-                    if (jsonST instanceof JsonObject && ((JsonObject) jsonST).has("typeData")) {
-                        JsonElement recordsJson = gson.toJsonTree(connectorRecords);
-                        ((JsonObject) ((JsonObject) jsonST).get("typeData")).add("records", recordsJson);
-                    }
-                    connectorCache.addConnectorConfig(request.getOrg(), request.getModule(),
-                            request.getVersion(), connector.className().text(), jsonST);
-
-                });
-                st = connectorCache.getConnectorConfig(request.getOrg(), request.getModule(),
-                        request.getVersion(), request.getName());
+                Settings settings = readSettings();
+                CentralAPIClient client = new CentralAPIClient(RepoUtils.getRemoteRepoURL(),
+                        initializeProxy(settings.getProxy()),
+                        getAccessTokenOfCLI(settings));
+                connectorJson = client.getConnector(request.getConnectorId(),
+                        "any",
+                        RepoUtils.getBallerinaVersion());
+
             } catch (Exception e) {
-                String msg = "Operation 'ballerinaConnector/connector' for " + cacheableKey + ":" +
+                String msg = "Operation 'ballerinaConnector/connector' failed!";
+                this.clientLogger.logError(this.connectorExtContext, msg, e, null, (Position) null);
+            }
+        }
+
+        if (connectorJson == null) {
+            try {
+                Path balaPath = resolveBalaPath(request.getOrgName(), request.getModuleName(), request.getVersion());
+                List<Connector> connectors = fetchLocalConnectors(balaPath, true);
+                for (Connector conn : connectors) {
+                    if (conn.name.equals(request.getName())) {
+                        connectorJson = new Gson().toJsonTree(conn);
+                        break;
+                    }
+                }
+
+            } catch (Exception e) {
+                String connectorId = getCacheableKey(request.getOrgName(), request.getModuleName(),
+                        request.getVersion());
+                String msg = "Operation 'ballerinaConnector/connector' for " + connectorId + ":" +
                         request.getName() + " failed!";
-                error = e.getMessage();
                 this.clientLogger.logError(this.connectorExtContext, msg, e, null, (Position) null);
             }
         }
-        BallerinaConnectorResponse response = new BallerinaConnectorResponse(request.getOrg(), request.getModule(),
-                request.getVersion(), request.getName(), request.getDisplayName(), st, error, request.getBeta());
-        return CompletableFuture.supplyAsync(() -> response);
+
+        JsonElement connector = connectorJson;
+        return CompletableFuture.supplyAsync(() -> connector);
     }
 
     private void populateConnectorFunctionParamRecords(Node parameterNode, SemanticModel semanticModel,
@@ -441,21 +444,8 @@
                 (version.isEmpty() ? ProjectDirConstants.BLANG_PKG_DEFAULT_VERSION : version);
     }
 
-    private BallerinaConnectorsResponse getConnectorConfig() throws IOException {
-        try (InputStream inputStream = new FileInputStream(new File(connectorConfig));) {
-            Toml toml;
-            try {
-                toml = new Toml().read(inputStream);
-            } catch (IllegalStateException e) {
-                throw new BLangCompilerException("invalid connector.toml due to " + e.getMessage());
-            }
-            return toml.to(BallerinaConnectorsResponse.class);
-        }
-    }
-
     @Override
     public Class<?> getRemoteInterface() {
         return getClass();
     }
->>>>>>> d4b47771
 }