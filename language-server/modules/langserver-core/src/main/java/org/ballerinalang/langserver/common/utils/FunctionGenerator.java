--- conflicted
+++ resolved
@@ -154,85 +154,7 @@
      */
     public static String generateTypeDefinition(BiConsumer<String, String> importsAcceptor, PackageID currentPkgId,
                                                 BType bType) {
-<<<<<<< HEAD
-        if ((bType.tsymbol == null || bType.tsymbol.name.value.isEmpty()) && bType instanceof BArrayType) {
-            // Check for array assignment eg.  int[]
-            return generateTypeDefinition(importsAcceptor, currentPkgId, ((BArrayType) bType).eType) + "[]";
-        } else if (bType instanceof BMapType && ((BMapType) bType).constraint != null) {
-            // Check for constrained map assignment eg. map<Student>
-            BTypeSymbol tSymbol = ((BMapType) bType).constraint.tsymbol;
-            if (tSymbol != null) {
-                String constraint = generateTypeDefinition(importsAcceptor, currentPkgId, tSymbol);
-                return ("any".equals(constraint)) ? "map" : "map<" + constraint + ">";
-            }
-        } else if (bType instanceof BUnionType) {
-            // Check for union type assignment eg. int | string
-            List<String> list = new ArrayList<>();
-            List<BType> memberTypes = new ArrayList<>(((BUnionType) bType).getMemberTypes());
-            if (memberTypes.size() == 2 && memberTypes.stream().anyMatch(bType1 -> bType1 instanceof BNilType)) {
-                Optional<BType> type = memberTypes.stream()
-                        .filter(bType1 -> !(bType1 instanceof BNilType)).findFirst();
-                if (type.isPresent()) {
-                    return generateTypeDefinition(importsAcceptor, currentPkgId, type.get()) + "?";
-                }
-            }
-            // Check for multiple error member types and add generic error to avoid flooding member types eg.http errors
-            long errorTypesCount = memberTypes.stream().filter(t -> t instanceof BErrorType).count();
-            boolean addErrorTypeAtEnd = false;
-            if (errorTypesCount > 1) {
-                memberTypes.removeIf(s -> s instanceof BErrorType);
-                if (memberTypes.size() == 1 && memberTypes.get(0) instanceof BNilType) {
-                    return "error?";
-                } else {
-                    addErrorTypeAtEnd = true;
-                }
-            }
-            for (BType memberType : memberTypes) {
-                list.add(generateTypeDefinition(importsAcceptor, currentPkgId, memberType));
-            }
-            if (addErrorTypeAtEnd) {
-                list.add("error");
-            }
-            return String.join("|", list);
-        } else if (bType instanceof BTupleType) {
-            // Check for tuple type assignment eg. int, string
-            List<String> list = new ArrayList<>();
-            for (BType memberType : ((BTupleType) bType).tupleTypes) {
-                list.add(generateTypeDefinition(importsAcceptor, currentPkgId, memberType));
-            }
-            return "[" + String.join(", ", list) + "]";
-        } else if (bType instanceof BNilType) {
-            return "()";
-        } else if (bType instanceof BStreamType) {
-            BStreamType streamType = (BStreamType) bType;
-            String constraint = generateTypeDefinition(importsAcceptor, currentPkgId, streamType.constraint);
-            String error = generateTypeDefinition(importsAcceptor, currentPkgId, streamType.error);
-            return "stream<" + constraint + ", " + error + ">";
-        } else if (bType instanceof BRecordType) {
-            BRecordType recordType = (BRecordType) bType;
-            if (recordType.tsymbol != null && recordType.tsymbol.name != null &&
-                    (recordType.tsymbol.name.value.isEmpty() || recordType.tsymbol.name.value.startsWith("$"))) {
-                StringBuilder sb = new StringBuilder();
-                sb.append("record").append(" ").append("{|");
-                for (BField field : recordType.fields) {
-                    sb.append(" ").append(field.type).append(" ").append(field.name)
-                            .append(Symbols.isOptional(field.symbol) ? "?" : "")
-                            .append(";");
-                }
-                if (recordType.sealed) {
-                    sb.append(" ").append("|}");
-                    return sb.toString();
-                }
-                sb.append(" ").append(recordType.restFieldType).append("...").append(";").append(" ").append("|}");
-                return sb.toString();
-            }
-            return recordType.tsymbol.toString();
-        }
-        return (bType.tsymbol != null) ? generateTypeDefinition(importsAcceptor, currentPkgId, bType.tsymbol) :
-                "any";
-=======
         return generateTypeDefinition(importsAcceptor, 1, currentPkgId, bType);
->>>>>>> 3dac0667
     }
 
     /**
@@ -419,8 +341,6 @@
             return "[" + String.join(", ", list) + "]";
         } else if (bType instanceof BNilType) {
             return "()";
-        } else if (bType instanceof BTableType) {
-            return "table<record {}>";
         } else if (bType instanceof BStreamType) {
             BStreamType streamType = (BStreamType) bType;
             String constraint = generateTypeDefinition(importsAcceptor, wsOffset, currentPkgId, streamType.constraint);
@@ -694,9 +614,6 @@
             case "byte":
                 result = "0";
                 break;
-            case "table":
-                result = "table{}";
-                break;
             case "error":
                 result = "error(\"\")";
                 break;
