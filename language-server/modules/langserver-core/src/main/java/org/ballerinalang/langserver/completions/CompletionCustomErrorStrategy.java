/*
*  Copyright (c) 2017, WSO2 Inc. (http://www.wso2.org) All Rights Reserved.
*
*  WSO2 Inc. licenses this file to you under the Apache License,
*  Version 2.0 (the "License"); you may not use this file except
*  in compliance with the License.
*  You may obtain a copy of the License at
*
*    http://www.apache.org/licenses/LICENSE-2.0
*
*  Unless required by applicable law or agreed to in writing,
*  software distributed under the License is distributed on an
*  "AS IS" BASIS, WITHOUT WARRANTIES OR CONDITIONS OF ANY
*  KIND, either express or implied.  See the License for the
*  specific language governing permissions and limitations
*  under the License.
*/
package org.ballerinalang.langserver.completions;

import org.antlr.v4.runtime.InputMismatchException;
import org.antlr.v4.runtime.NoViableAltException;
import org.antlr.v4.runtime.Parser;
import org.antlr.v4.runtime.RecognitionException;
import org.antlr.v4.runtime.Token;
import org.antlr.v4.runtime.TokenStream;
import org.ballerinalang.langserver.compiler.DocumentServiceKeys;
import org.ballerinalang.langserver.compiler.LSContext;
import org.ballerinalang.langserver.compiler.common.LSCustomErrorStrategy;
import org.eclipse.lsp4j.Position;
import org.slf4j.Logger;
import org.slf4j.LoggerFactory;
import org.wso2.ballerinalang.compiler.parser.antlr4.BallerinaParser;

import java.util.Stack;

/**
 * Capture possible errors from source.
 */
public class CompletionCustomErrorStrategy extends LSCustomErrorStrategy {

    private static final Logger logger = LoggerFactory.getLogger(CompletionCustomErrorStrategy.class);

    private LSContext context;

    public CompletionCustomErrorStrategy(LSContext context) {
        super(context);
        this.context = context;
    }

    @Override
    public void reportInputMismatch(Parser parser, InputMismatchException e) {
        logError(e.getMessage());
    }

    @Override
    public void reportMissingToken(Parser parser) {
        logError("");
    }

    @Override
    public void reportNoViableAlternative(Parser parser, NoViableAltException e) {
        logError(e.getMessage());
    }

    @Override
    public void reportUnwantedToken(Parser parser) {
        logError("");
    }

    @Override
    public void reportMatch(Parser recognizer) {
        super.reportMatch(recognizer);
        if (recognizer.getCurrentToken().getType() != BallerinaParser.EOF && isInLastTermination(recognizer)) {
            // -2 since Parser.match() consumes one extra + skip current token
            deleteTokensUpToCursor(recognizer, -2);
        }
    }

    @Override
    public void sync(Parser recognizer) throws RecognitionException {
        if (recognizer.getCurrentToken().getType() != BallerinaParser.EOF && isInFirstTokenOfCursorLine(recognizer)) {
            // -1 since skip current token
            deleteTokensUpToCursor(recognizer, -1);
        }
        super.sync(recognizer);
    }

    private boolean isInFirstTokenOfCursorLine(Parser recognizer) {
        Token currentToken = recognizer.getCurrentToken();
        Token firstTokenOfCursorLine = getFirstTokenOfCursorLine(recognizer.getInputStream());
        return firstTokenOfCursorLine != null && currentToken.getTokenIndex() == firstTokenOfCursorLine.getTokenIndex();
    }

    private boolean isInLastTermination(Parser recognizer) {
        Token currentToken = recognizer.getCurrentToken();
        Token lastTerminationToken = getLastTerminationToken(recognizer.getInputStream());
        return lastTerminationToken != null && currentToken.getTokenIndex() == lastTerminationToken.getTokenIndex();
    }

    private void deleteTokensUpToCursor(Parser recognizer, int tokenOffset) {
        Stack<Token> forceConsumedTokens = new Stack<>();
        Position cursorPosition = this.context.get(DocumentServiceKeys.POSITION_KEY).getPosition();
        int cursorLine = cursorPosition.getLine() + 1;
        int cursorCol = cursorPosition.getCharacter() + 1;

        int index = 1;
        Token beforeCursorToken = recognizer.getInputStream().LT(index);
        int type = beforeCursorToken.getType();
        int tLine = beforeCursorToken.getLine();
        int tCol = beforeCursorToken.getCharPositionInLine();

        int needToRemoveTokenCount = tokenOffset;
        while (type != BallerinaParser.EOF && ((tLine < cursorLine) || (tLine == cursorLine && tCol < cursorCol))) {
            beforeCursorToken = recognizer.getInputStream().LT(index);
            type = beforeCursorToken.getType();
            tLine = beforeCursorToken.getLine();
            tCol = beforeCursorToken.getCharPositionInLine();
            index++;
            needToRemoveTokenCount++;
        }

        while (needToRemoveTokenCount > 0) {
<<<<<<< HEAD
            recognizer.consume();
=======
            forceConsumedTokens.push(recognizer.consume());
>>>>>>> f541881d
            needToRemoveTokenCount--;
        }
        
        this.context.put(CompletionKeys.FORCE_CONSUMED_TOKENS_KEY, forceConsumedTokens);

//        Token currentToken = recognizer.getCurrentToken();
//        Token prevToken = recognizer.getInputStream().LT(-1);
//        if (currentToken.getLine() == prevToken.getLine()) {
//            //To avoid catching incorrect contexts
//            ParserRuleContext context = recognizer.getContext();
//            this.context.put(DocumentServiceKeys.TOKEN_INDEX_KEY, currentToken.getTokenIndex());
//            this.context.put(DocumentServiceKeys.PARSER_RULE_CONTEXT_KEY, context);
//            this.context.put(DocumentServiceKeys.TOKEN_STREAM_KEY, recognizer.getTokenStream());
//        }
    }

    private Token getFirstTokenOfCursorLine(TokenStream tokenStream) {
<<<<<<< HEAD
        Token firstCursorLineToken = null;
=======
        Token firstCursorLineToken;
>>>>>>> f541881d
        int cursorLine = this.context.get(DocumentServiceKeys.POSITION_KEY).getPosition().getLine() + 1;

        int index = 1;
        Token beforeCursorToken = tokenStream.LT(index);
        int type = beforeCursorToken.getType();
        int tLine = beforeCursorToken.getLine();

        firstCursorLineToken = (tLine == cursorLine) ? beforeCursorToken : null;

        while (type != BallerinaParser.EOF && (tLine <= cursorLine)) {
            if (tLine == cursorLine) {
                firstCursorLineToken = beforeCursorToken;
            }
            index++;
            beforeCursorToken = tokenStream.LT(index);
            type = beforeCursorToken.getType();
            tLine = beforeCursorToken.getLine();
        }
        return firstCursorLineToken;
    }

    private Token getLastTerminationToken(TokenStream tokenStream) {
        Token lastTerminationToken = null;
        Position cursorPosition = this.context.get(DocumentServiceKeys.POSITION_KEY).getPosition();
        int cursorLine = cursorPosition.getLine() + 1;
        int cursorCol = cursorPosition.getCharacter() + 1;

        int index = 1;
        Token beforeCursorToken = tokenStream.LT(index);
        int type = beforeCursorToken.getType();
        int tLine = beforeCursorToken.getLine();
        int tCol = beforeCursorToken.getCharPositionInLine();

        while (type != BallerinaParser.EOF && ((tLine < cursorLine) || (tLine == cursorLine && tCol < cursorCol))) {
            beforeCursorToken = tokenStream.LT(index);
            type = beforeCursorToken.getType();
            tLine = beforeCursorToken.getLine();
            tCol = beforeCursorToken.getCharPositionInLine();
            if (beforeCursorToken.getTokenIndex() == 1 || type == BallerinaParser.SEMICOLON ||
                    type == BallerinaParser.LEFT_BRACE || type == BallerinaParser.RIGHT_BRACE ||
                    type == BallerinaParser.COMMA) {
                lastTerminationToken = beforeCursorToken;
            }
            index++;
        }
        return lastTerminationToken;
    }

    private void logError(String message) {
        logger.error("Invalid Source Fragment found: [" + message + " ]");
    }
}<|MERGE_RESOLUTION|>--- conflicted
+++ resolved
@@ -120,14 +120,10 @@
         }
 
         while (needToRemoveTokenCount > 0) {
-<<<<<<< HEAD
-            recognizer.consume();
-=======
             forceConsumedTokens.push(recognizer.consume());
->>>>>>> f541881d
             needToRemoveTokenCount--;
         }
-        
+
         this.context.put(CompletionKeys.FORCE_CONSUMED_TOKENS_KEY, forceConsumedTokens);
 
 //        Token currentToken = recognizer.getCurrentToken();
@@ -142,11 +138,7 @@
     }
 
     private Token getFirstTokenOfCursorLine(TokenStream tokenStream) {
-<<<<<<< HEAD
-        Token firstCursorLineToken = null;
-=======
         Token firstCursorLineToken;
->>>>>>> f541881d
         int cursorLine = this.context.get(DocumentServiceKeys.POSITION_KEY).getPosition().getLine() + 1;
 
         int index = 1;
