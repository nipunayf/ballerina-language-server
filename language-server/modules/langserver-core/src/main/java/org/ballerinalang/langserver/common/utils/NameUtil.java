/*
 * Copyright (c) 2022, WSO2 Inc. (http://wso2.com) All Rights Reserved.
 *
 * Licensed under the Apache License, Version 2.0 (the "License");
 * you may not use this file except in compliance with the License.
 * You may obtain a copy of the License at
 *
 * http://www.apache.org/licenses/LICENSE-2.0
 *
 * Unless required by applicable law or agreed to in writing, software
 * distributed under the License is distributed on an "AS IS" BASIS,
 * WITHOUT WARRANTIES OR CONDITIONS OF ANY KIND, either express or implied.
 * See the License for the specific language governing permissions and
 * limitations under the License.
 */
package org.ballerinalang.langserver.common.utils;

import io.ballerina.compiler.api.symbols.ParameterSymbol;
import io.ballerina.compiler.api.symbols.RecordTypeSymbol;
import io.ballerina.compiler.api.symbols.Symbol;
import io.ballerina.compiler.api.symbols.TypeDescKind;
import io.ballerina.compiler.api.symbols.TypeSymbol;
import io.ballerina.compiler.syntax.tree.FunctionArgumentNode;
import io.ballerina.compiler.syntax.tree.NamedArgumentNode;
import io.ballerina.compiler.syntax.tree.Node;
import io.ballerina.compiler.syntax.tree.SeparatedNodeList;
import io.ballerina.compiler.syntax.tree.SyntaxInfo;
import io.ballerina.compiler.syntax.tree.SyntaxKind;
import io.ballerina.tools.text.TextRange;
import org.apache.commons.lang3.StringUtils;
import org.ballerinalang.langserver.commons.BallerinaCompletionContext;
import org.ballerinalang.langserver.commons.DocumentServiceContext;
import org.ballerinalang.langserver.commons.PositionedOperationContext;

import java.util.ArrayList;
import java.util.Arrays;
import java.util.List;
import java.util.Locale;
import java.util.Optional;
import java.util.Set;
import java.util.function.BiFunction;
import java.util.stream.Collectors;

/**
 * Carries a set of utilities used for operations on names of variables, types, parameters, visible symbols.
 *
 * @since 2201.1.1
 */
public final class NameUtil {

    private NameUtil() {
    }

    /**
     * Generates a random name.
     *
     * @param value    index of the argument
     * @param argNames argument set
     * @return random argument name
     */
    public static String generateName(int value, Set<String> argNames) {
        StringBuilder result = new StringBuilder();
        int index = value;
        while (--index >= 0) {
            result.insert(0, (char) ('a' + index % 26));
            index /= 26;
        }
        while (argNames.contains(result.toString())) {
            result = new StringBuilder(generateName(++value, argNames));
        }
        return result.toString();
    }
    
    /**
     * Generates a variable name.
     *
     * @param symbol {@link Symbol}
     * @return random argument name
     */
    public static String generateVariableName(Symbol symbol, TypeSymbol typeSymbol, Set<String> names) {
        // In some scenarios the compiler sends the symbol name as empty string. Hence, add the check
        if (symbol != null && symbol.getName().isPresent() && !symbol.getName().get().isEmpty()) {
            // Start naming with symbol-name
            return generateVariableName(1, symbol.getName().get(), names);
        } else if (typeSymbol != null) {
            // If symbol is null, try typeSymbol
            String name;
            if (typeSymbol.typeKind() == TypeDescKind.TYPE_REFERENCE && typeSymbol.getName().isPresent()
                    && !typeSymbol.getName().get().startsWith("$")) {
                name = typeSymbol.getName().get();
            } else {
                TypeSymbol rawType = CommonUtil.getRawType(typeSymbol);
<<<<<<< HEAD
                name = generateNameForRawType(rawType.typeKind());
=======
                name = switch (rawType.typeKind()) {
                    case RECORD -> "mappingResult";
                    case TUPLE, ARRAY -> "listResult";
                    default -> rawType.typeKind().getName() + "Result";
                };
>>>>>>> c8a0cc8b
            }
            return generateVariableName(1, name, names);
        } else {
            return generateName(1, names);
        }
    }

    /**
     * Generates a variable name based on the provided signature.
     *
     * @param signature The type or name signature.
     * @param names     The set of existing names to avoid duplicates.
     * @return The generated variable name.
     */
    public static String generateVariableName(String signature, Set<String> names) {
        try {
            TypeDescKind typeDescKind = TypeDescKind.valueOf(signature);
            return generateVariableName(1, generateNameForRawType(typeDescKind), names);
        } catch (IllegalArgumentException ignored) {
            String camelCase = toCamelCase(signature);
            return generateVariableName(1, camelCase, names);
        }
    }

    /**
     * Given a prefix and visible symbols, this method will return a type name by appending a number to the end.
     *
     * @param prefix             Type name prefix
     * @param visibleSymbolNames Visible symbols
     * @return Generated type name
     */
    public static String generateTypeName(String prefix, Set<String> visibleSymbolNames) {
        String typeName = prefix;
        int idx = 0;
        while (visibleSymbolNames.contains(typeName) || CommonUtil.BALLERINA_KEYWORDS.contains(typeName)) {
            idx++;
            typeName = prefix + idx;
        }

        return typeName;
    }

    /**
     * Generates a parameter name.
     *
     * @param arg          Argument name.
     * @param position     Argument position.
     * @param type         Type symbol of the argument.
     * @param visibleNames Visible symbol names.
     * @return
     */
    public static String generateParameterName(String arg, int position, TypeSymbol type, Set<String> visibleNames) {
        String newName;
        if (arg.isEmpty() || !SyntaxInfo.isIdentifier(arg)) {
            String typeName = type != null ? type.typeKind().getName() : "";
            if (!typeName.isEmpty()) {
                newName = typeName.substring(0, 1).toLowerCase(Locale.getDefault());
                return toCamelCase(getValidatedSymbolName(visibleNames, newName));
            } else {
                return generateName(position, visibleNames);
            }
        } else {
            return toCamelCase(getValidatedSymbolName(visibleNames, arg));
        }
    }

    /**
     * Get a validated symbol name against the visible symbols.
     * This method can be used to auto generate the symbol names without conflicting with the existing symbol names
     *
     * @param visibleNames visible symbol names in the context.
     * @param symbolName   raw symbol name to modify with the numbered suffix
     * @return {@link String} modified symbol name
     */
    public static String getValidatedSymbolName(Set<String> visibleNames, String symbolName) {
        if (!visibleNames.contains(symbolName)) {
            return symbolName;
        }
        List<Integer> suffixList = visibleNames.parallelStream().map(sName -> {
            if (sName == null) {
                return -2;
            }
            if (sName.equals(symbolName)) {
                return 0;
            }
            String modifiedName = sName.replaceFirst(symbolName, "");

            if (!modifiedName.isEmpty() && modifiedName.chars().allMatch(Character::isDigit)) {
                return Integer.parseInt(modifiedName);
            }

            return -3;
        }).filter(integer -> integer >= 0).sorted().toList();

        for (int i = 0; i < suffixList.size(); i++) {
            Integer suffix = suffixList.get(i);
            if (i == suffixList.size() - 1 || (suffix + 1) != suffixList.get(i + 1)) {
                return symbolName + (suffix + 1);
            }
        }
        return symbolName;
    }

    /**
     * Get the validated symbol name against the visible symbols.
     * This method can be used to auto generate the symbol names without conflicting with the existing symbol names
     *
     * @param context    completion context
     * @param symbolName raw symbol name to modify with the numbered suffix
     * @return {@link String} modified symbol name
     */
    public static String getValidatedSymbolName(PositionedOperationContext context, String symbolName) {
        List<Symbol> symbols = context.visibleSymbols(context.getCursorPosition());
        Set<String> visibleSymbolNames = symbols.stream()
                .map(Symbol::getName)
                .filter(Optional::isPresent)
                .map(Optional::get)
                .collect(Collectors.toSet());
        return getValidatedSymbolName(visibleSymbolNames, symbolName);
    }

    /**
     * Returns the type name (derived from signature) with version information removed.
     *
     * @param context    Context
     * @param typeSymbol Type symbol
     * @return Signature
     */
    public static String getModifiedTypeName(DocumentServiceContext context, TypeSymbol typeSymbol) {
        String typeSignature = typeSymbol.typeKind() ==
                TypeDescKind.COMPILATION_ERROR ? "" : typeSymbol.signature();
        return CommonUtil.getModifiedSignature(context, typeSignature);
    }

    /**
     * Returns the record type name.
     *
     * @param context Context
     * @param wrapper A wrapper containing record type symbol and broader type symbol
     * @return Record type
     */
    public static String getRecordTypeName(DocumentServiceContext context,
                                           RawTypeSymbolWrapper<RecordTypeSymbol> wrapper) {
        if (wrapper.getRawType().getName().isPresent()) {
            return NameUtil.getModifiedTypeName(context, wrapper.getRawType());
        } else if (wrapper.getBroaderType().getName().isPresent()) {
            return NameUtil.getModifiedTypeName(context, wrapper.getBroaderType());
        } else {
            return wrapper.getRawType().signature();
        }
    }

    /**
     * Provided a set of arguments and parameters, returns the list of argument names that has been already defined.
     *
     * @param context          Completion context.
     * @param params           List of expected parameter symbols.
     * @param argumentNodeList Argument list.
     * @return {@link List<String>} already defined argument names.
     */
    public static List<String> getDefinedArgumentNames(BallerinaCompletionContext context,
                                                       List<ParameterSymbol> params,
                                                       SeparatedNodeList<FunctionArgumentNode> argumentNodeList) {
        List<String> existingArgNames = new ArrayList<>();
        int cursorPosition = context.getCursorPositionInTree();
        int index = 1;
        for (Node child : argumentNodeList) {
            TextRange textRange = child.textRange();
            int startOffset = textRange.startOffset();
            int endOffset = textRange.endOffset();
            if ((startOffset > cursorPosition || endOffset < cursorPosition)) {
                if (child.kind() == SyntaxKind.NAMED_ARG) {
                    existingArgNames.add(((NamedArgumentNode) child).argumentName().name().text());
                } else if (child.kind() == SyntaxKind.POSITIONAL_ARG && index - 1 < params.size()) {
                    ParameterSymbol parameterSymbol = params.get(index - 1);
                    existingArgNames.add(parameterSymbol.getName().orElse(""));
                }
            }
            index++;
        }
        return existingArgNames;
    }

    /**
     * Generates a name for a raw type.
     *
     * @param rawType The raw type descriptor kind.
     * @return The generated name for the raw type.
     */
    private static String generateNameForRawType(TypeDescKind rawType) {
        String name;
        switch (rawType) {
            case RECORD:
                name = "mappingResult";
                break;
            case TUPLE:
            case ARRAY:
                name = "listResult";
                break;
            default:
                name = rawType.getName() + "Result";
                break;
        }
        return name;
    }

    /**
     * Coverts a given text to camel case.
     *
     * @param text text to be converted.
     * @return {@link String} converted string.
     */
    private static String toCamelCase(String text) {
        String[] words = text.split("[\\W_]+");
        StringBuilder result = new StringBuilder();
        if (words.length == 1) {
            if (!StringUtils.isAllUpperCase(words[0])) {
                String word = words[0];
                word = Character.toLowerCase(word.charAt(0)) + word.substring(1);
                return word;
            }
            return words[0];
        }
        for (int i = 0; i < words.length; i++) {
            String word = words[i];
            if (word.isEmpty()) {
                continue;
            }
            if (i == 0) {
                word = word.toLowerCase();
            } else {
                word = Character.toUpperCase(word.charAt(0)) + word.substring(1).toLowerCase();
            }
            result.append(word);
        }
        return result.toString();
    }

    private static String generateVariableName(int suffix, String name, Set<String> names) {
        names.addAll(CommonUtil.BALLERINA_KEYWORDS);
        String newName = name.replaceAll(".+[\\:\\.]", "");
        if (suffix == 1 && !name.isEmpty()) {
            BiFunction<String, String, String> replacer = (search, text) ->
                    (text.startsWith(search)) ? text.replaceFirst(search, "") : text;
            // Replace common prefixes
            newName = replacer.apply("get", newName);
            newName = replacer.apply("put", newName);
            newName = replacer.apply("delete", newName);
            newName = replacer.apply("update", newName);
            newName = replacer.apply("set", newName);
            newName = replacer.apply("add", newName);
            newName = replacer.apply("create", newName);
            newName = replacer.apply("to", newName);
            // Remove '_' underscores
            while (newName.contains("_")) {
                String[] parts = newName.split("_");
                List<String> restParts = Arrays.stream(parts, 1, parts.length).toList();
                newName = parts[0] + StringUtils.capitalize(String.join("", restParts));
            }
            // If empty, revert to original name
            if (newName.isEmpty()) {
                newName = name;
            }
            // Lower first letter
            newName = newName.substring(0, 1).toLowerCase(Locale.getDefault()) + newName.substring(1);
            // if already available, try appending 'Result', 'Out', 'Value'
            boolean alreadyExists = false;
            String[] specialSuffixes = new String[]{"Result", "Out", "Value"};
            boolean[] flagSpecialSuffixes = new boolean[specialSuffixes.length];
            boolean addNoSpecialSuffix = false;
            // If any of special suffix already found in new-name, don't use any special suffix
            for (String currentSuffix : specialSuffixes) {
                if (newName.endsWith(currentSuffix)) {
                    addNoSpecialSuffix = true;
                    break;
                }
            }
            for (String nextName : names) {
                if (nextName.equals(newName)) {
                    // If new-name already exists
                    alreadyExists = true;
                } else if (!addNoSpecialSuffix) {
                    // Check a particular special suffix and new-name combination already exists
                    for (int i = 0; i < specialSuffixes.length; i++) {
                        String currentSuffix = specialSuffixes[i];
                        if (nextName.equals(newName + currentSuffix)) {
                            flagSpecialSuffixes[i] = true;
                        }
                    }
                }
            }
            // if already available, try appending 'Result' or 'Out'
            if (alreadyExists) {
                if (!addNoSpecialSuffix) {
                    for (int i = 0; i < flagSpecialSuffixes.length; i++) {
                        if (!flagSpecialSuffixes[i]) {
                            newName = newName + specialSuffixes[i];
                            break;
                        }
                    }
                } else {
                    return generateVariableName(++suffix, newName, names);
                }
            }
        } else {
            newName = newName + suffix;
        }
        // if still already available, try a random letter
        while (names.contains(newName)) {
            newName = generateName(++suffix, names);
        }
        return newName;
    }
}<|MERGE_RESOLUTION|>--- conflicted
+++ resolved
@@ -90,15 +90,7 @@
                 name = typeSymbol.getName().get();
             } else {
                 TypeSymbol rawType = CommonUtil.getRawType(typeSymbol);
-<<<<<<< HEAD
                 name = generateNameForRawType(rawType.typeKind());
-=======
-                name = switch (rawType.typeKind()) {
-                    case RECORD -> "mappingResult";
-                    case TUPLE, ARRAY -> "listResult";
-                    default -> rawType.typeKind().getName() + "Result";
-                };
->>>>>>> c8a0cc8b
             }
             return generateVariableName(1, name, names);
         } else {
