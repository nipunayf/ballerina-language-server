--- conflicted
+++ resolved
@@ -52,14 +52,6 @@
 import org.apache.commons.lang3.tuple.Pair;
 import org.ballerinalang.langserver.common.ImportsAcceptor;
 import org.ballerinalang.langserver.common.utils.CommonUtil;
-<<<<<<< HEAD
-import org.ballerinalang.langserver.commons.codeaction.CodeActionNodeType;
-import org.ballerinalang.langserver.commons.workspace.WorkspaceManager;
-import org.eclipse.lsp4j.DiagnosticSeverity;
-import org.eclipse.lsp4j.Position;
-import org.eclipse.lsp4j.Range;
-import org.eclipse.lsp4j.TextDocumentIdentifier;
-=======
 import org.ballerinalang.langserver.common.utils.FunctionGenerator;
 import org.ballerinalang.langserver.commons.LSContext;
 import org.ballerinalang.langserver.commons.codeaction.CodeActionKeys;
@@ -72,7 +64,6 @@
 import org.eclipse.lsp4j.TextEdit;
 import org.wso2.ballerinalang.compiler.tree.BLangPackage;
 import org.wso2.ballerinalang.compiler.util.CompilerContext;
->>>>>>> e97a592a
 
 import java.util.ArrayList;
 import java.util.List;
@@ -94,24 +85,6 @@
     /**
      * Get the top level node type at the cursor line.
      *
-<<<<<<< HEAD
-     * @param identifier       Document Identifier
-     * @param cursorLine       Cursor line
-     * @param workspaceManager Workspace manager
-     * @return {@link String}   Top level node type
-     */
-    public static CodeActionNodeType topLevelNodeInLine(TextDocumentIdentifier identifier, int cursorLine,
-                                                        WorkspaceManager workspaceManager) {
-        Optional<Path> filePath = CommonUtil.getPathFromURI(identifier.getUri());
-        if (filePath.isEmpty()) {
-            return null;
-        }
-
-        Optional<SyntaxTree> syntaxTree = workspaceManager.syntaxTree(filePath.get());
-        if (syntaxTree.isEmpty()) {
-            return null;
-        }
-=======
      * @param syntaxTree {@link SyntaxTree}
      * @param context    {@link LSContext}
      * @return {@link String}   Top level node type
@@ -123,9 +96,7 @@
         ModulePartNode modulePartNode = syntaxTree.rootNode();
         int cursorPosOffset = syntaxTree.textDocument().textPositionFrom(LinePosition.from(position.getLine(),
                                                                                            position.getCharacter()));
->>>>>>> e97a592a
-
-        ModulePartNode modulePartNode = syntaxTree.get().rootNode();
+
         List<ModuleMemberDeclarationNode> members = modulePartNode.members().stream().collect(Collectors.toList());
         for (ModuleMemberDeclarationNode member : members) {
             boolean isWithinStartSegment = isWithinStartCodeSegment(member, cursorPosOffset);
