/*
 * Copyright (c) 2018, WSO2 Inc. (http://wso2.com) All Rights Reserved.
 *
 * Licensed under the Apache License, Version 2.0 (the "License");
 * you may not use this file except in compliance with the License.
 * You may obtain a copy of the License at
 *
 * http://www.apache.org/licenses/LICENSE-2.0
 *
 * Unless required by applicable law or agreed to in writing, software
 * distributed under the License is distributed on an "AS IS" BASIS,
 * WITHOUT WARRANTIES OR CONDITIONS OF ANY KIND, either express or implied.
 * See the License for the specific language governing permissions and
 * limitations under the License.
 */

package org.ballerinalang.langserver.common.position;

import org.ballerinalang.langserver.DocumentServiceKeys;
import org.ballerinalang.langserver.TextDocumentServiceContext;
import org.ballerinalang.langserver.common.NodeVisitor;
import org.ballerinalang.langserver.common.constants.ContextConstants;
import org.ballerinalang.langserver.common.constants.NodeContextKeys;
import org.ballerinalang.langserver.common.utils.CommonUtil;
import org.ballerinalang.langserver.hover.util.HoverUtil;
import org.ballerinalang.model.elements.PackageID;
import org.ballerinalang.model.tree.TopLevelNode;
import org.eclipse.lsp4j.Position;
import org.wso2.ballerinalang.compiler.semantics.model.SymbolEnv;
import org.wso2.ballerinalang.compiler.semantics.model.SymbolTable;
import org.wso2.ballerinalang.compiler.semantics.model.symbols.BPackageSymbol;
import org.wso2.ballerinalang.compiler.semantics.model.symbols.BSymbol;
import org.wso2.ballerinalang.compiler.semantics.model.symbols.Symbols;
import org.wso2.ballerinalang.compiler.tree.BLangAction;
import org.wso2.ballerinalang.compiler.tree.BLangConnector;
import org.wso2.ballerinalang.compiler.tree.BLangEnum;
import org.wso2.ballerinalang.compiler.tree.BLangFunction;
import org.wso2.ballerinalang.compiler.tree.BLangImportPackage;
import org.wso2.ballerinalang.compiler.tree.BLangNode;
import org.wso2.ballerinalang.compiler.tree.BLangPackage;
import org.wso2.ballerinalang.compiler.tree.BLangResource;
import org.wso2.ballerinalang.compiler.tree.BLangService;
import org.wso2.ballerinalang.compiler.tree.BLangStruct;
import org.wso2.ballerinalang.compiler.tree.BLangTransformer;
import org.wso2.ballerinalang.compiler.tree.BLangVariable;
import org.wso2.ballerinalang.compiler.tree.BLangWorker;
import org.wso2.ballerinalang.compiler.tree.expressions.BLangArrayLiteral;
import org.wso2.ballerinalang.compiler.tree.expressions.BLangBinaryExpr;
import org.wso2.ballerinalang.compiler.tree.expressions.BLangFieldBasedAccess;
import org.wso2.ballerinalang.compiler.tree.expressions.BLangInvocation;
import org.wso2.ballerinalang.compiler.tree.expressions.BLangSimpleVarRef;
import org.wso2.ballerinalang.compiler.tree.expressions.BLangStringTemplateLiteral;
import org.wso2.ballerinalang.compiler.tree.expressions.BLangTypeCastExpr;
import org.wso2.ballerinalang.compiler.tree.expressions.BLangTypeConversionExpr;
import org.wso2.ballerinalang.compiler.tree.expressions.BLangTypeInit;
import org.wso2.ballerinalang.compiler.tree.statements.BLangAssignment;
import org.wso2.ballerinalang.compiler.tree.statements.BLangBlockStmt;
import org.wso2.ballerinalang.compiler.tree.statements.BLangCatch;
import org.wso2.ballerinalang.compiler.tree.statements.BLangExpressionStmt;
import org.wso2.ballerinalang.compiler.tree.statements.BLangForeach;
import org.wso2.ballerinalang.compiler.tree.statements.BLangForkJoin;
import org.wso2.ballerinalang.compiler.tree.statements.BLangIf;
import org.wso2.ballerinalang.compiler.tree.statements.BLangReturn;
import org.wso2.ballerinalang.compiler.tree.statements.BLangTransaction;
import org.wso2.ballerinalang.compiler.tree.statements.BLangTryCatchFinally;
import org.wso2.ballerinalang.compiler.tree.statements.BLangVariableDef;
import org.wso2.ballerinalang.compiler.tree.statements.BLangWhile;
import org.wso2.ballerinalang.compiler.tree.statements.BLangWorkerReceive;
import org.wso2.ballerinalang.compiler.tree.statements.BLangWorkerSend;
import org.wso2.ballerinalang.compiler.tree.types.BLangArrayType;
import org.wso2.ballerinalang.compiler.tree.types.BLangEndpointTypeNode;
import org.wso2.ballerinalang.compiler.tree.types.BLangUserDefinedType;

import java.util.List;
import java.util.Stack;
import java.util.stream.Collectors;

/**
 * Tree visitor for finding the node at the given position.
 */
public class PositionTreeVisitor extends NodeVisitor {

    private String fileName;
    private Position position;
    private boolean terminateVisitor = false;
    private SymbolTable symTable;
    private TextDocumentServiceContext context;
    private Object previousNode;
    private Stack<BLangNode> nodeStack;

    public PositionTreeVisitor(TextDocumentServiceContext context) {
        this.context = context;
        this.position = context.get(DocumentServiceKeys.POSITION_KEY).getPosition();
        this.fileName = context.get(DocumentServiceKeys.FILE_NAME_KEY);
        this.symTable = SymbolTable.getInstance(context.get(DocumentServiceKeys.COMPILER_CONTEXT_KEY));
        this.position.setLine(this.position.getLine() + 1);
        this.nodeStack = new Stack<>();
        this.context.put(NodeContextKeys.NODE_STACK_KEY, nodeStack);
    }

    public void visit(BLangPackage pkgNode) {
        // Then visit each top-level element sorted using the compilation unit
        List<TopLevelNode> topLevelNodes = pkgNode.topLevelNodes.stream().filter(node ->
                node.getPosition().getSource().getCompilationUnitName().equals(this.fileName)
        ).collect(Collectors.toList());

        if (topLevelNodes.isEmpty()) {
            setTerminateVisitor(true);
            acceptNode(null);
        } else {
            topLevelNodes.forEach(topLevelNode -> acceptNode((BLangNode) topLevelNode));
        }
    }

    public void visit(BLangImportPackage importPkgNode) {
        BPackageSymbol pkgSymbol = importPkgNode.symbol;
        SymbolEnv pkgEnv = this.symTable.pkgEnvMap.get(pkgSymbol);
        acceptNode(pkgEnv.node);
    }

    public void visit(BLangFunction funcNode) {
        // Check for native functions
        BSymbol funcSymbol = funcNode.symbol;
        if (Symbols.isNative(funcSymbol)) {
            return;
        }

        addTopLevelNodeToContext(funcNode, funcNode.name.getValue(), funcNode.symbol.pkgID, funcNode.symbol.kind.name(),
                funcNode.symbol.kind.name(), funcNode.symbol.owner.name.getValue(), funcNode.symbol.owner.pkgID);
        setPreviousNode(funcNode);
        this.addToNodeStack(funcNode);

        if (!funcNode.params.isEmpty()) {
            funcNode.params.forEach(this::acceptNode);
        }

        if (!funcNode.retParams.isEmpty()) {
            funcNode.retParams.forEach(this::acceptNode);
        }

        if (funcNode.body != null) {
            this.acceptNode(funcNode.body);
        }

        // Process workers
        if (!funcNode.workers.isEmpty()) {
            funcNode.workers.forEach(this::acceptNode);
        }
    }

    @Override
    public void visit(BLangUserDefinedType userDefinedType) {
        userDefinedType.getPosition().sCol += (previousNode instanceof BLangEndpointTypeNode
                ? "endpoint<".length()
                : 0);
        CommonUtil.calculateEndColumnOfGivenName(userDefinedType.getPosition(), userDefinedType.typeName.value,
                userDefinedType.pkgAlias.value);
        if (HoverUtil.isMatchingPosition(userDefinedType.getPosition(), this.position)) {
            this.context.put(NodeContextKeys.NODE_KEY, userDefinedType);
            this.context.put(NodeContextKeys.PREVIOUSLY_VISITED_NODE_KEY, this.previousNode);
            this.context.put(NodeContextKeys.NAME_OF_NODE_KEY, userDefinedType.typeName.getValue());
            this.context.put(NodeContextKeys.PACKAGE_OF_NODE_KEY, userDefinedType.type.tsymbol.pkgID);
            this.context.put(NodeContextKeys.SYMBOL_KIND_OF_NODE_PARENT_KEY, userDefinedType.type.tsymbol.kind.name());
            this.context.put(NodeContextKeys.SYMBOL_KIND_OF_NODE_KEY, userDefinedType.type.tsymbol.kind.name());
            this.context.put(NodeContextKeys.NODE_OWNER_KEY, userDefinedType.type.tsymbol.owner.name.getValue());
            this.context.put(NodeContextKeys.NODE_OWNER_PACKAGE_KEY, userDefinedType.type.tsymbol.owner.pkgID);
            this.context.put(NodeContextKeys.VAR_NAME_OF_NODE_KEY, userDefinedType.typeName.getValue());
            setTerminateVisitor(true);
        }
    }

    @Override
    public void visit(BLangVariable varNode) {
        setPreviousNode(varNode);
        if (varNode.expr != null) {
            this.acceptNode(varNode.expr);
        }

        if (varNode.getTypeNode() != null) {
            this.acceptNode(varNode.getTypeNode());
        }
    }

    @Override
    public void visit(BLangSimpleVarRef varRefExpr) {
        CommonUtil.calculateEndColumnOfGivenName(varRefExpr.getPosition(), varRefExpr.variableName.value,
                varRefExpr.pkgAlias.value);
//        if (varRefExpr.type instanceof BEndpointType && ((BEndpointType) varRefExpr.type).constraint != null
//                && ((BEndpointType) varRefExpr.type).constraint.tsymbol.kind.name().equals(ContextConstants.CONNECTOR)
//                && HoverUtil.isMatchingPosition(varRefExpr.getPosition(), this.position)) {
//            this.context.put(NodeContextKeys.NODE_KEY, varRefExpr);
//            this.context.put(NodeContextKeys.PREVIOUSLY_VISITED_NODE_KEY, this.previousNode);
//            this.context.put(NodeContextKeys.NAME_OF_NODE_KEY,
//                    ((BEndpointType) varRefExpr.type).constraint.tsymbol.name.getValue());
//            this.context.put(NodeContextKeys.PACKAGE_OF_NODE_KEY,
//                    ((BEndpointType) varRefExpr.type).constraint.tsymbol.pkgID);
//            this.context.put(NodeContextKeys.SYMBOL_KIND_OF_NODE_PARENT_KEY,
//                    ((BEndpointType) varRefExpr.type).constraint.tsymbol.kind.name());
//            this.context.put(NodeContextKeys.SYMBOL_KIND_OF_NODE_KEY, ContextConstants.VARIABLE);
//            if (varRefExpr.symbol != null) {
//                this.context.put(NodeContextKeys.NODE_OWNER_KEY, varRefExpr.symbol.owner.name.getValue());
//                this.context.put(NodeContextKeys.NODE_OWNER_PACKAGE_KEY,
//                        varRefExpr.symbol.owner.pkgID);
//                this.context.put(NodeContextKeys.VAR_NAME_OF_NODE_KEY, varRefExpr.variableName.getValue());
//            }
//            setTerminateVisitor(true);
//        } else
        if (varRefExpr.type.tsymbol != null && varRefExpr.type.tsymbol.kind != null
                && (varRefExpr.type.tsymbol.kind.name().equals(ContextConstants.ENUM)
                || varRefExpr.type.tsymbol.kind.name().equals(ContextConstants.STRUCT))
                && HoverUtil.isMatchingPosition(varRefExpr.getPosition(), this.position)) {
            this.context.put(NodeContextKeys.NODE_KEY, varRefExpr);
            this.context.put(NodeContextKeys.PREVIOUSLY_VISITED_NODE_KEY, this.previousNode);
            this.context.put(NodeContextKeys.NAME_OF_NODE_KEY, varRefExpr.type.tsymbol.name.getValue());
            this.context.put(NodeContextKeys.PACKAGE_OF_NODE_KEY, varRefExpr.type.tsymbol.pkgID);
            this.context.put(NodeContextKeys.SYMBOL_KIND_OF_NODE_PARENT_KEY, varRefExpr.type.tsymbol.kind.name());
            this.context.put(NodeContextKeys.SYMBOL_KIND_OF_NODE_KEY, ContextConstants.VARIABLE);
            this.context.put(NodeContextKeys.VAR_NAME_OF_NODE_KEY, varRefExpr.variableName.getValue());

            if (varRefExpr.symbol != null) {
                this.context.put(NodeContextKeys.NODE_OWNER_KEY, varRefExpr.symbol.owner.name.getValue());
                this.context.put(NodeContextKeys.NODE_OWNER_PACKAGE_KEY,
                        varRefExpr.symbol.owner.pkgID);
                this.context.put(NodeContextKeys.SYMBOL_KIND_OF_NODE_KEY, ContextConstants.VARIABLE);
            } else {
                this.context.put(NodeContextKeys.SYMBOL_KIND_OF_NODE_KEY, varRefExpr.type.tsymbol.kind.name());
                this.context.put(NodeContextKeys.NODE_OWNER_KEY, varRefExpr.type.tsymbol.owner.name.getValue());
                this.context.put(NodeContextKeys.NODE_OWNER_PACKAGE_KEY,
                        varRefExpr.type.tsymbol.owner.pkgID);
            }
            setTerminateVisitor(true);
        } else if (varRefExpr.pkgSymbol != null
                && HoverUtil.isMatchingPosition(varRefExpr.getPosition(), this.position)) {
            this.context.put(NodeContextKeys.NODE_KEY, varRefExpr);
            this.context.put(NodeContextKeys.PREVIOUSLY_VISITED_NODE_KEY, this.previousNode);
            this.context.put(NodeContextKeys.NAME_OF_NODE_KEY, varRefExpr.variableName.getValue());
            this.context.put(NodeContextKeys.PACKAGE_OF_NODE_KEY, varRefExpr.pkgSymbol.pkgID);
            this.context.put(NodeContextKeys.SYMBOL_KIND_OF_NODE_PARENT_KEY, ContextConstants.VARIABLE);
            this.context.put(NodeContextKeys.SYMBOL_KIND_OF_NODE_KEY, ContextConstants.VARIABLE);
            if (varRefExpr.symbol != null) {
                this.context.put(NodeContextKeys.NODE_OWNER_KEY, varRefExpr.symbol.owner.name.getValue());
                this.context.put(NodeContextKeys.NODE_OWNER_PACKAGE_KEY,
                        varRefExpr.symbol.owner.pkgID);
                this.context.put(NodeContextKeys.VAR_NAME_OF_NODE_KEY, varRefExpr.variableName.getValue());
            }
            setTerminateVisitor(true);
        }
    }

    @Override
    public void visit(BLangFieldBasedAccess fieldAccessExpr) {
        setPreviousNode(fieldAccessExpr);
        if (fieldAccessExpr.expr != null) {
            this.acceptNode(fieldAccessExpr.expr);
        }
    }

    @Override
    public void visit(BLangBinaryExpr binaryExpr) {
        setPreviousNode(binaryExpr);
        if (binaryExpr.lhsExpr != null) {
            acceptNode(binaryExpr.lhsExpr);
        }

        if (binaryExpr.rhsExpr != null) {
            acceptNode(binaryExpr.rhsExpr);
        }
    }

    // Statements

    @Override
    public void visit(BLangBlockStmt blockNode) {
        setPreviousNode(blockNode);
        if (!blockNode.stmts.isEmpty()) {
            blockNode.stmts.forEach(this::acceptNode);
        }
    }

    @Override
    public void visit(BLangVariableDef varDefNode) {
        setPreviousNode(varDefNode);
        if (varDefNode.getVariable() != null) {
            this.acceptNode(varDefNode.getVariable());
        }
    }

    @Override
    public void visit(BLangAssignment assignNode) {
        setPreviousNode(assignNode);
        if (assignNode.expr != null && assignNode.getPosition().sLine <= this.position.getLine()
                && assignNode.getPosition().eLine >= this.position.getLine()) {
            this.acceptNode(assignNode.expr);
        }

        if (!assignNode.varRefs.isEmpty()) {
            assignNode.varRefs.forEach(this::acceptNode);
        }
    }

    @Override
    public void visit(BLangExpressionStmt exprStmtNode) {
        setPreviousNode(exprStmtNode);
        if (HoverUtil.isMatchingPosition(exprStmtNode.pos, this.position)) {
            this.acceptNode(exprStmtNode.expr);
        }
    }

    @Override
    public void visit(BLangIf ifNode) {
        setPreviousNode(ifNode);
        if (ifNode.expr != null && HoverUtil.isMatchingPosition(ifNode.expr.pos, this.position)) {
            acceptNode(ifNode.expr);
        }

        if (ifNode.body != null) {
            acceptNode(ifNode.body);
        }

        if (ifNode.elseStmt != null) {
            acceptNode(ifNode.elseStmt);
        }
    }

    public void visit(BLangStruct structNode) {
        addTopLevelNodeToContext(structNode, structNode.name.getValue(), structNode.symbol.pkgID,
                structNode.symbol.kind.name(), structNode.symbol.kind.name(),
                structNode.symbol.owner.name.getValue(), structNode.symbol.owner.pkgID);
        setPreviousNode(structNode);
        this.addToNodeStack(structNode);

        if (!structNode.fields.isEmpty()) {
            structNode.fields.forEach(this::acceptNode);
        }
    }

    public void visit(BLangWhile whileNode) {
        setPreviousNode(whileNode);
        if (whileNode.expr != null) {
            this.acceptNode(whileNode.expr);
        }
        if (whileNode.body != null) {
            this.acceptNode(whileNode.body);
        }
    }

    public void visit(BLangTransformer transformerNode) {
        addTopLevelNodeToContext(transformerNode, transformerNode.name.getValue(), transformerNode.symbol.pkgID,
                transformerNode.symbol.kind.name(), transformerNode.symbol.kind.name(),
                transformerNode.symbol.owner.name.getValue(), transformerNode.symbol.owner.pkgID);

        setPreviousNode(transformerNode);
        this.addToNodeStack(transformerNode);

        if (transformerNode.source != null) {
            acceptNode(transformerNode.source);
        }

        if (!transformerNode.params.isEmpty()) {
            transformerNode.params.forEach(this::acceptNode);
        }

        if (!transformerNode.retParams.isEmpty()) {
            transformerNode.retParams.forEach(this::acceptNode);
        }

        if (transformerNode.body != null) {
            acceptNode(transformerNode.body);
        }

        if (!transformerNode.workers.isEmpty()) {
            transformerNode.workers.forEach(this::acceptNode);
        }
    }

    public void visit(BLangConnector connectorNode) {
        addTopLevelNodeToContext(connectorNode, connectorNode.name.getValue(), connectorNode.symbol.pkgID,
                connectorNode.symbol.kind.name(), connectorNode.symbol.kind.name(),
                connectorNode.symbol.owner.name.getValue(), connectorNode.symbol.owner.pkgID);

        setPreviousNode(connectorNode);
        this.addToNodeStack(connectorNode);

        if (!connectorNode.params.isEmpty()) {
            connectorNode.params.forEach(this::acceptNode);
        }

        if (!connectorNode.varDefs.isEmpty()) {
            connectorNode.varDefs.forEach(this::acceptNode);
        }

        if (!connectorNode.actions.isEmpty()) {
            connectorNode.actions.forEach(this::acceptNode);
        }
    }

    public void visit(BLangAction actionNode) {
        addTopLevelNodeToContext(actionNode, actionNode.name.getValue(), actionNode.symbol.pkgID,
                actionNode.symbol.kind.name(), actionNode.symbol.kind.name(),
                actionNode.symbol.owner.name.getValue(), actionNode.symbol.owner.pkgID);

        setPreviousNode(actionNode);
        this.addToNodeStack(actionNode);

        if (!actionNode.params.isEmpty()) {
            actionNode.params.forEach(this::acceptNode);
        }

        if (!actionNode.retParams.isEmpty()) {
            actionNode.retParams.forEach(this::acceptNode);
        }

        if (actionNode.body != null) {
            acceptNode(actionNode.body);
        }

        if (!actionNode.workers.isEmpty()) {
            actionNode.workers.forEach(this::acceptNode);
        }
    }

    public void visit(BLangService serviceNode) {
        addTopLevelNodeToContext(serviceNode, serviceNode.name.getValue(), serviceNode.symbol.pkgID,
                serviceNode.symbol.kind.name(), serviceNode.symbol.kind.name(),
                serviceNode.symbol.owner.name.getValue(), serviceNode.symbol.owner.pkgID);

        setPreviousNode(serviceNode);
        this.addToNodeStack(serviceNode);

        if (!serviceNode.resources.isEmpty()) {
            serviceNode.resources.forEach(this::acceptNode);
        }

        if (serviceNode.initFunction != null) {
            this.acceptNode(serviceNode.initFunction);
        }
    }

    public void visit(BLangResource resourceNode) {
        addTopLevelNodeToContext(resourceNode, resourceNode.name.getValue(), resourceNode.symbol.pkgID,
                resourceNode.symbol.kind.name(), resourceNode.symbol.kind.name(),
                resourceNode.symbol.owner.name.getValue(), resourceNode.symbol.owner.pkgID);

        setPreviousNode(resourceNode);
        this.addToNodeStack(resourceNode);

        if (!resourceNode.params.isEmpty()) {
            resourceNode.params.forEach(this::acceptNode);
        }

        if (!resourceNode.retParams.isEmpty()) {
            resourceNode.retParams.forEach(this::acceptNode);
        }

        if (resourceNode.body != null) {
            this.acceptNode(resourceNode.body);
        }
    }

    @Override
    public void visit(BLangTryCatchFinally tryCatchFinally) {
        setPreviousNode(tryCatchFinally);
        if (tryCatchFinally.tryBody != null) {
            acceptNode(tryCatchFinally.tryBody);
        }

        if (!tryCatchFinally.catchBlocks.isEmpty()) {
            tryCatchFinally.catchBlocks.forEach(this::acceptNode);
        }

        if (tryCatchFinally.finallyBody != null) {
            acceptNode(tryCatchFinally.finallyBody);
        }
    }

    @Override
    public void visit(BLangCatch bLangCatch) {
        setPreviousNode(bLangCatch);
        if (bLangCatch.param != null) {
            acceptNode(bLangCatch.param);
        }

        if (bLangCatch.body != null) {
            acceptNode(bLangCatch.body);
        }
    }

    @Override
    public void visit(BLangTransaction transactionNode) {
        setPreviousNode(transactionNode);
        if (transactionNode.transactionBody != null) {
            acceptNode(transactionNode.transactionBody);
        }

        if (transactionNode.failedBody != null) {
            acceptNode(transactionNode.failedBody);
        }

        if (transactionNode.retryCount != null) {
            acceptNode(transactionNode.retryCount);
        }
    }

    @Override
    public void visit(BLangForkJoin forkJoin) {
        setPreviousNode(forkJoin);

        if (!forkJoin.workers.isEmpty()) {
            forkJoin.workers.forEach(this::acceptNode);
        }

        if (forkJoin.joinedBody != null) {
            acceptNode(forkJoin.joinedBody);
        }

        if (forkJoin.joinResultVar != null) {
            acceptNode(forkJoin.joinResultVar);
        }

        if (forkJoin.timeoutBody != null) {
            acceptNode(forkJoin.timeoutBody);
        }

        if (forkJoin.timeoutExpression != null) {
            acceptNode(forkJoin.timeoutExpression);
        }

        if (forkJoin.timeoutVariable != null) {
            acceptNode(forkJoin.timeoutVariable);
        }
    }

    @Override
    public void visit(BLangWorker workerNode) {
        setPreviousNode(workerNode);
        if (!workerNode.params.isEmpty()) {
            workerNode.params.forEach(this::acceptNode);
        }

        if (!workerNode.retParams.isEmpty()) {
            workerNode.retParams.forEach(this::acceptNode);
        }

        if (workerNode.body != null) {
            acceptNode(workerNode.body);
        }

        if (!workerNode.workers.isEmpty()) {
            workerNode.workers.forEach(this::acceptNode);
        }
    }

    @Override
    public void visit(BLangWorkerSend workerSendNode) {
        setPreviousNode(workerSendNode);
        if (!workerSendNode.exprs.isEmpty()) {
            workerSendNode.exprs.forEach(this::acceptNode);
        }
    }

    @Override
    public void visit(BLangWorkerReceive workerReceiveNode) {
        setPreviousNode(workerReceiveNode);
        if (!workerReceiveNode.exprs.isEmpty()) {
            workerReceiveNode.exprs.forEach(this::acceptNode);
        }
    }

    @Override
    public void visit(BLangReturn returnNode) {
        setPreviousNode(returnNode);
        if (!returnNode.exprs.isEmpty()) {
            returnNode.exprs.forEach(this::acceptNode);
        }
    }

    public void visit(BLangInvocation invocationExpr) {
        setPreviousNode(invocationExpr);
        if (invocationExpr.expr != null) {
            this.acceptNode(invocationExpr.expr);
        }

        if (!invocationExpr.argExprs.isEmpty()) {
            invocationExpr.argExprs.forEach(this::acceptNode);
        }

        if (!terminateVisitor && HoverUtil.isMatchingPosition(invocationExpr.getPosition(), this.position)) {
            this.context.put(NodeContextKeys.NODE_KEY, invocationExpr);
            this.context.put(NodeContextKeys.PREVIOUSLY_VISITED_NODE_KEY, this.previousNode);
            this.context.put(NodeContextKeys.NAME_OF_NODE_KEY, invocationExpr.name.getValue());
            this.context.put(NodeContextKeys.PACKAGE_OF_NODE_KEY, invocationExpr.symbol.pkgID);
            this.context.put(NodeContextKeys.SYMBOL_KIND_OF_NODE_PARENT_KEY, invocationExpr.symbol.kind.name());
            this.context.put(NodeContextKeys.SYMBOL_KIND_OF_NODE_KEY, invocationExpr.symbol.kind.name());
            this.context.put(NodeContextKeys.NODE_OWNER_KEY, invocationExpr.symbol.owner.name.getValue());
            this.context.put(NodeContextKeys.NODE_OWNER_PACKAGE_KEY,
                    invocationExpr.symbol.owner.pkgID);
            setTerminateVisitor(true);
        }
    }

    public void visit(BLangForeach foreach) {
        setPreviousNode(foreach);
        if (foreach.collection != null) {
            acceptNode(foreach.collection);
        }

        if (!foreach.varRefs.isEmpty()) {
            foreach.varRefs.forEach(this::acceptNode);
        }

        if (foreach.body != null) {
            acceptNode(foreach.body);
        }
    }

    public void visit(BLangArrayLiteral arrayLiteral) {
        setPreviousNode(arrayLiteral);
        if (!arrayLiteral.exprs.isEmpty()) {
            arrayLiteral.exprs.forEach(this::acceptNode);
        }
    }

    public void visit(BLangTypeInit connectorInitExpr) {
        setPreviousNode(connectorInitExpr);
        if (connectorInitExpr.userDefinedType != null) {
            connectorInitExpr.userDefinedType.type = connectorInitExpr.type;
            acceptNode(connectorInitExpr.userDefinedType);
        }

        if (!connectorInitExpr.argsExpr.isEmpty()) {
            connectorInitExpr.argsExpr.forEach(this::acceptNode);
        }
    }

    public void visit(BLangTypeCastExpr castExpr) {
        setPreviousNode(castExpr);
        if (castExpr.typeNode != null) {
            this.acceptNode(castExpr.typeNode);
        }

        if (castExpr.expr != null) {
            this.acceptNode(castExpr.expr);
        }
    }

    public void visit(BLangTypeConversionExpr conversionExpr) {
        setPreviousNode(conversionExpr);

        if (conversionExpr.expr != null) {
            acceptNode(conversionExpr.expr);
        }

        if (conversionExpr.typeNode != null) {
            acceptNode(conversionExpr.typeNode);
        }

        if (conversionExpr.transformerInvocation != null) {
            acceptNode(conversionExpr.transformerInvocation);
        }
    }

    public void visit(BLangStringTemplateLiteral stringTemplateLiteral) {
        setPreviousNode(stringTemplateLiteral);

        if (!stringTemplateLiteral.exprs.isEmpty()) {
            stringTemplateLiteral.exprs.forEach(this::acceptNode);
        }
    }

    public void visit(BLangArrayType arrayType) {
        setPreviousNode(arrayType);
        if (arrayType.elemtype != null) {
            acceptNode(arrayType.elemtype);
        }
    }

<<<<<<< HEAD
    public void visit(BLangEndpointTypeNode endpointType) {
        setPreviousNode(endpointType);
        if (endpointType.endpointType != null) {
            acceptNode(endpointType.endpointType);
=======
    @Override
    public void visit(BLangEnum enumNode) {
        addTopLevelNodeToContext(enumNode, enumNode.name.getValue(), enumNode.symbol.pkgID,
                enumNode.symbol.kind.name(), enumNode.symbol.kind.name(),
                enumNode.symbol.owner.name.getValue(), enumNode.symbol.owner.pkgID);
        if (enumNode.getPosition().sLine == this.position.getLine()) {
            this.context.put(NodeContextKeys.VAR_NAME_OF_NODE_KEY, enumNode.name.getValue());
>>>>>>> fbe0544e
        }
    }

    /**
     * Accept node to visit.
     *
     * @param node node to be accepted to visit.
     */
    private void acceptNode(BLangNode node) {
        if (this.terminateVisitor) {
            return;
        }
        node.accept(this);
    }

    /**
     * Add node in to a stack to track the visited nodes.
     *
     * @param node BLangNode to be added to the stack
     */
    private void addToNodeStack(BLangNode node) {
        if (!terminateVisitor) {
            if (!this.nodeStack.empty()) {
                this.nodeStack.pop();
            }
            this.nodeStack.push(node);
        }
    }

    /**
     * Set previous node.
     *
     * @param node node to be added as previous
     */
    private void setPreviousNode(BLangNode node) {
        this.previousNode = node;
    }

    /**
     * Set terminate visitor.
     *
     * @param value boolean value for terminate visitor
     */
    private void setTerminateVisitor(boolean value) {
        this.terminateVisitor = value;
    }

    /**
     * Add the top level node to context if cursor position matches the line of signature.
     *
     * @param node node to be compared and added to the context
     */
    private void addTopLevelNodeToContext(BLangNode node, String name, PackageID currentPkg,
                                          String symbolKindOfParentNode, String symbolKindOfCurrentNode,
                                          String ownerName, PackageID ownerPkg) {
        if (node.getPosition().sLine == this.position.getLine()) {
            this.context.put(NodeContextKeys.NODE_KEY, node);
            this.context.put(NodeContextKeys.PREVIOUSLY_VISITED_NODE_KEY, this.previousNode);
            this.context.put(NodeContextKeys.NAME_OF_NODE_KEY, name);
            this.context.put(NodeContextKeys.PACKAGE_OF_NODE_KEY, currentPkg);
            this.context.put(NodeContextKeys.SYMBOL_KIND_OF_NODE_PARENT_KEY, symbolKindOfParentNode);
            this.context.put(NodeContextKeys.SYMBOL_KIND_OF_NODE_KEY, symbolKindOfCurrentNode);
            this.context.put(NodeContextKeys.NODE_OWNER_KEY, ownerName);
            this.context.put(NodeContextKeys.NODE_OWNER_PACKAGE_KEY, ownerPkg);
        }
    }
}<|MERGE_RESOLUTION|>--- conflicted
+++ resolved
@@ -674,12 +674,6 @@
         }
     }
 
-<<<<<<< HEAD
-    public void visit(BLangEndpointTypeNode endpointType) {
-        setPreviousNode(endpointType);
-        if (endpointType.endpointType != null) {
-            acceptNode(endpointType.endpointType);
-=======
     @Override
     public void visit(BLangEnum enumNode) {
         addTopLevelNodeToContext(enumNode, enumNode.name.getValue(), enumNode.symbol.pkgID,
@@ -687,7 +681,6 @@
                 enumNode.symbol.owner.name.getValue(), enumNode.symbol.owner.pkgID);
         if (enumNode.getPosition().sLine == this.position.getLine()) {
             this.context.put(NodeContextKeys.VAR_NAME_OF_NODE_KEY, enumNode.name.getValue());
->>>>>>> fbe0544e
         }
     }
 
