--- conflicted
+++ resolved
@@ -15,21 +15,6 @@
  */
 package org.ballerinalang.langserver.completions.util;
 
-<<<<<<< HEAD
-import io.ballerina.compiler.api.SemanticModel;
-import io.ballerina.compiler.api.impl.BallerinaSemanticModel;
-import io.ballerina.compiler.syntax.tree.ModulePartNode;
-import io.ballerina.compiler.syntax.tree.Node;
-import io.ballerina.compiler.syntax.tree.NonTerminalNode;
-import io.ballerina.compiler.syntax.tree.SyntaxTree;
-import io.ballerina.tools.text.LinePosition;
-import io.ballerina.tools.text.TextDocument;
-import io.ballerina.tools.text.TextRange;
-import org.ballerinalang.langserver.common.CommonKeys;
-import org.ballerinalang.langserver.common.utils.CommonUtil;
-import org.ballerinalang.langserver.commons.LSContext;
-import org.ballerinalang.langserver.commons.completion.CompletionKeys;
-=======
 import io.ballerina.compiler.syntax.tree.ModulePartNode;
 import io.ballerina.compiler.syntax.tree.Node;
 import io.ballerina.compiler.syntax.tree.NonTerminalNode;
@@ -38,21 +23,14 @@
 import io.ballerina.tools.text.TextDocument;
 import io.ballerina.tools.text.TextRange;
 import org.ballerinalang.langserver.commons.CompletionContext;
->>>>>>> 59727129
 import org.ballerinalang.langserver.commons.completion.LSCompletionException;
 import org.ballerinalang.langserver.commons.completion.LSCompletionItem;
 import org.ballerinalang.langserver.commons.completion.spi.CompletionProvider;
 import org.ballerinalang.langserver.completions.ProviderFactory;
-<<<<<<< HEAD
-import org.eclipse.lsp4j.CompletionItem;
-import org.eclipse.lsp4j.Position;
-import org.wso2.ballerinalang.compiler.tree.BLangPackage;
-=======
 import org.ballerinalang.langserver.util.TokensUtil;
 import org.ballerinalang.langserver.util.references.TokenOrSymbolNotFoundException;
 import org.eclipse.lsp4j.CompletionItem;
 import org.eclipse.lsp4j.Position;
->>>>>>> 59727129
 
 import java.util.ArrayList;
 import java.util.List;
@@ -64,24 +42,6 @@
  * Common utility methods for the completion operation.
  */
 public class CompletionUtil {
-<<<<<<< HEAD
-    /**
-     * Resolve the visible symbols from the given BLang Package and the current context.
-     *
-     * @param completionContext Completion Service Context
-     */
-    public static void resolveSymbols(LSContext completionContext) {
-        // Visit the package to resolve the symbols
-        BLangPackage bLangPackage = completionContext.get(DocumentServiceKeys.CURRENT_BLANG_PACKAGE_CONTEXT_KEY);
-        SemanticModel semanticModel = new BallerinaSemanticModel(bLangPackage,
-                completionContext.get(DocumentServiceKeys.COMPILER_CONTEXT_KEY));
-        Position position = completionContext.get(DocumentServiceKeys.POSITION_KEY).getPosition();
-        String filePath = completionContext.get(DocumentServiceKeys.RELATIVE_FILE_PATH_KEY);
-        completionContext.put(CommonKeys.VISIBLE_SYMBOLS_KEY, semanticModel
-                .visibleSymbols(filePath, LinePosition.from(position.getLine(), position.getCharacter())));
-    }
-=======
->>>>>>> 59727129
 
     /**
      * Get the completion Items for the context.
@@ -142,19 +102,11 @@
     /**
      * Find the token at cursor.
      */
-<<<<<<< HEAD
-    public static void fillTokenInfoAtCursor(LSContext context) throws WorkspaceDocumentException {
-        WorkspaceDocumentManager docManager = context.get(DocumentServiceKeys.DOC_MANAGER_KEY);
-        Optional<Path> filePath = CommonUtil.getPathFromURI(context.get(DocumentServiceKeys.FILE_URI_KEY));
-        if (filePath.isEmpty()) {
-            return;
-=======
     public static void fillTokenInfoAtCursor(CompletionContext context) throws TokenOrSymbolNotFoundException {
         context.setTokenAtCursor(TokensUtil.findTokenAtPosition(context, context.getCursorPosition()));
         Optional<Document> document = context.workspace().document(context.filePath());
         if (document.isEmpty()) {
             throw new RuntimeException("Could not find a valid document");
->>>>>>> 59727129
         }
         TextDocument textDocument = document.get().textDocument();
 
