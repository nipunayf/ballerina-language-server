--- conflicted
+++ resolved
@@ -181,30 +181,13 @@
             signatureContext.put(DocumentServiceKeys.POSITION_KEY, position);
             signatureContext.put(DocumentServiceKeys.FILE_URI_KEY, uri);
             SignatureHelp signatureHelp;
-<<<<<<< HEAD
-
             BLangPackage bLangPackage = TextDocumentServiceUtil.getBLangPackage(signatureContext, documentManager,
                     false, LSCustomErrorStrategy.class, false).get(0);
             signatureContext.put(DocumentServiceKeys.CURRENT_PACKAGE_NAME_KEY,
                     bLangPackage.symbol.getName().getValue());
             SignatureTreeVisitor signatureTreeVisitor = new SignatureTreeVisitor(signatureContext);
             bLangPackage.accept(signatureTreeVisitor);
-            signatureContext.put(DocumentServiceKeys.B_LANG_PACKAGE_CONTEXT_KEY, bLangPackageContext);
             signatureHelp = SignatureHelpUtil.getFunctionSignatureHelp(signatureContext);
-
-=======
-            try {
-                BLangPackage bLangPackage = TextDocumentServiceUtil.getBLangPackage(signatureContext, documentManager,
-                        false, LSCustomErrorStrategy.class, false).get(0);
-                signatureContext.put(DocumentServiceKeys.CURRENT_PACKAGE_NAME_KEY,
-                        bLangPackage.symbol.getName().getValue());
-                SignatureTreeVisitor signatureTreeVisitor = new SignatureTreeVisitor(signatureContext);
-                bLangPackage.accept(signatureTreeVisitor);
-                signatureHelp = SignatureHelpUtil.getFunctionSignatureHelp(signatureContext);
-            } catch (Exception e) {
-                signatureHelp = new SignatureHelp();
-            }
->>>>>>> 0b6e6292
             return signatureHelp;
         });
     }
@@ -257,26 +240,13 @@
             PositionTreeVisitor positionTreeVisitor = new PositionTreeVisitor(referenceContext);
             currentBLangPackage.accept(positionTreeVisitor);
 
-<<<<<<< HEAD
             // Run reference visitor for all the packages in project folder.
             for (BLangPackage bLangPackage : bLangPackages) {
                 referenceContext.put(DocumentServiceKeys.CURRENT_PACKAGE_NAME_KEY,
                         bLangPackage.symbol.getName().getValue());
-                bLangPackageContext.addPackage(bLangPackage);
+                LSPackageCache.getInstance().addPackage(bLangPackage.packageID, bLangPackage);
                 referenceContext.put(NodeContextKeys.REFERENCE_NODES_KEY, contents);
                 contents = ReferenceUtil.getReferences(referenceContext, bLangPackage);
-=======
-                // Run reference visitor for all the packages in project folder.
-                for (BLangPackage bLangPackage : bLangPackages) {
-                    referenceContext.put(DocumentServiceKeys.CURRENT_PACKAGE_NAME_KEY,
-                            bLangPackage.symbol.getName().getValue());
-                    LSPackageCache.getInstance().addPackage(bLangPackage.packageID, bLangPackage);
-                    referenceContext.put(NodeContextKeys.REFERENCE_NODES_KEY, contents);
-                    contents = ReferenceUtil.getReferences(referenceContext, bLangPackage);
-                }
-            } catch (Exception e) {
-                // Ignore
->>>>>>> 0b6e6292
             }
 
             return contents;
@@ -402,31 +372,22 @@
                     currentBLangPackage.symbol.getName().getValue());
             renameContext.put(NodeContextKeys.REFERENCE_NODES_KEY, contents);
 
-<<<<<<< HEAD
             // Run the position calculator for the current package.
             PositionTreeVisitor positionTreeVisitor = new PositionTreeVisitor(renameContext);
             currentBLangPackage.accept(positionTreeVisitor);
             String replaceableSymbolName = renameContext.get(NodeContextKeys.NAME_OF_NODE_KEY);
-=======
-                // Run reference visitor and rename util for project folder.
-                for (BLangPackage bLangPackage : bLangPackages) {
-                    renameContext.put(DocumentServiceKeys.CURRENT_PACKAGE_NAME_KEY,
-                            bLangPackage.symbol.getName().getValue());
-                    LSPackageCache.getInstance().addPackage(bLangPackage.packageID, bLangPackage);
->>>>>>> 0b6e6292
 
             // Run reference visitor and rename util for project folder.
             for (BLangPackage bLangPackage : bLangPackages) {
                 renameContext.put(DocumentServiceKeys.CURRENT_PACKAGE_NAME_KEY,
                         bLangPackage.symbol.getName().getValue());
-                bLangPackageContext.addPackage(bLangPackage);
+                LSPackageCache.getInstance().addPackage(bLangPackage.packageID, bLangPackage);
 
                 contents = ReferenceUtil.getReferences(renameContext, bLangPackage);
             }
 
             workspaceEdit.setDocumentChanges(RenameUtil
                     .getRenameTextEdits(contents, documentManager, params.getNewName(), replaceableSymbolName));
-
             return workspaceEdit;
         });
     }
@@ -519,7 +480,7 @@
 
             String fileName = diagnostic.getPosition().getSource().getCompilationUnitName();
             Path filePath = Paths.get(path.getParent() + "", fileName);
-            String fileURI = filePath.toUri().toString();
+            String fileURI = filePath.toUri().toString() + "";
 
             if (!diagnosticsMap.containsKey(fileURI)) {
                 diagnosticsMap.put(fileURI, new ArrayList<Diagnostic>());
