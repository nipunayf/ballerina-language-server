/*
 * Copyright (c) 2017, WSO2 Inc. (http://wso2.com) All Rights Reserved.
 *
 * Licensed under the Apache License, Version 2.0 (the "License");
 * you may not use this file except in compliance with the License.
 * You may obtain a copy of the License at
 *
 * http://www.apache.org/licenses/LICENSE-2.0
 *
 * Unless required by applicable law or agreed to in writing, software
 * distributed under the License is distributed on an "AS IS" BASIS,
 * WITHOUT WARRANTIES OR CONDITIONS OF ANY KIND, either express or implied.
 * See the License for the specific language governing permissions and
 * limitations under the License.
 */
package org.ballerinalang.langserver;

import com.google.gson.JsonObject;
import org.ballerinalang.compiler.CompilerPhase;
import org.ballerinalang.langserver.command.CommandUtil;
import org.ballerinalang.langserver.common.constants.NodeContextKeys;
import org.ballerinalang.langserver.common.position.PositionTreeVisitor;
import org.ballerinalang.langserver.common.utils.CommonUtil;
import org.ballerinalang.langserver.compiler.DocumentServiceKeys;
import org.ballerinalang.langserver.compiler.LSCompiler;
import org.ballerinalang.langserver.compiler.LSContextManager;
import org.ballerinalang.langserver.compiler.LSPackageCache;
import org.ballerinalang.langserver.compiler.LSPackageLoader;
import org.ballerinalang.langserver.compiler.LSServiceOperationContext;
import org.ballerinalang.langserver.compiler.common.LSCustomErrorStrategy;
import org.ballerinalang.langserver.compiler.common.LSDocument;
import org.ballerinalang.langserver.compiler.common.modal.BallerinaFile;
import org.ballerinalang.langserver.compiler.common.modal.BallerinaPackage;
import org.ballerinalang.langserver.compiler.format.TextDocumentFormatUtil;
import org.ballerinalang.langserver.compiler.workspace.WorkspaceDocumentManager;
import org.ballerinalang.langserver.completions.CompletionCustomErrorStrategy;
import org.ballerinalang.langserver.completions.CompletionKeys;
import org.ballerinalang.langserver.completions.CompletionSubRuleParser;
import org.ballerinalang.langserver.completions.util.CompletionUtil;
import org.ballerinalang.langserver.definition.util.DefinitionUtil;
import org.ballerinalang.langserver.formatting.FormattingUtil;
import org.ballerinalang.langserver.hover.util.HoverUtil;
import org.ballerinalang.langserver.references.util.ReferenceUtil;
import org.ballerinalang.langserver.rename.RenameUtil;
import org.ballerinalang.langserver.signature.SignatureHelpUtil;
import org.ballerinalang.langserver.signature.SignatureTreeVisitor;
import org.ballerinalang.langserver.symbols.SymbolFindingVisitor;
import org.ballerinalang.langserver.util.Debouncer;
import org.ballerinalang.model.tree.ImportPackageNode;
import org.ballerinalang.model.tree.TopLevelNode;
import org.eclipse.lsp4j.CodeActionParams;
import org.eclipse.lsp4j.CodeLens;
import org.eclipse.lsp4j.CodeLensParams;
import org.eclipse.lsp4j.Command;
import org.eclipse.lsp4j.CompletionItem;
import org.eclipse.lsp4j.CompletionList;
import org.eclipse.lsp4j.Diagnostic;
import org.eclipse.lsp4j.DiagnosticSeverity;
import org.eclipse.lsp4j.DidChangeTextDocumentParams;
import org.eclipse.lsp4j.DidCloseTextDocumentParams;
import org.eclipse.lsp4j.DidOpenTextDocumentParams;
import org.eclipse.lsp4j.DidSaveTextDocumentParams;
import org.eclipse.lsp4j.DocumentFormattingParams;
import org.eclipse.lsp4j.DocumentHighlight;
import org.eclipse.lsp4j.DocumentOnTypeFormattingParams;
import org.eclipse.lsp4j.DocumentRangeFormattingParams;
import org.eclipse.lsp4j.DocumentSymbolParams;
import org.eclipse.lsp4j.Hover;
import org.eclipse.lsp4j.Location;
import org.eclipse.lsp4j.MarkedString;
import org.eclipse.lsp4j.Position;
import org.eclipse.lsp4j.PublishDiagnosticsParams;
import org.eclipse.lsp4j.Range;
import org.eclipse.lsp4j.ReferenceParams;
import org.eclipse.lsp4j.RenameParams;
import org.eclipse.lsp4j.SignatureHelp;
import org.eclipse.lsp4j.SymbolInformation;
import org.eclipse.lsp4j.TextDocumentPositionParams;
import org.eclipse.lsp4j.TextEdit;
import org.eclipse.lsp4j.WorkspaceEdit;
import org.eclipse.lsp4j.jsonrpc.messages.Either;
import org.eclipse.lsp4j.services.TextDocumentService;
import org.slf4j.Logger;
import org.slf4j.LoggerFactory;
import org.wso2.ballerinalang.compiler.tree.BLangCompilationUnit;
import org.wso2.ballerinalang.compiler.tree.BLangImportPackage;
import org.wso2.ballerinalang.compiler.tree.BLangPackage;
import org.wso2.ballerinalang.compiler.util.CompilerContext;

import java.nio.file.Path;
import java.nio.file.Paths;
import java.util.ArrayList;
import java.util.Collections;
import java.util.HashMap;
import java.util.List;
import java.util.Map;
import java.util.Optional;
import java.util.concurrent.CompletableFuture;
import java.util.concurrent.locks.Lock;
import java.util.stream.Collectors;
import java.util.stream.Stream;

/**
 * Text document service implementation for ballerina.
 */
class BallerinaTextDocumentService implements TextDocumentService {
    private static final Logger logger = LoggerFactory.getLogger(BallerinaTextDocumentService.class);

    // indicates the frequency to send diagnostics to server upon document did change
    private static final int DIAG_PUSH_DEBOUNCE_DELAY = 500;
    private final BallerinaLanguageServer ballerinaLanguageServer;
    private final WorkspaceDocumentManager documentManager;
    private Map<String, List<Diagnostic>> lastDiagnosticMap;
    private LSGlobalContext lsGlobalContext;

    private final Debouncer diagPushDebouncer;

    BallerinaTextDocumentService(LSGlobalContext globalContext) {
        this.lsGlobalContext = globalContext;
        this.ballerinaLanguageServer = this.lsGlobalContext.get(LSGlobalContextKeys.LANGUAGE_SERVER_KEY);
        this.documentManager = this.lsGlobalContext.get(LSGlobalContextKeys.DOCUMENT_MANAGER_KEY);
        this.lastDiagnosticMap = new HashMap<>();
        this.diagPushDebouncer = new Debouncer(DIAG_PUSH_DEBOUNCE_DELAY);
    }

    @Override
    public CompletableFuture<Either<List<CompletionItem>, CompletionList>>
    completion(TextDocumentPositionParams position) {
        return CompletableFuture.supplyAsync(() -> {
            String fileUri = position.getTextDocument().getUri();
            List<CompletionItem> completions;
            LSServiceOperationContext completionContext = new LSServiceOperationContext();
            Path completionPath = CommonUtil.getPath(new LSDocument(fileUri));
            Optional<Lock> lock = documentManager.lockFile(completionPath);
            completionContext.put(DocumentServiceKeys.POSITION_KEY, position);
            completionContext.put(DocumentServiceKeys.FILE_URI_KEY, fileUri);
            completionContext.put(CompletionKeys.DOC_MANAGER_KEY, documentManager);
            try {
                BLangPackage bLangPackage = LSCompiler.getBLangPackage(completionContext, documentManager, false,
                        CompletionCustomErrorStrategy.class,
                        false).get(0);
                completionContext.put(DocumentServiceKeys.CURRENT_PACKAGE_NAME_KEY,
                        bLangPackage.symbol.getName().getValue());
                CompletionUtil.resolveSymbols(completionContext, bLangPackage);
                CompletionSubRuleParser.parse(completionContext);
            } catch (Exception | AssertionError e) {
                if (CommonUtil.LS_DEBUG_ENABLED) {
                    String msg = e.getMessage();
                    logger.error("Error while resolving symbols" + ((msg != null) ? ": " + msg : ""), e);
                }
            } finally {
                lock.ifPresent(Lock::unlock);
                completions = CompletionUtil.getCompletionItems(completionContext);
            }
            return Either.forLeft(completions);
        });
    }

    @Override
    public CompletableFuture<CompletionItem> resolveCompletionItem(CompletionItem unresolved) {
        return null;
    }

    @Override
    public CompletableFuture<Hover> hover(TextDocumentPositionParams position) {
        return CompletableFuture.supplyAsync(() -> {
            String fileUri = position.getTextDocument().getUri();
            LSServiceOperationContext hoverContext = new LSServiceOperationContext();
            Path hoverFilePath = CommonUtil.getPath(new LSDocument(fileUri));
            Optional<Lock> lock = documentManager.lockFile(hoverFilePath);
            Hover hover;
            hoverContext.put(DocumentServiceKeys.FILE_URI_KEY, fileUri);
            hoverContext.put(DocumentServiceKeys.POSITION_KEY, position);
            try {
                // TODO: Remove passing completion context after introducing a proper fix for _=.... issue
                BLangPackage currentBLangPackage = LSCompiler.getBLangPackage(hoverContext, documentManager, false,
                        LSCustomErrorStrategy.class, false).get(0);
                hoverContext.put(DocumentServiceKeys.CURRENT_PACKAGE_NAME_KEY,
                        currentBLangPackage.symbol.getName().getValue());
                hover = HoverUtil.getHoverContent(hoverContext, currentBLangPackage);
            } catch (Exception | AssertionError e) {
                if (CommonUtil.LS_DEBUG_ENABLED) {
                    String msg = e.getMessage();
                    logger.error("Error while retrieving hover content" + ((msg != null) ? ": " + msg : ""), e);
                }
                hover = new Hover();
                List<Either<String, MarkedString>> contents = new ArrayList<>();
                contents.add(Either.forLeft(""));
                hover.setContents(contents);
            } finally {
                lock.ifPresent(Lock::unlock);
            }
            return hover;
        });
    }

    @Override
    public CompletableFuture<SignatureHelp> signatureHelp(TextDocumentPositionParams position) {
        return CompletableFuture.supplyAsync(() -> {
            String uri = position.getTextDocument().getUri();
            Path sigFilePath = CommonUtil.getPath(new LSDocument(uri));
            Optional<Lock> lock = documentManager.lockFile(sigFilePath);
            try {
                String fileContent = this.documentManager.getFileContent(sigFilePath);
                LSServiceOperationContext signatureContext = new LSServiceOperationContext();
                SignatureHelpUtil.captureCallableItemInfo(position.getPosition(), fileContent, signatureContext);
                signatureContext.put(DocumentServiceKeys.POSITION_KEY, position);
                signatureContext.put(DocumentServiceKeys.FILE_URI_KEY, uri);
                SignatureHelp signatureHelp;
                BLangPackage bLangPackage = LSCompiler.getBLangPackage(signatureContext, documentManager, false,
                        LSCustomErrorStrategy.class, false).get(0);
                signatureContext.put(DocumentServiceKeys.CURRENT_PACKAGE_NAME_KEY,
                        bLangPackage.symbol.getName().getValue());
                SignatureTreeVisitor signatureTreeVisitor = new SignatureTreeVisitor(signatureContext);
                bLangPackage.accept(signatureTreeVisitor);
                signatureHelp = SignatureHelpUtil.getFunctionSignatureHelp(signatureContext);
                return signatureHelp;
            } catch (Exception | AssertionError e) {
                if (CommonUtil.LS_DEBUG_ENABLED) {
                    String msg = e.getMessage();
                    logger.error("Error while retrieving signature help" + ((msg != null) ? ": " + msg : ""), e);
                }
                return new SignatureHelp();
            } finally {
                lock.ifPresent(Lock::unlock);
            }
        });
    }

    @Override
    public CompletableFuture<List<? extends Location>> definition(TextDocumentPositionParams position) {
        return CompletableFuture.supplyAsync(() -> {
            String fileUri = position.getTextDocument().getUri();
            Path defFilePath = CommonUtil.getPath(new LSDocument(fileUri));
            Optional<Lock> lock = documentManager.lockFile(defFilePath);
            List<Location> contents;
            try {
                LSServiceOperationContext definitionContext = new LSServiceOperationContext();
                definitionContext.put(DocumentServiceKeys.FILE_URI_KEY, fileUri);
                definitionContext.put(DocumentServiceKeys.POSITION_KEY, position);
                // TODO: Remove passing completion context after introducing a proper fix for _=.... issue
                BLangPackage currentBLangPackage =
                        LSCompiler.getBLangPackage(definitionContext, documentManager, false,
                                LSCustomErrorStrategy.class, false).get(0);
                definitionContext.put(DocumentServiceKeys.CURRENT_PACKAGE_NAME_KEY,
                        currentBLangPackage.symbol.getName().getValue());
                PositionTreeVisitor positionTreeVisitor = new PositionTreeVisitor(definitionContext);
                currentBLangPackage.accept(positionTreeVisitor);
                contents = DefinitionUtil.getDefinitionPosition(definitionContext);
            } catch (Exception e) {
                if (CommonUtil.LS_DEBUG_ENABLED) {
                    String msg = e.getMessage();
                    logger.error("Error while retrieving definition" + ((msg != null) ? ": " + msg : ""), e);
                }
                contents = new ArrayList<>();
            } finally {
                lock.ifPresent(Lock::unlock);
            }
            return contents;
        });
    }

    @Override
    public CompletableFuture<List<? extends Location>> references(ReferenceParams params) {
        return CompletableFuture.supplyAsync(() -> {
            String fileUri = params.getTextDocument().getUri();
            Path refFilePath = CommonUtil.getPath(new LSDocument(fileUri));
            Optional<Lock> lock = documentManager.lockFile(refFilePath);
            List<Location> contents = new ArrayList<>();
            try {
                LSServiceOperationContext referenceContext = new LSServiceOperationContext();
                referenceContext.put(DocumentServiceKeys.FILE_URI_KEY, fileUri);
                referenceContext.put(DocumentServiceKeys.POSITION_KEY, params);
                // TODO: Remove passing completion context after introducing a proper fix for _=.... issue
                List<BLangPackage> bLangPackages = LSCompiler.getBLangPackage(referenceContext, documentManager, false,
                        LSCustomErrorStrategy.class, true);
                // Get the current package.
                BLangPackage currentBLangPackage = CommonUtil.getCurrentPackageByFileName(bLangPackages, fileUri);

                referenceContext.put(DocumentServiceKeys.CURRENT_PACKAGE_NAME_KEY,
                        currentBLangPackage.symbol.getName().getValue());

                // Calculate position for the current package.
                PositionTreeVisitor positionTreeVisitor = new PositionTreeVisitor(referenceContext);
                currentBLangPackage.accept(positionTreeVisitor);

                // Run reference visitor for all the packages in project folder.
                for (BLangPackage bLangPackage : bLangPackages) {
                    referenceContext.put(DocumentServiceKeys.CURRENT_PACKAGE_NAME_KEY,
                            bLangPackage.symbol.getName().getValue());
                    referenceContext.put(NodeContextKeys.REFERENCE_NODES_KEY, contents);
                    contents = ReferenceUtil.getReferences(referenceContext, bLangPackage);
                }

                return contents;
            } catch (Exception e) {
                if (CommonUtil.LS_DEBUG_ENABLED) {
                    String msg = e.getMessage();
                    logger.error("Error while retrieving references" + ((msg != null) ? ": " + msg : ""), e);
                }
                return contents;
            } finally {
                lock.ifPresent(Lock::unlock);
            }
        });
    }

    @Override
    public CompletableFuture<List<? extends DocumentHighlight>> documentHighlight(
            TextDocumentPositionParams position) {
        return null;
    }

    @Override
    public CompletableFuture<List<? extends SymbolInformation>> documentSymbol(DocumentSymbolParams params) {
        return CompletableFuture.supplyAsync(() -> {
            String fileUri = params.getTextDocument().getUri();
            Path docSymbolFilePath = CommonUtil.getPath(new LSDocument(fileUri));
            Optional<Lock> lock = documentManager.lockFile(docSymbolFilePath);
            List<SymbolInformation> symbols = new ArrayList<>();
            try {
                LSServiceOperationContext symbolsContext = new LSServiceOperationContext();
                symbolsContext.put(DocumentServiceKeys.FILE_URI_KEY, fileUri);
                symbolsContext.put(DocumentServiceKeys.SYMBOL_LIST_KEY, symbols);
                // TODO: Remove passing completion context after introducing a proper fix for _=.... issue
                BLangPackage bLangPackage = LSCompiler.getBLangPackage(symbolsContext, documentManager, false,
                        LSCustomErrorStrategy.class, false).get(0);
                symbolsContext.put(DocumentServiceKeys.CURRENT_PACKAGE_NAME_KEY,
                        bLangPackage.symbol.getName().getValue());
                Optional<BLangCompilationUnit> documentCUnit = bLangPackage.getCompilationUnits().stream()
                        .filter(cUnit -> (fileUri.endsWith(cUnit.getName())))
                        .findFirst();

                documentCUnit.ifPresent(cUnit -> {
                    SymbolFindingVisitor visitor = new SymbolFindingVisitor(symbolsContext);
                    cUnit.accept(visitor);
                });

                return symbols;
            } catch (Exception e) {
                if (CommonUtil.LS_DEBUG_ENABLED) {
                    String msg = e.getMessage();
                    logger.error("Error while retrieving document symbols" + ((msg != null) ? ": " + msg : ""), e);
                }
                return symbols;
            } finally {
                lock.ifPresent(Lock::unlock);
            }
        });
    }

    @Override
    public CompletableFuture<List<? extends Command>> codeAction(CodeActionParams params) {
        return CompletableFuture.supplyAsync(() -> {
            List<Command> commands = new ArrayList<>();
            LSDocument lsDocument = new LSDocument(params.getTextDocument().getUri());
            try {
                Position start = params.getRange().getStart();
                String topLevelNodeType = CommonUtil
                        .topLevelNodeTypeInLine(params.getTextDocument(), start, documentManager);
                if (topLevelNodeType != null) {
                    commands.add(CommandUtil.getDocGenerationCommand(topLevelNodeType,
                            params.getTextDocument().getUri(),
                            start.getLine()));
                    commands.add(CommandUtil.getAllDocGenerationCommand(params.getTextDocument().getUri()));
                }
                if (!params.getContext().getDiagnostics().isEmpty()) {
                    LSContextManager lsContextManager = LSContextManager.getInstance();
                    String sourceRoot = LSCompiler.getSourceRoot(CommonUtil.getPath(lsDocument));
                    CompilerContext compilerContext = lsContextManager.getCompilerContext(sourceRoot);
                    params.getContext().getDiagnostics().forEach(diagnostic -> {
                        if (start.getLine() == diagnostic.getRange().getStart().getLine()) {
                            commands.addAll(CommandUtil
                                    .getCommandsByDiagnostic(diagnostic, params, documentManager));
                        }
                    });
                }
                return commands;
            } catch (Exception e) {
                if (CommonUtil.LS_DEBUG_ENABLED) {
                    String msg = e.getMessage();
                    logger.error("Error while retrieving code actions" + ((msg != null) ? ": " + msg : ""), e);
                }
                return commands;
            }
        });
    }

    @Override
    public CompletableFuture<List<? extends CodeLens>> codeLens(CodeLensParams params) {
        return null;
    }

    @Override
    public CompletableFuture<CodeLens> resolveCodeLens(CodeLens unresolved) {
        return null;
    }

    @Override
    public CompletableFuture<List<? extends TextEdit>> formatting(DocumentFormattingParams params) {
        return CompletableFuture.supplyAsync(() -> {
            String textEditContent = null;
<<<<<<< HEAD

            LSServiceOperationContext formatContext = new LSServiceOperationContext();
            formatContext.put(DocumentServiceKeys.FILE_URI_KEY, params.getTextDocument().getUri());

            LSDocument document = new LSDocument(params.getTextDocument().getUri());
            Optional<Lock> lock = documentManager.lockFile(CommonUtil.getPath(document));
            String fileContent = documentManager.getFileContent(CommonUtil.getPath(document));
            String[] contentComponents = fileContent.split("\\n|\\r\\n|\\r");
            int lastNewLineCharIndex = Math.max(fileContent.lastIndexOf("\n"), fileContent.lastIndexOf("\r"));
            int lastCharCol = fileContent.substring(lastNewLineCharIndex + 1).length();
            int totalLines = contentComponents.length;

            Range range = new Range(new Position(0, 0), new Position(totalLines, lastCharCol));
            // Source generation for given ast.
            JsonObject ast = TextDocumentFormatUtil.getAST(params.getTextDocument().getUri(), documentManager,
                    formatContext);
            SourceGen sourceGen = new SourceGen(0);
            sourceGen.build(ast.getAsJsonObject("model"), null, "CompilationUnit");
            FormattingUtil formattingUtil = new FormattingUtil();
            formattingUtil.accept(ast.getAsJsonObject("model"));
            textEditContent = sourceGen.getSourceOf(ast.getAsJsonObject("model"), false, false);
            TextEdit textEdit = new TextEdit(range, textEditContent);
            lock.ifPresent(Lock::unlock);
            return Collections.singletonList(textEdit);
=======
            TextEdit textEdit = new TextEdit();
            try {
                LSServiceOperationContext formatContext = new LSServiceOperationContext();
                formatContext.put(DocumentServiceKeys.FILE_URI_KEY, params.getTextDocument().getUri());

                LSDocument document = new LSDocument(params.getTextDocument().getUri());
                String fileContent = documentManager.getFileContent(CommonUtil.getPath(document));
                String[] contentComponents = fileContent.split("\\n|\\r\\n|\\r");
                int lastNewLineCharIndex = Math.max(fileContent.lastIndexOf("\n"),
                        fileContent.lastIndexOf("\r"));
                int lastCharCol = fileContent.substring(lastNewLineCharIndex + 1).length();
                int totalLines = contentComponents.length;

                Range range = new Range(new Position(0, 0), new Position(totalLines, lastCharCol));
                // Source generation for given ast.
                JsonObject ast = TextDocumentFormatUtil.getAST(params, documentManager, formatContext);
                SourceGen sourceGen = new SourceGen(0);
                sourceGen.build(ast.getAsJsonObject("model"), null, "CompilationUnit");
                FormattingUtil formattingUtil = new FormattingUtil();
                formattingUtil.accept(ast.getAsJsonObject("model"));
                textEditContent = sourceGen.getSourceOf(ast.getAsJsonObject("model"), false, false);
                textEdit = new TextEdit(range, textEditContent);
                return Collections.singletonList(textEdit);
            } catch (Exception e) {
                if (CommonUtil.LS_DEBUG_ENABLED) {
                    String msg = e.getMessage();
                    logger.error("Error while formatting" + ((msg != null) ? ": " + msg : ""), e);
                }
                return Collections.singletonList(textEdit);
            }
>>>>>>> af74c19e
        });
    }

    @Override
    public CompletableFuture<List<? extends TextEdit>> rangeFormatting(DocumentRangeFormattingParams params) {
        return null;
    }

    @Override
    public CompletableFuture<List<? extends TextEdit>> onTypeFormatting(DocumentOnTypeFormattingParams params) {
        return null;
    }

    @Override
    public CompletableFuture<WorkspaceEdit> rename(RenameParams params) {
        return CompletableFuture.supplyAsync(() -> {
            Path renameFilePath = CommonUtil.getPath(new LSDocument(params.getTextDocument().getUri()));
            Optional<Lock> lock = documentManager.lockFile(renameFilePath);
            WorkspaceEdit workspaceEdit = new WorkspaceEdit();
            try {
                LSServiceOperationContext renameContext = new LSServiceOperationContext();
                renameContext.put(DocumentServiceKeys.FILE_URI_KEY, params.getTextDocument().getUri());
                renameContext.put(DocumentServiceKeys.POSITION_KEY,
                        new TextDocumentPositionParams(params.getTextDocument(), params.getPosition()));
                List<Location> contents = new ArrayList<>();
                // TODO: Remove passing completion context after introducing a proper fix for _=.... issue
                List<BLangPackage> bLangPackages = LSCompiler.getBLangPackage(renameContext, documentManager, false,
                        LSCustomErrorStrategy.class, true);
                // Get the current package.
                BLangPackage currentBLangPackage = CommonUtil.getCurrentPackageByFileName(bLangPackages,
                        params.getTextDocument()
                                .getUri());

                renameContext.put(DocumentServiceKeys.CURRENT_PACKAGE_NAME_KEY,
                        currentBLangPackage.symbol.getName().getValue());
                renameContext.put(NodeContextKeys.REFERENCE_NODES_KEY, contents);

                // Run the position calculator for the current package.
                PositionTreeVisitor positionTreeVisitor = new PositionTreeVisitor(renameContext);
                currentBLangPackage.accept(positionTreeVisitor);
                String replaceableSymbolName = renameContext.get(NodeContextKeys.NAME_OF_NODE_KEY);

                // Run reference visitor and rename util for project folder.
                for (BLangPackage bLangPackage : bLangPackages) {
                    renameContext.put(DocumentServiceKeys.CURRENT_PACKAGE_NAME_KEY,
                            bLangPackage.symbol.getName().getValue());

                    LSContextManager lsContextManager = LSContextManager.getInstance();
                    String sourceRoot = LSCompiler.getSourceRoot(renameFilePath);
                    CompilerContext context = lsContextManager.getCompilerContext(bLangPackage.packageID, sourceRoot);
                    LSPackageCache.getInstance(context).put(bLangPackage.packageID, bLangPackage);

                    contents = ReferenceUtil.getReferences(renameContext, bLangPackage);
                }

                workspaceEdit.setDocumentChanges(RenameUtil
                        .getRenameTextEdits(contents, documentManager,
                                params.getNewName(),
                                replaceableSymbolName));
                return workspaceEdit;
            } catch (Exception e) {
                if (CommonUtil.LS_DEBUG_ENABLED) {
                    String msg = e.getMessage();
                    logger.error("Error while renaming" + ((msg != null) ? ": " + msg : ""), e);
                }
                return workspaceEdit;
            } finally {
                lock.ifPresent(Lock::unlock);
            }
        });
    }

    @Override
    public void didOpen(DidOpenTextDocumentParams params) {
        Path openedPath = CommonUtil.getPath(new LSDocument(params.getTextDocument().getUri()));
        if (openedPath == null) {
            return;
        }
        String content = params.getTextDocument().getText();
        Optional<Lock> lock = documentManager.lockFile(openedPath);
        try {
            if (documentManager.isFileOpen(openedPath)) {
                documentManager.openFile(openedPath, content);
            }
        } finally {
            lock.ifPresent(Lock::unlock);
        }
        compileAndSendDiagnostics(content, openedPath);
    }

    @Override
    public void didChange(DidChangeTextDocumentParams params) {
        Path changedPath = CommonUtil.getPath(new LSDocument(params.getTextDocument().getUri()));
        if (changedPath == null) {
            return;
        }
        String content = params.getContentChanges().get(0).getText();
        Optional<Lock> lock = documentManager.lockFile(changedPath);
        try {
            if (documentManager.isFileOpen(changedPath)) {
                documentManager.updateFile(changedPath, content);
            } else {
                documentManager.openFile(changedPath, content);
            }
        } finally {
            lock.ifPresent(Lock::unlock);
        }
        this.diagPushDebouncer.call(() -> compileAndSendDiagnostics(content, changedPath));
    }

    private void compileAndSendDiagnostics(String content, Path path) {
        BallerinaFile balFile;
        List<org.ballerinalang.util.diagnostic.Diagnostic> balDiagnostics = new ArrayList<>();
        String tempFileId = LSCompiler.getUnsavedFileIdOrNull(path.toString());
        Path compilationPath = path;
        if (tempFileId != null) {
            compilationPath = LSCompiler.createAndGetTempFile(tempFileId);
        }
        balFile = LSCompiler.compileContent(content, compilationPath, CompilerPhase.TAINT_ANALYZE, documentManager,
                true);
        if (balFile.getDiagnostics() != null) {
            balDiagnostics = balFile.getDiagnostics();
        }
        publishDiagnostics(balDiagnostics, path);
        this.fillNewPackages(balFile.getBLangPackage());
    }

    private void publishDiagnostics(List<org.ballerinalang.util.diagnostic.Diagnostic> balDiagnostics, Path path) {
        Map<String, List<Diagnostic>> diagnosticsMap = new HashMap<>();
        balDiagnostics.forEach(diagnostic -> {
            Diagnostic d = new Diagnostic();
            d.setSeverity(DiagnosticSeverity.Error);
            d.setMessage(diagnostic.getMessage());
            Range r = new Range();

            int startLine = diagnostic.getPosition().getStartLine() - 1; // LSP diagnostics range is 0 based
            int startChar = diagnostic.getPosition().getStartColumn() - 1;
            int endLine = diagnostic.getPosition().getEndLine() - 1;
            int endChar = diagnostic.getPosition().getEndColumn() - 1;

            if (endLine <= 0) {
                endLine = startLine;
            }

            if (endChar <= 0) {
                endChar = startChar + 1;
            }

            r.setStart(new Position(startLine, startChar));
            r.setEnd(new Position(endLine, endChar));
            d.setRange(r);


            String fileName = diagnostic.getPosition().getSource().getCompilationUnitName();
            Path filePath = Paths.get(path.getParent() + "", fileName);
            String fileURI = filePath.toUri().toString() + "";

            if (!diagnosticsMap.containsKey(fileURI)) {
                diagnosticsMap.put(fileURI, new ArrayList<Diagnostic>());
            }
            List<Diagnostic> clientDiagnostics = diagnosticsMap.get(fileURI);

            clientDiagnostics.add(d);
        });

        // clear previous diagnostics
        List<Diagnostic> empty = new ArrayList<Diagnostic>(0);
        for (Map.Entry<String, List<Diagnostic>> entry : lastDiagnosticMap.entrySet()) {
            if (diagnosticsMap.containsKey(entry.getKey())) {
                continue;
            }
            PublishDiagnosticsParams diagnostics = new PublishDiagnosticsParams();
            diagnostics.setUri(entry.getKey());
            diagnostics.setDiagnostics(empty);
            this.ballerinaLanguageServer.getClient().publishDiagnostics(diagnostics);
        }

        for (Map.Entry<String, List<Diagnostic>> entry : diagnosticsMap.entrySet()) {
            PublishDiagnosticsParams diagnostics = new PublishDiagnosticsParams();
            diagnostics.setUri(entry.getKey());
            diagnostics.setDiagnostics(entry.getValue());
            this.ballerinaLanguageServer.getClient().publishDiagnostics(diagnostics);
        }

        lastDiagnosticMap = diagnosticsMap;
    }

    @Override
    public void didClose(DidCloseTextDocumentParams params) {
        LSDocument document = new LSDocument(params.getTextDocument().getUri());
        Path closedPath = CommonUtil.getPath(document);
        if (closedPath == null) {
            return;
        }

        this.documentManager.closeFile(CommonUtil.getPath(document));
    }

    @Override
    public void didSave(DidSaveTextDocumentParams params) {
    }

    // Private methods

    private void fillNewPackages(BLangPackage bLangPackage) {
        if (bLangPackage == null) {
            return;
        }
        List<TopLevelNode> importPkgs = new ArrayList<>();
        bLangPackage.getCompilationUnits().forEach(bLangCompilationUnit -> {
            importPkgs.addAll(bLangCompilationUnit.getTopLevelNodes().stream()
                    .filter(topLevelNode -> topLevelNode instanceof ImportPackageNode)
                    .collect(Collectors.toList()));
        });
        List<BallerinaPackage> ballerinaPackages = new ArrayList<>();
        Stream.of(LSPackageLoader.getSdkPackages(), LSPackageLoader.getHomeRepoPackages())
                .forEach(ballerinaPackages::addAll);
        importPkgs.forEach(bLangImportPackage -> {
            if (bLangImportPackage instanceof BLangImportPackage) {
                BLangImportPackage pkgNode = ((BLangImportPackage) bLangImportPackage);
                if (pkgNode.symbol != null
                        && !CommonUtil.listContainsPackage(pkgNode.symbol.pkgID.toString(), ballerinaPackages)) {
                    LSPackageLoader.getHomeRepoPackages()
                            .add(new BallerinaPackage(pkgNode.symbol.pkgID.getOrgName().getValue(),
                                    pkgNode.symbol.pkgID.getName().getValue(),
                                    pkgNode.symbol.pkgID.getPackageVersion().getValue()));
                }
            }
        });
    }
}<|MERGE_RESOLUTION|>--- conflicted
+++ resolved
@@ -137,10 +137,10 @@
             completionContext.put(CompletionKeys.DOC_MANAGER_KEY, documentManager);
             try {
                 BLangPackage bLangPackage = LSCompiler.getBLangPackage(completionContext, documentManager, false,
-                        CompletionCustomErrorStrategy.class,
-                        false).get(0);
+                                                                       CompletionCustomErrorStrategy.class,
+                                                                       false).get(0);
                 completionContext.put(DocumentServiceKeys.CURRENT_PACKAGE_NAME_KEY,
-                        bLangPackage.symbol.getName().getValue());
+                                      bLangPackage.symbol.getName().getValue());
                 CompletionUtil.resolveSymbols(completionContext, bLangPackage);
                 CompletionSubRuleParser.parse(completionContext);
             } catch (Exception | AssertionError e) {
@@ -176,7 +176,7 @@
                 BLangPackage currentBLangPackage = LSCompiler.getBLangPackage(hoverContext, documentManager, false,
                         LSCustomErrorStrategy.class, false).get(0);
                 hoverContext.put(DocumentServiceKeys.CURRENT_PACKAGE_NAME_KEY,
-                        currentBLangPackage.symbol.getName().getValue());
+                                 currentBLangPackage.symbol.getName().getValue());
                 hover = HoverUtil.getHoverContent(hoverContext, currentBLangPackage);
             } catch (Exception | AssertionError e) {
                 if (CommonUtil.LS_DEBUG_ENABLED) {
@@ -210,7 +210,7 @@
                 BLangPackage bLangPackage = LSCompiler.getBLangPackage(signatureContext, documentManager, false,
                         LSCustomErrorStrategy.class, false).get(0);
                 signatureContext.put(DocumentServiceKeys.CURRENT_PACKAGE_NAME_KEY,
-                        bLangPackage.symbol.getName().getValue());
+                                     bLangPackage.symbol.getName().getValue());
                 SignatureTreeVisitor signatureTreeVisitor = new SignatureTreeVisitor(signatureContext);
                 bLangPackage.accept(signatureTreeVisitor);
                 signatureHelp = SignatureHelpUtil.getFunctionSignatureHelp(signatureContext);
@@ -243,7 +243,7 @@
                         LSCompiler.getBLangPackage(definitionContext, documentManager, false,
                                 LSCustomErrorStrategy.class, false).get(0);
                 definitionContext.put(DocumentServiceKeys.CURRENT_PACKAGE_NAME_KEY,
-                        currentBLangPackage.symbol.getName().getValue());
+                                      currentBLangPackage.symbol.getName().getValue());
                 PositionTreeVisitor positionTreeVisitor = new PositionTreeVisitor(definitionContext);
                 currentBLangPackage.accept(positionTreeVisitor);
                 contents = DefinitionUtil.getDefinitionPosition(definitionContext);
@@ -278,7 +278,7 @@
                 BLangPackage currentBLangPackage = CommonUtil.getCurrentPackageByFileName(bLangPackages, fileUri);
 
                 referenceContext.put(DocumentServiceKeys.CURRENT_PACKAGE_NAME_KEY,
-                        currentBLangPackage.symbol.getName().getValue());
+                                     currentBLangPackage.symbol.getName().getValue());
 
                 // Calculate position for the current package.
                 PositionTreeVisitor positionTreeVisitor = new PositionTreeVisitor(referenceContext);
@@ -287,7 +287,7 @@
                 // Run reference visitor for all the packages in project folder.
                 for (BLangPackage bLangPackage : bLangPackages) {
                     referenceContext.put(DocumentServiceKeys.CURRENT_PACKAGE_NAME_KEY,
-                            bLangPackage.symbol.getName().getValue());
+                                         bLangPackage.symbol.getName().getValue());
                     referenceContext.put(NodeContextKeys.REFERENCE_NODES_KEY, contents);
                     contents = ReferenceUtil.getReferences(referenceContext, bLangPackage);
                 }
@@ -326,7 +326,7 @@
                 BLangPackage bLangPackage = LSCompiler.getBLangPackage(symbolsContext, documentManager, false,
                         LSCustomErrorStrategy.class, false).get(0);
                 symbolsContext.put(DocumentServiceKeys.CURRENT_PACKAGE_NAME_KEY,
-                        bLangPackage.symbol.getName().getValue());
+                                   bLangPackage.symbol.getName().getValue());
                 Optional<BLangCompilationUnit> documentCUnit = bLangPackage.getCompilationUnits().stream()
                         .filter(cUnit -> (fileUri.endsWith(cUnit.getName())))
                         .findFirst();
@@ -360,8 +360,8 @@
                         .topLevelNodeTypeInLine(params.getTextDocument(), start, documentManager);
                 if (topLevelNodeType != null) {
                     commands.add(CommandUtil.getDocGenerationCommand(topLevelNodeType,
-                            params.getTextDocument().getUri(),
-                            start.getLine()));
+                                                                     params.getTextDocument().getUri(),
+                                                                     start.getLine()));
                     commands.add(CommandUtil.getAllDocGenerationCommand(params.getTextDocument().getUri()));
                 }
                 if (!params.getContext().getDiagnostics().isEmpty()) {
@@ -371,7 +371,7 @@
                     params.getContext().getDiagnostics().forEach(diagnostic -> {
                         if (start.getLine() == diagnostic.getRange().getStart().getLine()) {
                             commands.addAll(CommandUtil
-                                    .getCommandsByDiagnostic(diagnostic, params, documentManager));
+                                                    .getCommandsByDiagnostic(diagnostic, params, documentManager));
                         }
                     });
                 }
@@ -400,10 +400,10 @@
     public CompletableFuture<List<? extends TextEdit>> formatting(DocumentFormattingParams params) {
         return CompletableFuture.supplyAsync(() -> {
             String textEditContent = null;
-<<<<<<< HEAD
-
-            LSServiceOperationContext formatContext = new LSServiceOperationContext();
-            formatContext.put(DocumentServiceKeys.FILE_URI_KEY, params.getTextDocument().getUri());
+            TextEdit textEdit = new TextEdit();
+            try {
+                LSServiceOperationContext formatContext = new LSServiceOperationContext();
+                formatContext.put(DocumentServiceKeys.FILE_URI_KEY, params.getTextDocument().getUri());
 
             LSDocument document = new LSDocument(params.getTextDocument().getUri());
             Optional<Lock> lock = documentManager.lockFile(CommonUtil.getPath(document));
@@ -422,41 +422,16 @@
             FormattingUtil formattingUtil = new FormattingUtil();
             formattingUtil.accept(ast.getAsJsonObject("model"));
             textEditContent = sourceGen.getSourceOf(ast.getAsJsonObject("model"), false, false);
-            TextEdit textEdit = new TextEdit(range, textEditContent);
+            textEdit = new TextEdit(range, textEditContent);
             lock.ifPresent(Lock::unlock);
             return Collections.singletonList(textEdit);
-=======
-            TextEdit textEdit = new TextEdit();
-            try {
-                LSServiceOperationContext formatContext = new LSServiceOperationContext();
-                formatContext.put(DocumentServiceKeys.FILE_URI_KEY, params.getTextDocument().getUri());
-
-                LSDocument document = new LSDocument(params.getTextDocument().getUri());
-                String fileContent = documentManager.getFileContent(CommonUtil.getPath(document));
-                String[] contentComponents = fileContent.split("\\n|\\r\\n|\\r");
-                int lastNewLineCharIndex = Math.max(fileContent.lastIndexOf("\n"),
-                        fileContent.lastIndexOf("\r"));
-                int lastCharCol = fileContent.substring(lastNewLineCharIndex + 1).length();
-                int totalLines = contentComponents.length;
-
-                Range range = new Range(new Position(0, 0), new Position(totalLines, lastCharCol));
-                // Source generation for given ast.
-                JsonObject ast = TextDocumentFormatUtil.getAST(params, documentManager, formatContext);
-                SourceGen sourceGen = new SourceGen(0);
-                sourceGen.build(ast.getAsJsonObject("model"), null, "CompilationUnit");
-                FormattingUtil formattingUtil = new FormattingUtil();
-                formattingUtil.accept(ast.getAsJsonObject("model"));
-                textEditContent = sourceGen.getSourceOf(ast.getAsJsonObject("model"), false, false);
-                textEdit = new TextEdit(range, textEditContent);
+            } catch (Exception e) {
+                if (CommonUtil.LS_DEBUG_ENABLED) {
+                    String msg = e.getMessage();
+                    logger.error("Error while formatting" + ((msg != null) ? ": " + msg : ""), e);
+                }
                 return Collections.singletonList(textEdit);
-            } catch (Exception e) {
-                if (CommonUtil.LS_DEBUG_ENABLED) {
-                    String msg = e.getMessage();
-                    logger.error("Error while formatting" + ((msg != null) ? ": " + msg : ""), e);
-                }
-                return Collections.singletonList(textEdit);
-            }
->>>>>>> af74c19e
+            }
         });
     }
 
@@ -480,18 +455,18 @@
                 LSServiceOperationContext renameContext = new LSServiceOperationContext();
                 renameContext.put(DocumentServiceKeys.FILE_URI_KEY, params.getTextDocument().getUri());
                 renameContext.put(DocumentServiceKeys.POSITION_KEY,
-                        new TextDocumentPositionParams(params.getTextDocument(), params.getPosition()));
+                                  new TextDocumentPositionParams(params.getTextDocument(), params.getPosition()));
                 List<Location> contents = new ArrayList<>();
                 // TODO: Remove passing completion context after introducing a proper fix for _=.... issue
                 List<BLangPackage> bLangPackages = LSCompiler.getBLangPackage(renameContext, documentManager, false,
                         LSCustomErrorStrategy.class, true);
                 // Get the current package.
                 BLangPackage currentBLangPackage = CommonUtil.getCurrentPackageByFileName(bLangPackages,
-                        params.getTextDocument()
-                                .getUri());
+                                                                                          params.getTextDocument()
+                                                                                                  .getUri());
 
                 renameContext.put(DocumentServiceKeys.CURRENT_PACKAGE_NAME_KEY,
-                        currentBLangPackage.symbol.getName().getValue());
+                                  currentBLangPackage.symbol.getName().getValue());
                 renameContext.put(NodeContextKeys.REFERENCE_NODES_KEY, contents);
 
                 // Run the position calculator for the current package.
@@ -502,7 +477,7 @@
                 // Run reference visitor and rename util for project folder.
                 for (BLangPackage bLangPackage : bLangPackages) {
                     renameContext.put(DocumentServiceKeys.CURRENT_PACKAGE_NAME_KEY,
-                            bLangPackage.symbol.getName().getValue());
+                                      bLangPackage.symbol.getName().getValue());
 
                     LSContextManager lsContextManager = LSContextManager.getInstance();
                     String sourceRoot = LSCompiler.getSourceRoot(renameFilePath);
@@ -513,9 +488,9 @@
                 }
 
                 workspaceEdit.setDocumentChanges(RenameUtil
-                        .getRenameTextEdits(contents, documentManager,
-                                params.getNewName(),
-                                replaceableSymbolName));
+                                                         .getRenameTextEdits(contents, documentManager,
+                                                                             params.getNewName(),
+                                                                             replaceableSymbolName));
                 return workspaceEdit;
             } catch (Exception e) {
                 if (CommonUtil.LS_DEBUG_ENABLED) {
