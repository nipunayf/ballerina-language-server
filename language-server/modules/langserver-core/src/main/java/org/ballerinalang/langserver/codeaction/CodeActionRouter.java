/*
 * Copyright (c) 2019, WSO2 Inc. (http://wso2.com) All Rights Reserved.
 *
 * Licensed under the Apache License, Version 2.0 (the "License");
 * you may not use this file except in compliance with the License.
 * You may obtain a copy of the License at
 *
 * http://www.apache.org/licenses/LICENSE-2.0
 *
 * Unless required by applicable law or agreed to in writing, software
 * distributed under the License is distributed on an "AS IS" BASIS,
 * WITHOUT WARRANTIES OR CONDITIONS OF ANY KIND, either express or implied.
 * See the License for the specific language governing permissions and
 * limitations under the License.
 */
package org.ballerinalang.langserver.codeaction;

import io.ballerina.compiler.api.SemanticModel;
import io.ballerina.compiler.api.symbols.Symbol;
import io.ballerina.compiler.api.symbols.TypeSymbol;
import io.ballerina.compiler.syntax.tree.BlockStatementNode;
import io.ballerina.compiler.syntax.tree.CaptureBindingPatternNode;
import io.ballerina.compiler.syntax.tree.Node;
import io.ballerina.compiler.syntax.tree.NonTerminalNode;
import io.ballerina.compiler.syntax.tree.SyntaxKind;
import io.ballerina.compiler.syntax.tree.SyntaxTree;
import io.ballerina.tools.text.LinePosition;
import org.ballerinalang.langserver.LSClientLogger;
import org.ballerinalang.langserver.LSContextOperation;
import org.ballerinalang.langserver.common.utils.CommonUtil;
import org.ballerinalang.langserver.common.utils.SymbolUtil;
import org.ballerinalang.langserver.commons.CodeActionContext;
import org.ballerinalang.langserver.commons.codeaction.CodeActionNodeType;
import org.ballerinalang.langserver.commons.codeaction.spi.DiagBasedPositionDetails;
import org.ballerinalang.langserver.commons.codeaction.spi.NodeBasedPositionDetails;
import org.ballerinalang.langserver.telemetry.TelemetryUtil;
import org.eclipse.lsp4j.CodeAction;
import org.eclipse.lsp4j.Position;
import org.eclipse.lsp4j.Range;

import java.util.ArrayList;
import java.util.List;
import java.util.Optional;

import static org.ballerinalang.langserver.codeaction.CodeActionUtil.computePositionDetails;

/**
 * Represents the Code Action router.
 *
 * @since 1.1.1
 */
public class CodeActionRouter {

    /**
     * Returns a list of supported code actions.
     *
     * @param ctx {@link CodeActionContext}
     * @return list of code actions
     */
    public static List<CodeAction> getAvailableCodeActions(CodeActionContext ctx) {
        LSClientLogger clientLogger = LSClientLogger.getInstance(ctx.languageServercontext());
        List<CodeAction> codeActions = new ArrayList<>();
        CodeActionProvidersHolder codeActionProvidersHolder
                = CodeActionProvidersHolder.getInstance(ctx.languageServercontext());

        // Get available node-type based code-actions
        SyntaxTree syntaxTree = ctx.currentSyntaxTree().orElseThrow();
        Position position = ctx.cursorPosition();
        Optional<NonTerminalNode> topLevelNode = CodeActionUtil.getTopLevelNode(position, syntaxTree);
        CodeActionNodeType matchedNodeType = CodeActionUtil.codeActionNodeType(topLevelNode.orElse(null));
        if (topLevelNode.isPresent() && matchedNodeType != CodeActionNodeType.NONE) {
            Range range = CommonUtil.toRange(topLevelNode.get().lineRange());
            Node expressionNode = CodeActionUtil.largestExpressionNode(topLevelNode.get(), range);
            TypeSymbol matchedTypeSymbol = getMatchedTypeSymbol(ctx, expressionNode).orElse(null);

            LinePosition cursorPosition = LinePosition.from(position.getLine(), position.getCharacter());
            int cursorPosOffset = syntaxTree.textDocument().textPositionFrom(cursorPosition);
            NodeBasedPositionDetailsImpl.PositionDetailsBuilder positionDetailsBuilder =
                    new NodeBasedPositionDetailsImpl.PositionDetailsBuilder(matchedTypeSymbol);
            CodeActionNodeAnalyzer nodeAnalyzer = new CodeActionNodeAnalyzer(positionDetailsBuilder, cursorPosOffset);
            nodeAnalyzer.visit(CommonUtil.findNode(new Range(position, position), syntaxTree));
            NodeBasedPositionDetails posDetails = positionDetailsBuilder
                    .setTopLevelNode(topLevelNode.get())
                    .setStatementNode(matchedStatementNode(ctx, syntaxTree))
                    .build();

            codeActionProvidersHolder.getActiveNodeBasedProviders(matchedNodeType, ctx).forEach(provider -> {
                try {
                    // Check whether the code action request has been cancelled
                    // in order to avoid unnecessary calculations
                    ctx.checkCancelled();

                    List<CodeAction> codeActionsOut = provider.getNodeBasedCodeActions(ctx, posDetails);
                    if (codeActionsOut != null) {
                        codeActionsOut.forEach(codeAction ->
                                TelemetryUtil.addReportFeatureUsageCommandToCodeAction(codeAction, provider));
                        codeActions.addAll(codeActionsOut);
                    }
                } catch (Exception e) {
                    String msg = "CodeAction '" + provider.getClass().getSimpleName() + "' failed!";
                    clientLogger.logError(LSContextOperation.TXT_CODE_ACTION, msg, e, null, (Position) null);
                }
            });
        }
        // Get available diagnostics based code-actions
        ctx.diagnostics(ctx.filePath()).stream().
                filter(diag -> CommonUtil
                        .isWithinRange(position, CommonUtil.toRange(diag.location().lineRange()))
                )
                .forEach(diagnostic -> {
                    DiagBasedPositionDetails positionDetails = computePositionDetails(syntaxTree, diagnostic, ctx);
<<<<<<< HEAD
                    codeActionProvidersHolder.getActiveDiagnosticsBasedProviders(ctx)
                            .stream().forEach(provider -> {
                                try {
                                    // Check whether the code action request has been cancelled
                                    // in order to avoid unnecessary calculations
                                    ctx.checkCancelled();

                                    if (!provider.validate(diagnostic, positionDetails, ctx)) {
                                        return;
                                    }
                                    List<CodeAction> codeActionsOut = provider.getDiagBasedCodeActions(diagnostic,
                                            positionDetails, ctx);
                                    codeActionsOut.forEach(codeAction ->
                                            TelemetryUtil.addReportFeatureUsageCommandToCodeAction(codeAction,
                                                    provider));
                                    codeActions.addAll(codeActionsOut);
                                } catch (Exception e) {
                                    String msg = "CodeAction '" + provider.getClass().getSimpleName() + "' failed!";
                                    clientLogger.logError(LSContextOperation.TXT_CODE_ACTION, msg, e, null,
                                            (Position) null);
                                }
                            });
=======
                    codeActionProvidersHolder.getActiveDiagnosticsBasedProviders(ctx).forEach(provider -> {
                        try {
                            // Check whether the code action request has been cancelled
                            // in order to avoid unnecessary calculations
                            ctx.checkCancelled();

                            List<CodeAction> codeActionsOut = provider.getDiagBasedCodeActions(diagnostic,
                                    positionDetails, ctx);
                            if (codeActionsOut != null) {
                                codeActionsOut.forEach(codeAction ->
                                        TelemetryUtil.addReportFeatureUsageCommandToCodeAction(codeAction, provider));
                                codeActions.addAll(codeActionsOut);
                            }
                        } catch (Exception e) {
                            String msg = "CodeAction '" + provider.getClass().getSimpleName() + "' failed!";
                            clientLogger.logError(LSContextOperation.TXT_CODE_ACTION, msg, e, null, (Position) null);
                        }
                    });
>>>>>>> 97948c0c
                });
        return codeActions;
    }

    private static NonTerminalNode matchedStatementNode(CodeActionContext ctx, SyntaxTree syntaxTree) {
        Position cursorPos = ctx.cursorPosition();
        NonTerminalNode matchedNode = CommonUtil.findNode(new Range(cursorPos, cursorPos), syntaxTree);
        while (matchedNode.parent() != null &&
                matchedNode.parent().kind() != SyntaxKind.MODULE_PART &&
                matchedNode.parent().kind() != SyntaxKind.FUNCTION_BODY_BLOCK &&
                !(matchedNode.parent() instanceof BlockStatementNode)) {
            matchedNode = matchedNode.parent();
        }
        return matchedNode;
    }

    private static Optional<TypeSymbol> getMatchedTypeSymbol(CodeActionContext context, Node node) {
        SemanticModel semanticModel = context.currentSemanticModel().orElseThrow();
        if (node.kind() != SyntaxKind.CAPTURE_BINDING_PATTERN) {
            return semanticModel.typeOf(node.lineRange());
        }
        List<Symbol> visibleSymbols = context.visibleSymbols(context.cursorPosition());
        CaptureBindingPatternNode patternNode = (CaptureBindingPatternNode) node;
        String varName = patternNode.variableName().text();
        return visibleSymbols.stream()
                .filter(symbol -> symbol.getName().orElse("").equals(varName))
                .map(SymbolUtil::getTypeDescriptor)
                .findFirst()
                .orElse(Optional.empty());
    }
}<|MERGE_RESOLUTION|>--- conflicted
+++ resolved
@@ -109,7 +109,6 @@
                 )
                 .forEach(diagnostic -> {
                     DiagBasedPositionDetails positionDetails = computePositionDetails(syntaxTree, diagnostic, ctx);
-<<<<<<< HEAD
                     codeActionProvidersHolder.getActiveDiagnosticsBasedProviders(ctx)
                             .stream().forEach(provider -> {
                                 try {
@@ -132,26 +131,6 @@
                                             (Position) null);
                                 }
                             });
-=======
-                    codeActionProvidersHolder.getActiveDiagnosticsBasedProviders(ctx).forEach(provider -> {
-                        try {
-                            // Check whether the code action request has been cancelled
-                            // in order to avoid unnecessary calculations
-                            ctx.checkCancelled();
-
-                            List<CodeAction> codeActionsOut = provider.getDiagBasedCodeActions(diagnostic,
-                                    positionDetails, ctx);
-                            if (codeActionsOut != null) {
-                                codeActionsOut.forEach(codeAction ->
-                                        TelemetryUtil.addReportFeatureUsageCommandToCodeAction(codeAction, provider));
-                                codeActions.addAll(codeActionsOut);
-                            }
-                        } catch (Exception e) {
-                            String msg = "CodeAction '" + provider.getClass().getSimpleName() + "' failed!";
-                            clientLogger.logError(LSContextOperation.TXT_CODE_ACTION, msg, e, null, (Position) null);
-                        }
-                    });
->>>>>>> 97948c0c
                 });
         return codeActions;
     }
