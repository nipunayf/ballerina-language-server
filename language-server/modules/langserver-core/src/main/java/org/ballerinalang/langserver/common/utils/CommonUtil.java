/*
 * Copyright (c) 2018, WSO2 Inc. (http://wso2.com) All Rights Reserved.
 *
 * Licensed under the Apache License, Version 2.0 (the "License");
 * you may not use this file except in compliance with the License.
 * You may obtain a copy of the License at
 *
 * http://www.apache.org/licenses/LICENSE-2.0
 *
 * Unless required by applicable law or agreed to in writing, software
 * distributed under the License is distributed on an "AS IS" BASIS,
 * WITHOUT WARRANTIES OR CONDITIONS OF ANY KIND, either express or implied.
 * See the License for the specific language governing permissions and
 * limitations under the License.
 */
package org.ballerinalang.langserver.common.utils;

import com.google.common.base.CaseFormat;
import com.google.gson.JsonArray;
import com.google.gson.JsonElement;
import com.google.gson.JsonNull;
import com.google.gson.JsonObject;
import org.antlr.v4.runtime.Token;
import org.antlr.v4.runtime.TokenStream;
<<<<<<< HEAD
import org.ballerinalang.langserver.BLangPackageContext;
import org.ballerinalang.langserver.TextDocumentServiceUtil;
import org.ballerinalang.langserver.common.constants.CommandConstants;
import org.ballerinalang.langserver.workspace.WorkspaceDocumentManager;
import org.ballerinalang.langserver.workspace.repository.WorkspacePackageRepository;
import org.ballerinalang.model.elements.PackageID;
import org.ballerinalang.repository.PackageRepository;
import org.eclipse.lsp4j.CodeActionParams;
import org.eclipse.lsp4j.Command;
import org.eclipse.lsp4j.Diagnostic;
import org.wso2.ballerinalang.compiler.util.CompilerContext;
import org.wso2.ballerinalang.compiler.util.Name;
=======
import org.apache.commons.lang3.ClassUtils;
import org.apache.commons.lang3.StringEscapeUtils;
import org.apache.commons.lang3.StringUtils;
import org.ballerinalang.langserver.DocumentServiceKeys;
import org.ballerinalang.langserver.TextDocumentServiceContext;
import org.ballerinalang.langserver.format.TextDocumentFormatUtil;
import org.ballerinalang.langserver.workspace.WorkspaceDocumentManager;
import org.ballerinalang.model.Whitespace;
import org.ballerinalang.model.elements.Flag;
import org.ballerinalang.model.tree.IdentifierNode;
import org.ballerinalang.model.tree.Node;
import org.ballerinalang.model.tree.NodeKind;
import org.ballerinalang.model.tree.OperatorKind;
import org.eclipse.lsp4j.Position;
import org.eclipse.lsp4j.TextDocumentIdentifier;
import org.slf4j.Logger;
import org.slf4j.LoggerFactory;
import org.wso2.ballerinalang.compiler.semantics.model.types.BType;
import org.wso2.ballerinalang.compiler.tree.BLangCompilationUnit;
import org.wso2.ballerinalang.compiler.tree.BLangFunction;
import org.wso2.ballerinalang.compiler.tree.BLangNode;
import org.wso2.ballerinalang.compiler.tree.BLangPackage;
import org.wso2.ballerinalang.compiler.tree.BLangStruct;
import org.wso2.ballerinalang.compiler.tree.expressions.BLangInvocation;
>>>>>>> e6ff2609
import org.wso2.ballerinalang.compiler.util.diagnotic.DiagnosticPos;

import java.lang.reflect.InvocationTargetException;
import java.lang.reflect.Method;
import java.net.MalformedURLException;
import java.net.URISyntaxException;
import java.net.URL;
import java.nio.file.Path;
import java.nio.file.Paths;
import java.util.ArrayList;
import java.util.Arrays;
import java.util.List;
import java.util.Map;
import java.util.Set;
import java.util.stream.Collectors;

/**
 * Common utils to be reuse in language server implementation.
 */
public class CommonUtil {
<<<<<<< HEAD
=======

    private static final Logger logger = LoggerFactory.getLogger(TextDocumentFormatUtil.class);

    private static final String SYMBOL_TYPE = "symbolType";

    private static final String INVOCATION_TYPE = "invocationType";

    private static final String UNESCAPED_VALUE = "unescapedValue";

    private static final String OPEN_BRACKET_KEY_WORD = "(";

>>>>>>> e6ff2609
    /**
     * Get the package URI to the given package name.
     *
     * @param pkgName        Name of the package that need the URI for
     * @param currentPkgPath String URI of the current package
     * @param currentPkgName Name of the current package
     * @return String URI for the given path.
     */
    public static String getPackageURI(String pkgName, String currentPkgPath, String currentPkgName) {
        String newPackagePath;
        // If current package path is not null and current package is not default package continue,
        // else new package path is same as the current package path.
        if (currentPkgPath != null && !currentPkgName.equals(".")) {
            int indexOfCurrentPkgName = currentPkgPath.indexOf(currentPkgName);
            if (indexOfCurrentPkgName >= 0) {
                newPackagePath = currentPkgPath.substring(0, indexOfCurrentPkgName);
            } else {
                newPackagePath = currentPkgPath;
            }

            if (pkgName.equals(".")) {
                newPackagePath = Paths.get(newPackagePath).toString();
            } else {
                newPackagePath = Paths.get(newPackagePath, pkgName).toString();
            }
        } else {
            newPackagePath = currentPkgPath;
        }
        return newPackagePath;
    }

    /**
     * Common utility to get a Path from the given uri string.
     *
     * @param uri URI of the file to get as a  Path
     * @return {@link Path}     Path of the uri
     */
    public static Path getPath(String uri) {
        Path path = null;
        try {
            path = Paths.get(new URL(uri).toURI());
        } catch (URISyntaxException | MalformedURLException e) {
            // Do Nothing
        }

        return path;
    }

    /**
     * Calculate the user defined type position.
     *
     * @param position position of the node
     * @param name     name of the user defined type
     * @param pkgAlias package alias name of the user defined type
     */
    public static void calculateEndColumnOfGivenName(DiagnosticPos position, String name, String pkgAlias) {
        position.eCol = position.sCol + name.length() + (!pkgAlias.isEmpty() ? (pkgAlias + ":").length() : 0);
    }

    /**
     * Convert the diagnostic position to a zero based positioning diagnostic position.
     *
     * @param diagnosticPos - diagnostic position to be cloned
     * @return {@link DiagnosticPos} converted diagnostic position
     */
    public static DiagnosticPos toZeroBasedPosition(DiagnosticPos diagnosticPos) {
        int startLine = diagnosticPos.getStartLine() - 1;
        int endLine = diagnosticPos.getEndLine() - 1;
        int startColumn = diagnosticPos.getStartColumn() - 1;
        int endColumn = diagnosticPos.getEndColumn() - 1;
        return new DiagnosticPos(diagnosticPos.getSource(), startLine, endLine, startColumn, endColumn);
    }

    /**
     * Get the previous default token from the given start index.
     *
     * @param tokenStream Token Stream
     * @param startIndex  Start token index
     * @return {@link Token}    Previous default token
     */
    public static Token getPreviousDefaultToken(TokenStream tokenStream, int startIndex) {
<<<<<<< HEAD
=======
        return getDefaultTokenToLeftOrRight(tokenStream, startIndex, -1);
    }

    /**
     * Get the next default token from the given start index.
     *
     * @param tokenStream Token Stream
     * @param startIndex  Start token index
     * @return {@link Token}    Previous default token
     */
    public static Token getNextDefaultToken(TokenStream tokenStream, int startIndex) {
        return getDefaultTokenToLeftOrRight(tokenStream, startIndex, 1);
    }

    /**
     * Get the Nth Default token to the left of current token index.
     *
     * @param tokenStream Token Stream to traverse
     * @param startIndex  Start position of the token stream
     * @param offset      Number of tokens to traverse left
     * @return {@link Token}    Nth Token
     */
    public static Token getNthDefaultTokensToLeft(TokenStream tokenStream, int startIndex, int offset) {
        Token token = null;
        int indexCounter = startIndex;
        for (int i = 0; i < offset; i++) {
            token = getPreviousDefaultToken(tokenStream, indexCounter);
            indexCounter = token.getTokenIndex();
        }

        return token;
    }

    /**
     * Get the Nth Default token to the right of current token index.
     *
     * @param tokenStream Token Stream to traverse
     * @param startIndex  Start position of the token stream
     * @param offset      Number of tokens to traverse right
     * @return {@link Token}    Nth Token
     */
    public static Token getNthDefaultTokensToRight(TokenStream tokenStream, int startIndex, int offset) {
        Token token = null;
        int indexCounter = startIndex;
        for (int i = 0; i < offset; i++) {
            token = getNextDefaultToken(tokenStream, indexCounter);
            indexCounter = token.getTokenIndex();
        }

        return token;
    }

    private static Token getDefaultTokenToLeftOrRight(TokenStream tokenStream, int startIndex, int direction) {
>>>>>>> e6ff2609
        Token token;
        while (true) {
            token = tokenStream.get(startIndex);
            if (token.getChannel() != Token.DEFAULT_CHANNEL) {
                startIndex--;
            } else {
                break;
            }
        }
        return token;
    }
<<<<<<< HEAD
=======

    /**
     * Generate json representation for the given node.
     *
     * @param node        Node to get the json representation
     * @param anonStructs Map of anonymous structs
     * @return {@link JsonElement}          Json Representation of the node
     */
    public static JsonElement generateJSON(Node node, Map<String, Node> anonStructs) {
        if (node == null) {
            return JsonNull.INSTANCE;
        }
        Set<Method> methods = ClassUtils.getAllInterfaces(node.getClass()).stream()
                .flatMap(aClass -> Arrays.stream(aClass.getMethods()))
                .collect(Collectors.toSet());
        JsonObject nodeJson = new JsonObject();

        JsonArray wsJsonArray = new JsonArray();
        Set<Whitespace> ws = node.getWS();
        if (ws != null && !ws.isEmpty()) {
            for (Whitespace whitespace : ws) {
                JsonObject wsJson = new JsonObject();
                wsJson.addProperty("ws", whitespace.getWs());
                wsJson.addProperty("i", whitespace.getIndex());
                wsJson.addProperty("text", whitespace.getPrevious());
                wsJson.addProperty("static", whitespace.isStatic());
                wsJsonArray.add(wsJson);
            }
            nodeJson.add("ws", wsJsonArray);
        }
        org.ballerinalang.util.diagnostic.Diagnostic.DiagnosticPosition position = node.getPosition();
        if (position != null) {
            JsonObject positionJson = new JsonObject();
            positionJson.addProperty("startColumn", position.getStartColumn());
            positionJson.addProperty("startLine", position.getStartLine());
            positionJson.addProperty("endColumn", position.getEndColumn());
            positionJson.addProperty("endLine", position.getEndLine());
            nodeJson.add("position", positionJson);
        }

        JsonArray type = getType(node);
        if (type != null) {
            nodeJson.add(SYMBOL_TYPE, type);
        }
        if (node.getKind() == NodeKind.INVOCATION) {
            assert node instanceof BLangInvocation : node.getClass();
            BLangInvocation invocation = (BLangInvocation) node;
            if (invocation.symbol != null && invocation.symbol.kind != null) {
                nodeJson.addProperty(INVOCATION_TYPE, invocation.symbol.kind.toString());
            }
        }

        for (Method m : methods) {
            String name = m.getName();

            if (name.equals("getWS") || name.equals("getPosition")) {
                continue;
            }

            String jsonName;
            if (name.startsWith("get")) {
                jsonName = toJsonName(name, 3);
            } else if (name.startsWith("is")) {
                jsonName = toJsonName(name, 2);
            } else {
                continue;
            }

            Object prop = null;
            try {
                prop = m.invoke(node);
            } catch (IllegalAccessException | InvocationTargetException e) {
                logger.error("Error while serializing source to JSON: [" + e.getMessage() + "]");
            }

            /* Literal class - This class is escaped in backend to address cases like "ss\"" and 8.0 and null */
            if (node.getKind() == NodeKind.LITERAL && "value".equals(jsonName)) {
                if (prop instanceof String) {
                    nodeJson.addProperty(jsonName, '"' + StringEscapeUtils.escapeJava((String) prop) + '"');
                    nodeJson.addProperty(UNESCAPED_VALUE, String.valueOf(prop));
                } else {
                    nodeJson.addProperty(jsonName, String.valueOf(prop));
                }
                continue;
            }

            if (node.getKind() == NodeKind.USER_DEFINED_TYPE && jsonName.equals("typeName")) {
                IdentifierNode typeNode = (IdentifierNode) prop;
                Node structNode;
                if (typeNode.getValue().startsWith("$anonStruct$") &&
                        (structNode = anonStructs.remove(typeNode.getValue())) != null) {
                    JsonObject anonStruct = generateJSON(structNode, anonStructs).getAsJsonObject();
                    anonStruct.addProperty("anonStruct", true);
                    nodeJson.add("anonStruct", anonStruct);
                    continue;
                }
            }

            if (prop instanceof List && jsonName.equals("types")) {
                // Currently we don't need any Symbols for the UI. So skipping for now.
                continue;
            }

            /* Node classes */
            if (prop instanceof Node) {
                nodeJson.add(jsonName, generateJSON((Node) prop, anonStructs));
            } else if (prop instanceof List) {
                List listProp = (List) prop;
                JsonArray listPropJson = new JsonArray();
                nodeJson.add(jsonName, listPropJson);
                for (Object listPropItem : listProp) {
                    if (listPropItem instanceof Node) {
                        /* Remove top level anon func and struct */
                        if (node.getKind() == NodeKind.COMPILATION_UNIT) {
                            if (listPropItem instanceof BLangStruct && ((BLangStruct) listPropItem).isAnonymous) {
                                anonStructs.put(((BLangStruct) listPropItem).getName().getValue(),
                                        ((BLangStruct) listPropItem));
                                continue;
                            }
                            if (listPropItem instanceof BLangFunction
                                    && (((BLangFunction) listPropItem)).name.value.startsWith("$lambda$")) {
                                continue;
                            }
                        }
                        listPropJson.add(generateJSON((Node) listPropItem, anonStructs));
                    } else {
                        logger.debug("Can't serialize " + jsonName + ", has a an array of " + listPropItem);
                    }
                }
                /* Runtime model classes */
            } else if (prop instanceof Set && jsonName.equals("flags")) {
                Set flags = (Set) prop;
                for (Flag flag : Flag.values()) {
                    nodeJson.addProperty(StringUtils.lowerCase(flag.toString()), flags.contains(flag));
                }
            } else if (prop instanceof Set) {
                // TODO : limit this else if to getInputs getOutputs of transform.
                Set vars = (Set) prop;
                JsonArray listVarJson = new JsonArray();
                nodeJson.add(jsonName, listVarJson);
                for (Object obj : vars) {
                    listVarJson.add(obj.toString());
                }
            } else if (prop instanceof NodeKind) {
                String kindName = CaseFormat.UPPER_UNDERSCORE.to(CaseFormat.UPPER_CAMEL, prop.toString());
                nodeJson.addProperty(jsonName, kindName);
            } else if (prop instanceof OperatorKind) {
                nodeJson.addProperty(jsonName, prop.toString());
                /* Generic classes */
            } else if (prop instanceof String) {
                nodeJson.addProperty(jsonName, (String) prop);
            } else if (prop instanceof Number) {
                nodeJson.addProperty(jsonName, (Number) prop);
            } else if (prop instanceof Boolean) {
                nodeJson.addProperty(jsonName, (Boolean) prop);
            } else if (prop instanceof Enum) {
                nodeJson.addProperty(jsonName, StringUtils.lowerCase(((Enum) prop).name()));
            } else if (prop != null) {
                nodeJson.addProperty(jsonName, prop.toString());
                String message = "Node " + node.getClass().getSimpleName() +
                        " contains unknown type prop: " + jsonName + " of type " + prop.getClass();
                logger.error(message);
            }
        }
        return nodeJson;
    }

    /**
     * Convert given name to the Json object name.
     *
     * @param name      Name to be converted
     * @param prefixLen Length of prefix
     * @return {@link String}   Converted value
     */
    private static String toJsonName(String name, int prefixLen) {
        return Character.toLowerCase(name.charAt(prefixLen)) + name.substring(prefixLen + 1);
    }

    /**
     * Get Type of the node as an Json Array.
     *
     * @param node Node to get the types
     * @return {@link JsonArray}    Converted array value
     */
    public static JsonArray getType(Node node) {
        if (node instanceof BLangNode) {
            BType type = ((BLangNode) node).type;
            if (node instanceof BLangInvocation) {
                JsonArray jsonElements = new JsonArray();
                for (BType returnType : ((BLangInvocation) node).types) {
                    jsonElements.add(returnType.getKind().typeName());
                }
                return jsonElements;
            } else if (type != null) {
                JsonArray jsonElements = new JsonArray();
                jsonElements.add(type.getKind().typeName());
                return jsonElements;
            }
        }

        return null;
    }

    /**
     * Check whether the given cursor position is within the brackets.
     *
     * @param context        Text document context
     * @param terminalTokens List of terminal tokens
     * @return {@link Boolean}  Whether the cursor is within the brackets or not
     */
    public static boolean isWithinBrackets(TextDocumentServiceContext context, List<String> terminalTokens) {
        int currentTokenIndex = context.get(DocumentServiceKeys.TOKEN_INDEX_KEY);
        TokenStream tokenStream = context.get(DocumentServiceKeys.TOKEN_STREAM_KEY);
        Token previousToken = tokenStream.get(currentTokenIndex);
        Token currentToken;
        while (true) {
            if (currentTokenIndex < 0) {
                break;
            }
            currentToken = CommonUtil.getPreviousDefaultToken(tokenStream, currentTokenIndex);
            if (terminalTokens.contains(currentToken.getText())) {
                break;
            }
            previousToken = currentToken;
            currentTokenIndex = currentToken.getTokenIndex();
        }

        if (previousToken != null && previousToken.getText().equals(OPEN_BRACKET_KEY_WORD)) {
            Position position = context.get(DocumentServiceKeys.POSITION_KEY).getPosition();
            Token closeBracket = context.get(DocumentServiceKeys.TOKEN_STREAM_KEY)
                    .get(context.get(DocumentServiceKeys.TOKEN_INDEX_KEY));
            int cursorLine = position.getLine();
            int cursorCol = position.getCharacter();
            int startBracketLine = previousToken.getLine() - 1;
            int startBracketCol = previousToken.getCharPositionInLine();
            int closeBracketLine = closeBracket.getLine() - 1;
            int closeBracketCol = closeBracket.getCharPositionInLine();

            return (cursorLine >= startBracketLine && cursorLine < closeBracketLine)
                    || (cursorLine > startBracketLine && cursorLine <= closeBracketLine)
                    || (cursorLine == startBracketLine && cursorLine == closeBracketLine
                    && cursorCol > startBracketCol && cursorCol <= closeBracketCol);
        }

        return false;
    }

    /**
     * Get the top level node type in the line.
     *
     * @param identifier    Document Identifier
     * @param startPosition Start position
     * @param docManager    Workspace document manager
     * @return {@link String}   Top level node type
     */
    public static String topLevelNodeTypeInLine(TextDocumentIdentifier identifier, Position startPosition,
                                                WorkspaceDocumentManager docManager) {
        // TODO: Need to support service and resources as well.
        List<String> topLevelKeywords = Arrays.asList("function", "service", "resource", "struct", "enum",
                "transformer");
        String fileContent = docManager.getFileContent(getPath(identifier.getUri()));
        String lineContent = fileContent.split("\\n|\\r\\n|\\r")[startPosition.getLine()];
        List<String> alphaNumericTokens = new ArrayList<>(Arrays.asList(lineContent.split("[^\\w']+")));

        for (String topLevelKeyword : topLevelKeywords) {
            if (alphaNumericTokens.contains(topLevelKeyword)) {
                return topLevelKeyword;
            }
        }

        return null;
    }

    /**
     * Get current package by given file name.
     *
     * @param packages list of packages to be searched
     * @param fileUri  string file URI
     * @return {@link BLangPackage} current package
     */
    public static BLangPackage getCurrentPackageByFileName(List<BLangPackage> packages, String fileUri) {
        Path filePath = getPath(fileUri);
        Path fileNamePath = filePath.getFileName();
        BLangPackage currentPackage = null;
        try {
            found:
            for (BLangPackage bLangPackage : packages) {
                for (BLangCompilationUnit compilationUnit : bLangPackage.getCompilationUnits()) {
                    if (compilationUnit.name.equals(fileNamePath.getFileName().toString())) {
                        currentPackage = bLangPackage;
                        break found;
                    }
                }
            }
        } catch (NullPointerException e) {
            currentPackage = packages.get(0);
        }
        return currentPackage;
    }
>>>>>>> e6ff2609
}<|MERGE_RESOLUTION|>--- conflicted
+++ resolved
@@ -22,20 +22,6 @@
 import com.google.gson.JsonObject;
 import org.antlr.v4.runtime.Token;
 import org.antlr.v4.runtime.TokenStream;
-<<<<<<< HEAD
-import org.ballerinalang.langserver.BLangPackageContext;
-import org.ballerinalang.langserver.TextDocumentServiceUtil;
-import org.ballerinalang.langserver.common.constants.CommandConstants;
-import org.ballerinalang.langserver.workspace.WorkspaceDocumentManager;
-import org.ballerinalang.langserver.workspace.repository.WorkspacePackageRepository;
-import org.ballerinalang.model.elements.PackageID;
-import org.ballerinalang.repository.PackageRepository;
-import org.eclipse.lsp4j.CodeActionParams;
-import org.eclipse.lsp4j.Command;
-import org.eclipse.lsp4j.Diagnostic;
-import org.wso2.ballerinalang.compiler.util.CompilerContext;
-import org.wso2.ballerinalang.compiler.util.Name;
-=======
 import org.apache.commons.lang3.ClassUtils;
 import org.apache.commons.lang3.StringEscapeUtils;
 import org.apache.commons.lang3.StringUtils;
@@ -60,7 +46,6 @@
 import org.wso2.ballerinalang.compiler.tree.BLangPackage;
 import org.wso2.ballerinalang.compiler.tree.BLangStruct;
 import org.wso2.ballerinalang.compiler.tree.expressions.BLangInvocation;
->>>>>>> e6ff2609
 import org.wso2.ballerinalang.compiler.util.diagnotic.DiagnosticPos;
 
 import java.lang.reflect.InvocationTargetException;
@@ -81,8 +66,6 @@
  * Common utils to be reuse in language server implementation.
  */
 public class CommonUtil {
-<<<<<<< HEAD
-=======
 
     private static final Logger logger = LoggerFactory.getLogger(TextDocumentFormatUtil.class);
 
@@ -94,7 +77,6 @@
 
     private static final String OPEN_BRACKET_KEY_WORD = "(";
 
->>>>>>> e6ff2609
     /**
      * Get the package URI to the given package name.
      *
@@ -176,8 +158,6 @@
      * @return {@link Token}    Previous default token
      */
     public static Token getPreviousDefaultToken(TokenStream tokenStream, int startIndex) {
-<<<<<<< HEAD
-=======
         return getDefaultTokenToLeftOrRight(tokenStream, startIndex, -1);
     }
 
@@ -231,20 +211,16 @@
     }
 
     private static Token getDefaultTokenToLeftOrRight(TokenStream tokenStream, int startIndex, int direction) {
->>>>>>> e6ff2609
         Token token;
         while (true) {
+            startIndex += direction;
             token = tokenStream.get(startIndex);
-            if (token.getChannel() != Token.DEFAULT_CHANNEL) {
-                startIndex--;
-            } else {
+            if (token.getChannel() == Token.DEFAULT_CHANNEL) {
                 break;
             }
         }
         return token;
     }
-<<<<<<< HEAD
-=======
 
     /**
      * Generate json representation for the given node.
@@ -544,5 +520,4 @@
         }
         return currentPackage;
     }
->>>>>>> e6ff2609
 }