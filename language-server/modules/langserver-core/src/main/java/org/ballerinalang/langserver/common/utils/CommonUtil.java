/*
 * Copyright (c) 2018, WSO2 Inc. (http://wso2.com) All Rights Reserved.
 *
 * Licensed under the Apache License, Version 2.0 (the "License");
 * you may not use this file except in compliance with the License.
 * You may obtain a copy of the License at
 *
 * http://www.apache.org/licenses/LICENSE-2.0
 *
 * Unless required by applicable law or agreed to in writing, software
 * distributed under the License is distributed on an "AS IS" BASIS,
 * WITHOUT WARRANTIES OR CONDITIONS OF ANY KIND, either express or implied.
 * See the License for the specific language governing permissions and
 * limitations under the License.
 */
package org.ballerinalang.langserver.common.utils;

import com.google.common.collect.Lists;
import org.antlr.v4.runtime.Token;
import org.antlr.v4.runtime.TokenStream;
import org.ballerinalang.langserver.LSGlobalContextKeys;
import org.ballerinalang.langserver.SnippetBlock;
import org.ballerinalang.langserver.command.testgen.TestGenerator.TestFunctionGenerator;
import org.ballerinalang.langserver.common.UtilSymbolKeys;
import org.ballerinalang.langserver.compiler.DocumentServiceKeys;
import org.ballerinalang.langserver.compiler.LSCompilerUtil;
import org.ballerinalang.langserver.compiler.LSContext;
import org.ballerinalang.langserver.compiler.common.LSDocument;
import org.ballerinalang.langserver.compiler.common.modal.BallerinaPackage;
import org.ballerinalang.langserver.compiler.workspace.WorkspaceDocumentException;
import org.ballerinalang.langserver.compiler.workspace.WorkspaceDocumentManager;
import org.ballerinalang.langserver.completions.CompletionKeys;
import org.ballerinalang.langserver.completions.SymbolInfo;
import org.ballerinalang.langserver.completions.util.ItemResolverConstants;
import org.ballerinalang.langserver.completions.util.Priority;
import org.ballerinalang.langserver.completions.util.Snippet;
import org.ballerinalang.langserver.index.LSIndexException;
import org.ballerinalang.langserver.index.LSIndexImpl;
import org.ballerinalang.langserver.index.dao.BPackageSymbolDAO;
import org.ballerinalang.langserver.index.dao.DAOType;
import org.ballerinalang.langserver.index.dto.BPackageSymbolDTO;
import org.ballerinalang.model.elements.PackageID;
import org.ballerinalang.model.symbols.SymbolKind;
import org.ballerinalang.model.tree.TopLevelNode;
import org.ballerinalang.model.types.FiniteType;
import org.ballerinalang.util.BLangConstants;
import org.eclipse.lsp4j.CompletionItem;
import org.eclipse.lsp4j.CompletionItemKind;
import org.eclipse.lsp4j.InsertTextFormat;
import org.eclipse.lsp4j.Position;
import org.eclipse.lsp4j.Range;
import org.eclipse.lsp4j.TextDocumentIdentifier;
import org.eclipse.lsp4j.TextEdit;
import org.slf4j.Logger;
import org.slf4j.LoggerFactory;
import org.wso2.ballerinalang.compiler.semantics.analyzer.Types;
import org.wso2.ballerinalang.compiler.semantics.analyzer.TypeChecker;
import org.wso2.ballerinalang.compiler.semantics.analyzer.Types;
import org.wso2.ballerinalang.compiler.semantics.model.Scope;
import org.wso2.ballerinalang.compiler.semantics.model.symbols.BAnnotationSymbol;
import org.wso2.ballerinalang.compiler.semantics.model.symbols.BAttachedFunction;
import org.wso2.ballerinalang.compiler.semantics.model.symbols.BInvokableSymbol;
import org.wso2.ballerinalang.compiler.semantics.model.symbols.BObjectTypeSymbol;
import org.wso2.ballerinalang.compiler.semantics.model.symbols.BOperatorSymbol;
import org.wso2.ballerinalang.compiler.semantics.model.symbols.BServiceSymbol;
import org.wso2.ballerinalang.compiler.semantics.model.symbols.BSymbol;
import org.wso2.ballerinalang.compiler.semantics.model.symbols.BTypeSymbol;
import org.wso2.ballerinalang.compiler.semantics.model.symbols.BVarSymbol;
import org.wso2.ballerinalang.compiler.semantics.model.types.BArrayType;
import org.wso2.ballerinalang.compiler.semantics.model.types.BField;
import org.wso2.ballerinalang.compiler.semantics.model.types.BFiniteType;
import org.wso2.ballerinalang.compiler.semantics.model.types.BInvokableType;
import org.wso2.ballerinalang.compiler.semantics.model.types.BJSONType;
import org.wso2.ballerinalang.compiler.semantics.model.types.BMapType;
import org.wso2.ballerinalang.compiler.semantics.model.types.BNilType;
import org.wso2.ballerinalang.compiler.semantics.model.types.BObjectType;
import org.wso2.ballerinalang.compiler.semantics.model.types.BStructureType;
import org.wso2.ballerinalang.compiler.semantics.model.types.BTupleType;
import org.wso2.ballerinalang.compiler.semantics.model.types.BType;
import org.wso2.ballerinalang.compiler.semantics.model.types.BUnionType;
import org.wso2.ballerinalang.compiler.semantics.model.types.BXMLType;
import org.wso2.ballerinalang.compiler.tree.BLangCompilationUnit;
import org.wso2.ballerinalang.compiler.tree.BLangFunction;
import org.wso2.ballerinalang.compiler.tree.BLangImportPackage;
import org.wso2.ballerinalang.compiler.tree.BLangNode;
import org.wso2.ballerinalang.compiler.tree.BLangPackage;
import org.wso2.ballerinalang.compiler.tree.expressions.BLangExpression;
import org.wso2.ballerinalang.compiler.tree.expressions.BLangInvocation;
import org.wso2.ballerinalang.compiler.tree.expressions.BLangLiteral;
import org.wso2.ballerinalang.compiler.tree.expressions.BLangSimpleVarRef;
import org.wso2.ballerinalang.compiler.tree.statements.BLangAssignment;
import org.wso2.ballerinalang.compiler.tree.statements.BLangBlockStmt;
import org.wso2.ballerinalang.compiler.tree.statements.BLangTupleDestructure;
import org.wso2.ballerinalang.compiler.tree.types.BLangFunctionTypeNode;
import org.wso2.ballerinalang.compiler.util.CompilerContext;
import org.wso2.ballerinalang.compiler.util.Name;
import org.wso2.ballerinalang.compiler.util.Names;
import org.wso2.ballerinalang.compiler.util.TypeTags;
import org.wso2.ballerinalang.compiler.util.diagnotic.DiagnosticPos;

import java.io.File;
import java.nio.file.Path;
import java.nio.file.Paths;
import java.util.ArrayList;
import java.util.Arrays;
import java.util.Collections;
import java.util.Comparator;
import java.util.HashMap;
import java.util.HashSet;
import java.util.List;
import java.util.Map;
import java.util.Optional;
import java.util.Set;
import java.util.StringJoiner;
import java.util.function.BiConsumer;
import java.util.function.Predicate;
import java.util.stream.Collectors;
import java.util.stream.IntStream;
import javax.annotation.Nullable;

import static org.ballerinalang.langserver.compiler.LSCompilerUtil.getUntitledFilePath;

/**
 * Common utils to be reuse in language server implementation.
 */
public class CommonUtil {
    private static final Logger logger = LoggerFactory.getLogger(CommonUtil.class);

    public static final String LINE_SEPARATOR = System.lineSeparator();

    public static final String FILE_SEPARATOR = File.separator;

    public static final String LINE_SEPARATOR_SPLIT = "\\r?\\n";

    public static final boolean LS_DEBUG_ENABLED;

    public static final String BALLERINA_HOME;

    static {
        String debugLogStr = System.getProperty("ballerina.debugLog");
        LS_DEBUG_ENABLED = debugLogStr != null && Boolean.parseBoolean(debugLogStr);
        BALLERINA_HOME = System.getProperty("ballerina.home");
    }

    private CommonUtil() {
    }

    /**
     * Get the package URI to the given package name.
     *
     * @param pkgName        Name of the package that need the URI for
     * @param currentPkgPath String URI of the current package
     * @param currentPkgName Name of the current package
     * @return String URI for the given path.
     */
    public static String getPackageURI(String pkgName, String currentPkgPath, String currentPkgName) {
        String newPackagePath;
        // If current package path is not null and current package is not default package continue,
        // else new package path is same as the current package path.
        if (currentPkgPath != null && !currentPkgName.equals(".")) {
            int indexOfCurrentPkgName = currentPkgPath.lastIndexOf(currentPkgName);
            if (indexOfCurrentPkgName >= 0) {
                newPackagePath = currentPkgPath.substring(0, indexOfCurrentPkgName);
            } else {
                newPackagePath = currentPkgPath;
            }

            if (pkgName.equals(".")) {
                newPackagePath = Paths.get(newPackagePath).toString();
            } else {
                newPackagePath = Paths.get(newPackagePath, pkgName).toString();
            }
        } else {
            newPackagePath = currentPkgPath;
        }
        return newPackagePath;
    }

    /**
     * Calculate the user defined type position.
     *
     * @param position position of the node
     * @param name     name of the user defined type
     * @param pkgAlias package alias name of the user defined type
     */
    public static void calculateEndColumnOfGivenName(DiagnosticPos position, String name, String pkgAlias) {
        position.eCol = position.sCol + name.length() + (!pkgAlias.isEmpty() ? (pkgAlias + ":").length() : 0);
    }

    /**
     * Convert the diagnostic position to a zero based positioning diagnostic position.
     *
     * @param diagnosticPos - diagnostic position to be cloned
     * @return {@link DiagnosticPos} converted diagnostic position
     */
    public static DiagnosticPos toZeroBasedPosition(DiagnosticPos diagnosticPos) {
        int startLine = diagnosticPos.getStartLine() - 1;
        int endLine = diagnosticPos.getEndLine() - 1;
        int startColumn = diagnosticPos.getStartColumn() - 1;
        int endColumn = diagnosticPos.getEndColumn() - 1;
        return new DiagnosticPos(diagnosticPos.getSource(), startLine, endLine, startColumn, endColumn);
    }

    /**
     * Replace and returns a diagnostic position with a new position.
     *
     * @param oldPos old position
     * @param newPos new position
     */
    public static void replacePosition(DiagnosticPos oldPos, DiagnosticPos newPos) {
        oldPos.sLine = newPos.sLine;
        oldPos.eLine = newPos.eLine;
        oldPos.sCol = newPos.sCol;
        oldPos.eCol = newPos.eCol;
    }

    /**
     * Get the previous default token from the given start index.
     *
     * @param tokenStream Token Stream
     * @param startIndex  Start token index
     * @return {@link Token}    Previous default token
     */
    public static Token getPreviousDefaultToken(TokenStream tokenStream, int startIndex) {
        return getDefaultTokenToLeftOrRight(tokenStream, startIndex, -1);
    }

    /**
     * Get the next default token from the given start index.
     *
     * @param tokenStream Token Stream
     * @param startIndex  Start token index
     * @return {@link Token}    Previous default token
     */
    public static Token getNextDefaultToken(TokenStream tokenStream, int startIndex) {
        return getDefaultTokenToLeftOrRight(tokenStream, startIndex, 1);
    }

    /**
     * Get n number of default tokens from a given start index.
     *
     * @param tokenStream Token Stream
     * @param n           number of tokens to extract
     * @param startIndex  Start token index
     * @return {@link List}     List of tokens extracted
     */
    public static List<Token> getNDefaultTokensToLeft(TokenStream tokenStream, int n, int startIndex) {
        List<Token> tokens = new ArrayList<>();
        Token t;
        while (n > 0) {
            t = getDefaultTokenToLeftOrRight(tokenStream, startIndex, -1);
            if (t == null) {
                return new ArrayList<>();
            }
            tokens.add(t);
            n--;
            startIndex = t.getTokenIndex();
        }

        return Lists.reverse(tokens);
    }

    /**
     * Get the Nth Default token to the left of current token index.
     *
     * @param tokenStream Token Stream to traverse
     * @param startIndex  Start position of the token stream
     * @param offset      Number of tokens to traverse left
     * @return {@link Token}    Nth Token
     */
    public static Token getNthDefaultTokensToLeft(TokenStream tokenStream, int startIndex, int offset) {
        Token token = null;
        int indexCounter = startIndex;
        for (int i = 0; i < offset; i++) {
            token = getPreviousDefaultToken(tokenStream, indexCounter);
            indexCounter = token.getTokenIndex();
        }

        return token;
    }

    /**
     * Get the current token index from the token stream.
     *
     * @param context LSServiceOperationContext
     * @return {@link Integer}      token index
     */
    public static int getCurrentTokenFromTokenStream(LSContext context) {
        TokenStream tokenStream = context.get(CompletionKeys.TOKEN_STREAM_KEY);
        Position position = context.get(DocumentServiceKeys.POSITION_KEY).getPosition();
        Token lastToken = null;
        int line = position.getLine();
        int col = position.getCharacter();
        int tokenLine;
        int tokenCol;
        int index = 0;

        if (tokenStream == null) {
            return -1;
        }

        while (true) {
            Token token = tokenStream.get(index);
            tokenLine = token.getLine() - 1;
            tokenCol = token.getCharPositionInLine();
            if (tokenLine > line || (tokenLine == line && tokenCol >= col)) {
                break;
            }
            index++;
            lastToken = token;
        }

        return lastToken == null ? -1 : lastToken.getTokenIndex();
    }

    /**
     * Pop n number of Elements from the stack and return as a List.
     * <p>
     * Note: If n is greater than stack, then all the elements of list will be returned
     *
     * @param itemList Item Stack to pop elements from
     * @param n         number of elements to pop
     * @param <T>       Type of the Elements
     * @return {@link List}     List of popped Items
     */
    public static <T> List<T> popNFromList(List<T> itemList, int n) {
        List<T> poppedList = new ArrayList<>(itemList);
        if (n > poppedList.size()) {
            return poppedList;
        }

        return itemList.subList(itemList.size() - n, itemList.size());
    }

    private static Token getDefaultTokenToLeftOrRight(TokenStream tokenStream, int startIndex, int direction) {
        Token token = null;
        while (true) {
            startIndex += direction;
            if (startIndex < 0 || startIndex == tokenStream.size()) {
                break;
            }
            token = tokenStream.get(startIndex);
            if (token.getChannel() == Token.DEFAULT_CHANNEL) {
                break;
            }
        }
        return token;
    }

    /**
     * Get the top level node type in the line.
     *
     * @param identifier    Document Identifier
     * @param startPosition Start position
     * @param docManager    Workspace document manager
     * @return {@link String}   Top level node type
     */
    public static String topLevelNodeTypeInLine(TextDocumentIdentifier identifier, Position startPosition,
                                                WorkspaceDocumentManager docManager) {
        List<String> topLevelKeywords = Arrays.asList("function", "service", "resource", "endpoint", "object",
                "record");
        LSDocument document = new LSDocument(identifier.getUri());

        try {
            Path filePath = document.getPath();
            Path compilationPath = getUntitledFilePath(filePath.toString()).orElse(filePath);
            String fileContent = docManager.getFileContent(compilationPath);
            String[] splitedFileContent = fileContent.split(LINE_SEPARATOR_SPLIT);
            if ((splitedFileContent.length - 1) >= startPosition.getLine()) {
                String lineContent = splitedFileContent[startPosition.getLine()];
                List<String> alphaNumericTokens = new ArrayList<>(Arrays.asList(lineContent.split("[^\\w']+")));

                for (String topLevelKeyword : topLevelKeywords) {
                    if (alphaNumericTokens.contains(topLevelKeyword)) {
                        return topLevelKeyword;
                    }
                }
            }
            return null;
        } catch (WorkspaceDocumentException e) {
            logger.error("Error occurred while reading content of file: " + document.toString());
            return null;
        }
    }

    /**
     * Get current package by given file name.
     *
     * @param packages list of packages to be searched
     * @param fileUri  string file URI
     * @return {@link BLangPackage} current package
     */
    public static BLangPackage getCurrentPackageByFileName(List<BLangPackage> packages, String fileUri) {
        Path filePath = new LSDocument(fileUri).getPath();
        String currentModule = LSCompilerUtil.getCurrentModulePath(filePath).getFileName().toString();
        try {
            for (BLangPackage bLangPackage : packages) {
                if (bLangPackage.packageID.sourceFileName != null &&
                        bLangPackage.packageID.sourceFileName.value.equals(filePath.getFileName().toString())) {
                    return bLangPackage;
                } else if (currentModule.equals(bLangPackage.packageID.name.value)) {
                    return bLangPackage;
                }
            }
        } catch (NullPointerException e) {
            return packages.get(0);
        }
        return null;
    }

    /**
     * Get the Annotation completion Item.
     *
     * @param packageID        Package Id
     * @param annotationSymbol BLang annotation to extract the completion Item
     * @param ctx                       LS Service operation context, in this case completion context
     * @return {@link CompletionItem}   Completion item for the annotation
     */
    public static CompletionItem getAnnotationCompletionItem(PackageID packageID, BAnnotationSymbol annotationSymbol,
                                                             LSContext ctx) {
        String label = getAnnotationLabel(packageID, annotationSymbol);
        String insertText = getAnnotationInsertText(packageID, annotationSymbol);
        CompletionItem annotationItem = new CompletionItem();
        annotationItem.setLabel(label);
        annotationItem.setInsertText(insertText);
        annotationItem.setInsertTextFormat(InsertTextFormat.Snippet);
        annotationItem.setDetail(ItemResolverConstants.ANNOTATION_TYPE);
        annotationItem.setKind(CompletionItemKind.Property);
        BLangPackage pkg = ctx.get(DocumentServiceKeys.CURRENT_BLANG_PACKAGE_CONTEXT_KEY);
        List<BLangImportPackage> imports = CommonUtil.getCurrentFileImports(pkg, ctx);
        Optional currentPkgImport = imports.stream()
                .filter(bLangImportPackage -> bLangImportPackage.symbol.pkgID.equals(packageID))
                .findAny();
        // if the particular import statement not available we add the additional text edit to auto import
        if (!currentPkgImport.isPresent()) {
            annotationItem.setAdditionalTextEdits(getAutoImportTextEdits(ctx, packageID.orgName.getValue(),
                    packageID.name.getValue()));
        }
        return annotationItem;
    }

    /**
     * Get the text edit for an auto import statement.
     *
     * @param ctx               Service operation context
     * @param orgName           package org name
     * @param pkgName           package name
     * @return {@link List}     List of Text Edits to apply
     */
    public static List<TextEdit> getAutoImportTextEdits(LSContext ctx, String orgName, String pkgName) {
        if (UtilSymbolKeys.BALLERINA_KW.equals(orgName) && UtilSymbolKeys.BUILTIN_KW.equals(pkgName)) {
            return null;
        }
        BLangPackage pkg = ctx.get(DocumentServiceKeys.CURRENT_BLANG_PACKAGE_CONTEXT_KEY);
        List<BLangImportPackage> imports = CommonUtil.getCurrentFileImports(pkg, ctx);
        Position start = new Position();

        if (!imports.isEmpty()) {
            BLangImportPackage last = CommonUtil.getLastItem(imports);
            int endLine = last.getPosition().getEndLine() - 1;
            int endColumn = last.getPosition().getEndColumn();
            start = new Position(endLine, endColumn);
        }

        String importStatement = CommonUtil.LINE_SEPARATOR + ItemResolverConstants.IMPORT + " "
                + orgName + UtilSymbolKeys.SLASH_KEYWORD_KEY + pkgName + UtilSymbolKeys.SEMI_COLON_SYMBOL_KEY
                + CommonUtil.LINE_SEPARATOR;
        return Collections.singletonList(new TextEdit(new Range(start, start), importStatement));
    }

    /**
     * Fill the completion items extracted from LS Index db with the auto import text edits.
     * Here the Completion Items are mapped against the respective package ID.
     * @param completionsMap    Completion Map to evaluate
     * @param ctx               Lang Server Operation Context
     * @return {@link List} List of modified completion items
     */
    public static List<CompletionItem> fillCompletionWithPkgImport(HashMap<Integer, ArrayList<CompletionItem>>
                                                                           completionsMap, LSContext ctx) {
        LSIndexImpl lsIndex = ctx.get(LSGlobalContextKeys.LS_INDEX_KEY);
        List<CompletionItem> returnList = new ArrayList<>();
        completionsMap.forEach((integer, completionItems) -> {
            try {
                BPackageSymbolDTO dto = ((BPackageSymbolDAO) lsIndex.getDaoFactory().get(DAOType.PACKAGE_SYMBOL))
                        .get(integer);
                completionItems.forEach(completionItem -> {
                    List<TextEdit> textEdits = CommonUtil.getAutoImportTextEdits(ctx, dto.getOrgName(), dto.getName());
                    completionItem.setAdditionalTextEdits(textEdits);
                    returnList.add(completionItem);
                });
            } catch (LSIndexException e) {
                logger.error("Error While retrieving Package Symbol for text edits");
            }
        });

        return returnList;
    }

    /**
     * Get the annotation Insert text.
     *
     * @param packageID        Package ID
     * @param annotationSymbol Annotation to get the insert text
     * @return {@link String}   Insert text
     */
    private static String getAnnotationInsertText(PackageID packageID, BAnnotationSymbol annotationSymbol) {
        String pkgAlias = CommonUtil.getLastItem(packageID.getNameComps()).getValue();
        StringBuilder annotationStart = new StringBuilder();
        if (!packageID.getName().getValue().equals(Names.BUILTIN_PACKAGE.getValue())) {
            annotationStart.append(pkgAlias).append(UtilSymbolKeys.PKG_DELIMITER_KEYWORD);
        }
        if (annotationSymbol.attachedType != null) {
            annotationStart.append(annotationSymbol.getName().getValue()).append(" ")
                    .append(UtilSymbolKeys.OPEN_BRACE_KEY).append(LINE_SEPARATOR)
                    .append("\t").append("${1}").append(LINE_SEPARATOR)
                    .append(UtilSymbolKeys.CLOSE_BRACE_KEY);
        } else {
            annotationStart.append(annotationSymbol.getName().getValue());
        }

        return annotationStart.toString();
    }

    /**
     * Get the completion Label for the annotation.
     *
     * @param packageID  Package ID
     * @param annotation BLang annotation
     * @return {@link String}          Label string
     */
    private static String getAnnotationLabel(PackageID packageID, BAnnotationSymbol annotation) {
        String pkgComponent = "";
        if (!packageID.getName().getValue().equals(Names.BUILTIN_PACKAGE.getValue())) {
            pkgComponent = CommonUtil.getLastItem(packageID.getNameComps()).getValue()
                    + UtilSymbolKeys.PKG_DELIMITER_KEYWORD;
        }

        return pkgComponent + annotation.getName().getValue();
    }

    /**
     * Get the default value for the given BType.
     *
     * @param bType BType to get the default value
     * @return {@link String}   Default value as a String
     */
    public static String getDefaultValueForType(BType bType) {
        String typeString;
        if (bType == null) {
            return "()";
        }
        switch (bType.getKind()) {
            case INT:
                typeString = Integer.toString(0);
                break;
            case FLOAT:
                typeString = Float.toString(0);
                break;
            case STRING:
                typeString = "\"\"";
                break;
            case BOOLEAN:
                typeString = Boolean.toString(false);
                break;
            case ARRAY:
            case BLOB:
                typeString = "[]";
                break;
            case RECORD:
                typeString = "{}";
                break;
            case FINITE:
                List<String> types = new ArrayList<>();
                ((FiniteType) bType).getValueSpace().forEach(typeEntry -> types.add(typeEntry.toString()));
                types.sort(Comparator.naturalOrder());
                typeString = String.join("|", types);
                break;
            case UNION:
                String[] typeNameComps = bType.toString().split(UtilSymbolKeys.PKG_DELIMITER_KEYWORD);
                typeString = typeNameComps[typeNameComps.length - 1];
                break;
            case STREAM:
            default:
                typeString = "()";
                break;
        }
        return typeString;
    }

    /**
     * Check whether a given symbol is an endpoint object or not.
     *
     * @param bSymbol BSymbol to evaluate
     * @return {@link Boolean}  Symbol evaluation status
     */
    public static boolean isEndpointObject(BSymbol bSymbol) {
        if (SymbolKind.OBJECT.equals(bSymbol.kind)) {
            List<BAttachedFunction> attachedFunctions = ((BObjectTypeSymbol) bSymbol).attachedFuncs;
            for (BAttachedFunction attachedFunction : attachedFunctions) {
                if (attachedFunction.funcName.getValue().equals(UtilSymbolKeys.EP_OBJECT_IDENTIFIER)) {
                    return true;
                }
            }
        }

        return false;
    }

    /**
     * Check whether the packages list contains a given package.
     *
     * @param pkg     Package to check
     * @param pkgList List of packages to check against
     * @return {@link Boolean}  Check status of the package
     */
    public static boolean listContainsPackage(String pkg, List<BallerinaPackage> pkgList) {
        return pkgList.stream().anyMatch(ballerinaPackage -> ballerinaPackage.getFullPackageNameAlias().equals(pkg));
    }

    /**
     * Get completion items list for struct fields.
     *
     * @param structFields List of struct fields
     * @return {@link List}     List of completion items for the struct fields
     */
    public static List<CompletionItem> getStructFieldCompletionItems(List<BField> structFields) {
        List<CompletionItem> completionItems = new ArrayList<>();
        structFields.forEach(bStructField -> {
            StringBuilder insertText = new StringBuilder(bStructField.getName().getValue() + ": ");
            if (bStructField.getType() instanceof BStructureType) {
                insertText.append("{").append(LINE_SEPARATOR).append("\t${1}").append(LINE_SEPARATOR).append("}");
            } else {
                insertText.append("${1:").append(getDefaultValueForType(bStructField.getType())).append("}");
            }
            CompletionItem fieldItem = new CompletionItem();
            fieldItem.setInsertText(insertText.toString());
            fieldItem.setInsertTextFormat(InsertTextFormat.Snippet);
            fieldItem.setLabel(bStructField.getName().getValue());
            fieldItem.setDetail(ItemResolverConstants.FIELD_TYPE);
            fieldItem.setKind(CompletionItemKind.Field);
            fieldItem.setSortText(Priority.PRIORITY120.toString());
            completionItems.add(fieldItem);
        });

        return completionItems;
    }

    /**
     * Get the completion item to fill all the struct fields.
     *
     * @param fields List of struct fields
     * @return {@link CompletionItem}   Completion Item to fill all the options
     */
    public static CompletionItem getFillAllStructFieldsItem(List<BField> fields) {
        List<String> fieldEntries = new ArrayList<>();

        fields.forEach(bStructField -> {
            String defaultFieldEntry = bStructField.getName().getValue()
                    + UtilSymbolKeys.PKG_DELIMITER_KEYWORD + " " + getDefaultValueForType(bStructField.getType());
            fieldEntries.add(defaultFieldEntry);
        });

        String insertText = String.join(("," + LINE_SEPARATOR), fieldEntries);
        String label = "Add All Attributes";

        CompletionItem completionItem = new CompletionItem();
        completionItem.setLabel(label);
        completionItem.setInsertText(insertText);
        completionItem.setDetail(ItemResolverConstants.NONE);
        completionItem.setKind(CompletionItemKind.Property);
        completionItem.setSortText(Priority.PRIORITY110.toString());

        return completionItem;
    }

    /**
     * Get the BType name as string.
     *
     * @param bType BType to get the name
     * @param ctx   LS Operation Context
     * @return {@link String}   BType Name as String
     */
    public static String getBTypeName(BType bType, LSContext ctx) {
        PackageID pkgId = bType.tsymbol.pkgID;
        PackageID currentPkgId = ctx.get(DocumentServiceKeys.CURRENT_BLANG_PACKAGE_CONTEXT_KEY).packageID;
        String[] nameComponents = bType.toString().split(":");
        if (pkgId.toString().equals(currentPkgId.toString()) || pkgId.getName().getValue().equals("builtin")) {
            return nameComponents[nameComponents.length - 1];
        } else {
            return pkgId.getName().getValue() + UtilSymbolKeys.PKG_DELIMITER_KEYWORD
                    + nameComponents[nameComponents.length - 1];
        }
    }
/**
     * Get the last item of the List.
     *
     * @param list  List to get the Last Item
     * @param <T>   List content Type
     * @return      Extracted last Item
     */
    public static <T> T getLastItem(List<T> list) {
        return list.get(list.size() - 1);
    }

    /**
     * Check whether the source is a test source.
     *
     * @param relativeFilePath  source path relative to the package
     * @return {@link Boolean}  Whether a test source or not
     */
    public static boolean isTestSource(String relativeFilePath) {
        return relativeFilePath.startsWith("tests" + FILE_SEPARATOR);
    }

    /**
     * Get the Source's owner BLang package, this can be either the parent package or the testable BLang package.
     *
     * @param relativePath Relative source path
     * @param parentPkg    parent package
     * @return {@link BLangPackage} Resolved BLangPackage
     */
    public static BLangPackage getSourceOwnerBLangPackage(String relativePath, BLangPackage parentPkg) {
        return isTestSource(relativePath) ? parentPkg.getTestablePkg() : parentPkg;
    }

    /**
     * Get the string values list of forced consumed tokens, from the LSContext.
     *
     * @param ctx               Language Server context
     * @return {@link List}     Token string list
     */
    public static List<String> getPoppedTokenStrings(LSContext ctx) {
        return ctx.get(CompletionKeys.FORCE_CONSUMED_TOKENS_KEY).stream()
                .map(Token::getText)
                .collect(Collectors.toList());
    }

    static void populateIterableAndBuiltinFunctions(SymbolInfo variable, List<SymbolInfo> symbolInfoList,
                                                    LSContext context) {
        BType bType = variable.getScopeEntry().symbol.getType();

        if (iterableType(bType)) {
            SymbolInfo itrForEach = getIterableOpSymbolInfo(Snippet.ITR_FOREACH.get(), bType,
                    ItemResolverConstants.ITR_FOREACH_LABEL, context);
            SymbolInfo itrMap = getIterableOpSymbolInfo(Snippet.ITR_MAP.get(), bType,
                    ItemResolverConstants.ITR_MAP_LABEL, context);
            SymbolInfo itrFilter = getIterableOpSymbolInfo(Snippet.ITR_FILTER.get(), bType,
                    ItemResolverConstants.ITR_FILTER_LABEL, context);
            SymbolInfo itrCount = getIterableOpSymbolInfo(Snippet.ITR_COUNT.get(), bType,
                    ItemResolverConstants.ITR_COUNT_LABEL, context);
            symbolInfoList.addAll(Arrays.asList(itrForEach, itrMap, itrFilter, itrCount));

            if (aggregateFunctionsAllowed(bType)) {
                SymbolInfo itrMin = getIterableOpSymbolInfo(Snippet.ITR_MIN.get(), bType,
                        ItemResolverConstants.ITR_MIN_LABEL, context);
                SymbolInfo itrMax = getIterableOpSymbolInfo(Snippet.ITR_MAX.get(), bType,
                        ItemResolverConstants.ITR_MAX_LABEL, context);
                SymbolInfo itrAvg = getIterableOpSymbolInfo(Snippet.ITR_AVERAGE.get(), bType,
                        ItemResolverConstants.ITR_AVERAGE_LABEL, context);
                SymbolInfo itrSum = getIterableOpSymbolInfo(Snippet.ITR_SUM.get(), bType,
                        ItemResolverConstants.ITR_SUM_LABEL, context);
                symbolInfoList.addAll(Arrays.asList(itrMin, itrMax, itrAvg, itrSum));
            }

            // TODO: Add support for Table and Tuple collection
        }

        if (builtinLengthFunctionAllowed(bType)) {
            // For the iterable types, add the length builtin function
            SymbolInfo lengthSymbolInfo = getIterableOpSymbolInfo(Snippet.BUILTIN_LENGTH.get(), bType,
                    ItemResolverConstants.BUILTIN_LENGTH_LABEL, context);
            symbolInfoList.add(lengthSymbolInfo);
        }

        if (builtinFreezeFunctionAllowed(context, bType)) {
            // For the any data value type, add the freeze, isFrozen builtin function
            SymbolInfo freeze = getIterableOpSymbolInfo(Snippet.BUILTIN_FREEZE.get(), bType,
                                                        ItemResolverConstants.BUILTIN_FREEZE_LABEL, context);
            SymbolInfo isFrozen = getIterableOpSymbolInfo(Snippet.BUILTIN_IS_FROZEN.get(), bType,
                                                          ItemResolverConstants.BUILTIN_IS_FROZEN_LABEL, context);
            symbolInfoList.addAll(Arrays.asList(freeze, isFrozen));
        }

<<<<<<< HEAD
        if (builtinCloneFunctionAllowed(context, bType)) {
            // For the any data, add the clone builtin function
            SymbolInfo freeze = getIterableOpSymbolInfo(Snippet.BUILTIN_CLONE.get(), bType,
                                                        ItemResolverConstants.BUILTIN_CLONE_LABEL, context);
            symbolInfoList.add(freeze);
=======
        if (builtinStampFunctionAllowed(context, bType)) {
            // For the any data value type, add the stamp builtin function
            SymbolInfo stamp = getIterableOpSymbolInfo(Snippet.BUILTIN_STAMP.get(), bType,
                                                       ItemResolverConstants.BUILTIN_STAMP_LABEL, context);
            symbolInfoList.add(stamp);
>>>>>>> 50bfd5b3
        }

        // Populate the Builtin Functions
        if (bType.tag == TypeTags.FLOAT) {
            SymbolInfo isNaN = getIterableOpSymbolInfo(Snippet.BUILTIN_IS_NAN.get(), bType,
                    ItemResolverConstants.BUILTIN_IS_NAN_LABEL, context);
            SymbolInfo isFinite = getIterableOpSymbolInfo(Snippet.BUILTIN_IS_FINITE.get(), bType,
                    ItemResolverConstants.BUILTIN_IS_FINITE_LABEL, context);
            SymbolInfo isInfinite = getIterableOpSymbolInfo(Snippet.BUILTIN_IS_INFINITE.get(), bType,
                    ItemResolverConstants.BUILTIN_IS_INFINITE_LABEL, context);
            symbolInfoList.addAll(Arrays.asList(isNaN, isFinite, isInfinite));
        }
    }

    /**
     * Check whether the symbol is a valid invokable symbol.
     *
     * @param symbol Symbol to be evaluated
     * @return {@link Boolean}  valid status
     */
    public static boolean isValidInvokableSymbol(BSymbol symbol) {
        if (!(symbol instanceof BInvokableSymbol)) {
            return false;
        }

        BInvokableSymbol bInvokableSymbol = (BInvokableSymbol) symbol;
        return ((bInvokableSymbol.kind == null
                && (SymbolKind.RECORD.equals(bInvokableSymbol.owner.kind)
                || SymbolKind.FUNCTION.equals(bInvokableSymbol.owner.kind)))
                || SymbolKind.FUNCTION.equals(bInvokableSymbol.kind)) &&
                (!(bInvokableSymbol.name.value.endsWith(BLangConstants.INIT_FUNCTION_SUFFIX)
                        || bInvokableSymbol.name.value.endsWith(BLangConstants.START_FUNCTION_SUFFIX)
                        || bInvokableSymbol.name.value.endsWith(BLangConstants.STOP_FUNCTION_SUFFIX)));
    }

    /**
     * Get the current file's imports.
     *
     * @param pkg               BLangPackage to extract content from
     * @param ctx               LS Operation Context
     * @return {@link List}     List of imports in the current file
     */
    public static List<BLangImportPackage> getCurrentFileImports(BLangPackage pkg, LSContext ctx) {
        String currentFile = ctx.get(DocumentServiceKeys.RELATIVE_FILE_PATH_KEY);
        return pkg.getImports().stream()
                .filter(bLangImportPackage -> bLangImportPackage.pos.getSource().cUnitName.equals(currentFile)
                        && !(bLangImportPackage.getOrgName().getValue().equals("ballerina")
                        && bLangImportPackage.symbol.getName().getValue().equals("transaction")))
                .collect(Collectors.toList());
    }

    public static boolean isInvalidSymbol(BSymbol symbol) {
        return ("_".equals(symbol.name.getValue())
                || "runtime".equals(symbol.getName().getValue())
                || "transactions".equals(symbol.getName().getValue())
                || symbol instanceof BAnnotationSymbol
                || symbol instanceof BServiceSymbol
                || symbol instanceof BOperatorSymbol
                || symbolContainsInvalidChars(symbol));
    }

    /**
     * Get the TopLevel nodes of the current file.
     *
     * @param pkgNode           Current Package node
     * @param ctx               Service Operation context
     * @return {@link List}     List of Top Level Nodes
     */
    public static List<TopLevelNode> getCurrentFileTopLevelNodes(BLangPackage pkgNode, LSContext ctx) {
        String relativeFilePath = ctx.get(DocumentServiceKeys.RELATIVE_FILE_PATH_KEY);
        BLangCompilationUnit filteredCUnit = pkgNode.compUnits.stream()
                .filter(cUnit -> cUnit.getPosition().getSource().cUnitName.equals(relativeFilePath))
                .findAny().orElse(null);
        return filteredCUnit == null ? new ArrayList<>() : new ArrayList<>(filteredCUnit.getTopLevelNodes());
    }

    private static SymbolInfo getIterableOpSymbolInfo(SnippetBlock operation, @Nullable BType bType, String label,
                                                      LSContext context) {
        boolean isSnippet = context.get(CompletionKeys.CLIENT_CAPABILITIES_KEY).getCompletionItem().getSnippetSupport();
        String signature = "";
        SymbolInfo.CustomOperationSignature customOpSignature;
        SymbolInfo iterableOperation = new SymbolInfo();
        switch (operation.getLabel()) {
            case ItemResolverConstants.ITR_FOREACH_LABEL: {
                String params = getIterableOpLambdaParam(bType, context);
                signature = operation.getString(isSnippet)
                        .replace(UtilSymbolKeys.ITR_OP_LAMBDA_PARAM_REPLACE_TOKEN, params);
                break;
            }
            case ItemResolverConstants.ITR_MAP_LABEL: {
                String params = getIterableOpLambdaParam(bType, context);
                signature = operation.getString(isSnippet)
                        .replace(UtilSymbolKeys.ITR_OP_LAMBDA_PARAM_REPLACE_TOKEN, params);
                break;
            }
            case ItemResolverConstants.ITR_FILTER_LABEL: {
                String params = getIterableOpLambdaParam(bType, context);
                signature = operation.getString(isSnippet)
                        .replace(UtilSymbolKeys.ITR_OP_LAMBDA_PARAM_REPLACE_TOKEN, params);
                break;
            }
            default: {
                signature = operation.getString(isSnippet);
                break;
            }
        }

        customOpSignature = new SymbolInfo.CustomOperationSignature(label, signature);
        iterableOperation.setCustomOperation(true);
        iterableOperation.setCustomOperationSignature(customOpSignature);
        return iterableOperation;
    }

    private static String getIterableOpLambdaParam(BType bType, LSContext context) {
        String params = "";
        boolean isSnippet = context.get(CompletionKeys.CLIENT_CAPABILITIES_KEY).getCompletionItem().getSnippetSupport();
        if (bType instanceof BMapType) {
            params = Snippet.ITR_ON_MAP_PARAMS.get().getString(isSnippet);
        } else if (bType instanceof BArrayType) {
            params = ((BArrayType) bType).eType.toString() + " v";
        } else if (bType instanceof BJSONType) {
            params = Snippet.ITR_ON_JSON_PARAMS.get().getString(isSnippet);
        } else if (bType instanceof BXMLType) {
            params = Snippet.ITR_ON_XML_PARAMS.get().getString(isSnippet);
        }

        return params;
    }

    private static boolean iterableType(BType bType) {
        switch (bType.tag) {
            case TypeTags.ARRAY:
            case TypeTags.MAP:
            case TypeTags.JSON:
            case TypeTags.XML:
            case TypeTags.TABLE:
            case TypeTags.INTERMEDIATE_COLLECTION:
                return true;
        }
        return false;
    }

    private static boolean aggregateFunctionsAllowed(BType bType) {
        return bType instanceof BArrayType && (((BArrayType) bType).eType.toString().equals("int")
                || ((BArrayType) bType).eType.toString().equals("float"));
    }

    private static boolean symbolContainsInvalidChars(BSymbol bSymbol) {
        return bSymbol.getName().getValue().contains(UtilSymbolKeys.LT_SYMBOL_KEY)
                || bSymbol.getName().getValue().contains(UtilSymbolKeys.GT_SYMBOL_KEY)
                || bSymbol.getName().getValue().contains(UtilSymbolKeys.DOLLAR_SYMBOL_KEY)
                || bSymbol.getName().getValue().equals("main")
                || bSymbol.getName().getValue().endsWith(".new");
    }

    private static boolean builtinLengthFunctionAllowed(BType bType) {
        switch (bType.tag) {
            case TypeTags.ARRAY:
            case TypeTags.MAP:
            case TypeTags.JSON:
            case TypeTags.XML:
            case TypeTags.TABLE:
            case TypeTags.TUPLE:
            case TypeTags.RECORD:
                return true;
        }
        return false;
    }

    private static boolean builtinFreezeFunctionAllowed(LSContext context, BType bType) {
        CompilerContext compilerContext = context.get(DocumentServiceKeys.COMPILER_CONTEXT_KEY);
        if (compilerContext != null) {
            TypeChecker typeChecker = TypeChecker.getInstance(compilerContext);
            return typeChecker.isLikeAnydataOrNotNil(bType);
        }
        return false;
    }

    private static boolean builtinStampFunctionAllowed(LSContext context, BType bType) {
        CompilerContext compilerContext = context.get(DocumentServiceKeys.COMPILER_CONTEXT_KEY);
        if (compilerContext != null) {
            Types types = Types.getInstance(compilerContext);
            return types.isAnydata(bType);
        }
        return false;
    }

    private static boolean builtinCloneFunctionAllowed(LSContext context, BType bType) {
        CompilerContext compilerContext = context.get(DocumentServiceKeys.COMPILER_CONTEXT_KEY);
        if (compilerContext != null) {
            Types types = Types.getInstance(compilerContext);
            return types.isAnydata(bType);
        }
        return false;
    }

    ///////////////////////////////
    /////      Predicates     /////
    ///////////////////////////////

    /**
     * Predicate to check for the invalid symbols.
     *
     * @return {@link Predicate}    Predicate for the check
     */
    public static Predicate<SymbolInfo> invalidSymbolsPredicate() {
        return symbolInfo -> !symbolInfo.isCustomOperation()
                && symbolInfo.getScopeEntry() != null
                && isInvalidSymbol(symbolInfo.getScopeEntry().symbol);
    }

    /**
     * Generate variable code.
     *
     * @param variableName variable name
     * @param variableType variable type
     * @return {@link String}       generated function signature
     */
    public static String createVariableDeclaration(String variableName, String variableType) {
        return variableType + " " + variableName + " = ";
    }

    /**
     * Generates a random name.
     *
     * @param value    index of the argument
     * @param argNames argument set
     * @return random argument name
     */
    public static String generateName(int value, Set<String> argNames) {
        StringBuilder result = new StringBuilder();
        int index = value;
        while (--index >= 0) {
            result.insert(0, (char) ('a' + index % 26));
            index /= 26;
        }
        while (argNames.contains(result.toString())) {
            result = new StringBuilder(generateName(++value, argNames));
        }
        return result.toString();
    }

    public static BLangPackage getPackageNode(BLangNode bLangNode) {
        BLangNode parent = bLangNode.parent;
        if (parent != null) {
            return (parent instanceof BLangPackage) ? (BLangPackage) parent : getPackageNode(parent);
        }
        return null;
    }

    /**
     * Inner class for generating function code.
     */
    public static class FunctionGenerator {

        /**
         * Generate function code.
         *
         * @param name               function name
         * @param args               Function arguments
         * @param returnType         return type
         * @param returnDefaultValue default return value
         * @return {@link String}       generated function signature
         */
        public static String createFunction(String name, String args, String returnType, String returnDefaultValue) {
            String funcBody = CommonUtil.LINE_SEPARATOR;
            String funcReturnSignature = "";
            if (returnType != null) {
                funcBody = returnDefaultValue + funcBody;
                funcReturnSignature = " returns " + returnType + " ";
            }
            return CommonUtil.LINE_SEPARATOR + CommonUtil.LINE_SEPARATOR + "function " + name + "(" + args + ")"
                    + funcReturnSignature + "{" + CommonUtil.LINE_SEPARATOR + funcBody + "}"
                    + CommonUtil.LINE_SEPARATOR;
        }

        /**
         * Generate function call.
         *
         * @param name               function name
         * @param args               Function arguments
         * @param returnType         return type
         * @param returnDefaultValue default return value
         * @return {@link String}       generated function signature
         */
        public static String createFunctionCall(String name, String args, String returnType,
                                                String returnDefaultValue) {
            String funcBody = CommonUtil.LINE_SEPARATOR;
            String funcReturnSignature = "";
            if (returnType != null) {
                funcBody = returnDefaultValue + funcBody;
                funcReturnSignature = " returns " + returnType + " ";
            }
            return CommonUtil.LINE_SEPARATOR + CommonUtil.LINE_SEPARATOR + "function " + name + "(" + args + ")"
                    + funcReturnSignature + "{" + CommonUtil.LINE_SEPARATOR + funcBody + "}"
                    + CommonUtil.LINE_SEPARATOR;
        }

        /**
         * Get the default function return statement.
         *
         * @param importsConsumer imports consumer
         * @param currentPkgId    current package id
         * @param bLangNode       BLangNode to evaluate
         * @param template        return statement to modify
         * @return {@link String}   Default return statement
         */
        public static String generateReturnValue(BiConsumer<String, String> importsConsumer, PackageID currentPkgId,
                                                 BLangNode bLangNode, String template) {
            if (bLangNode.type == null && bLangNode instanceof BLangTupleDestructure) {
                // Check for tuple assignment eg. (int, int)
                List<String> list = new ArrayList<>();
                for (BLangExpression bLangExpression : ((BLangTupleDestructure) bLangNode).varRef.expressions) {
                    if (bLangExpression.type != null) {
                        list.add(generateReturnValue(importsConsumer, currentPkgId, bLangExpression.type, "{%1}"));
                    }
                }
                return template.replace("{%1}", "(" + String.join(", ", list) + ")");
            } else if (bLangNode instanceof BLangLiteral) {
                return template.replace("{%1}", ((BLangLiteral) bLangNode).getValue().toString());
            } else if (bLangNode instanceof BLangAssignment) {
                return template.replace("{%1}", "0");
            }
            return (bLangNode.type != null)
                    ? generateReturnValue(importsConsumer, currentPkgId, bLangNode.type, template)
                    : null;
        }

        private static String generateReturnValue(BiConsumer<String, String> importsConsumer, PackageID currentPkgId,
                                                  BType bType,
                                                  String template) {
            if (bType.tsymbol == null && bType instanceof BArrayType) {
                return template.replace("{%1}", "[" +
                        generateReturnValue(((BArrayType) bType).eType.tsymbol, "") + "]");
            } else if (bType instanceof BFiniteType) {
                // Check for finite set assignment
                BFiniteType bFiniteType = (BFiniteType) bType;
                Set<BLangExpression> valueSpace = bFiniteType.valueSpace;
                if (!valueSpace.isEmpty()) {
                    return generateReturnValue(importsConsumer, currentPkgId, valueSpace.stream().findFirst().get(),
                                               template);
                }
            } else if (bType instanceof BMapType && ((BMapType) bType).constraint != null) {
                // Check for constrained map assignment eg. map<Student>
                BType constraintType = ((BMapType) bType).constraint;
                String mapDef = "{key: " + generateReturnValue(importsConsumer, currentPkgId, constraintType, "{%1}") +
                        "}";
                return template.replace("{%1}", mapDef);
            } else if (bType instanceof BUnionType) {
                BUnionType bUnionType = (BUnionType) bType;
                Set<BType> memberTypes = bUnionType.memberTypes;
                if (memberTypes.size() == 2 && memberTypes.stream().anyMatch(bType1 -> bType1 instanceof BNilType)) {
                    Optional<BType> type = memberTypes.stream()
                            .filter(bType1 -> !(bType1 instanceof BNilType)).findFirst();
                    if (type.isPresent()) {
                        return generateReturnValue(importsConsumer, currentPkgId, type.get(), "{%1}?");
                    }
                }
                if (!memberTypes.isEmpty()) {
                    BType firstBType = memberTypes.stream().findFirst().get();
                    return generateReturnValue(importsConsumer, currentPkgId, firstBType, template);
                }
            } else if (bType instanceof BTupleType) {
                BTupleType bTupleType = (BTupleType) bType;
                List<BType> tupleTypes = bTupleType.tupleTypes;
                List<String> list = new ArrayList<>();
                for (BType type : tupleTypes) {
                    list.add(generateReturnValue(importsConsumer, currentPkgId, type, "{%1}"));
                }
                return template.replace("{%1}", "(" + String.join(", ", list) + ")");
            } else if (bType instanceof BObjectType && ((BObjectType) bType).tsymbol instanceof BObjectTypeSymbol) {
                BObjectTypeSymbol bStruct = (BObjectTypeSymbol) ((BObjectType) bType).tsymbol;
                List<String> list = new ArrayList<>();
                for (BVarSymbol param : bStruct.initializerFunc.symbol.params) {
                    list.add(generateReturnValue(param.type.tsymbol, "{%1}"));
                }
                String pkgPrefix = "";
                if (!bStruct.pkgID.equals(currentPkgId)) {
                    pkgPrefix = bStruct.pkgID.name.value + ":";
                    if (importsConsumer != null) {
                        importsConsumer.accept(bStruct.pkgID.orgName.value, bStruct.pkgID.name.value);
                    }
                }
                String paramsStr = String.join(", ", list);
                String newObjStr = "new " + pkgPrefix + bStruct.name.getValue() + "(" + paramsStr + ")";
                return template.replace("{%1}", newObjStr);
            }
            return (bType.tsymbol != null) ? generateReturnValue(bType.tsymbol, template) :
                    template.replace("{%1}", "()");
        }

        private static String generateReturnValue(BTypeSymbol tSymbol, String template) {
            String result;
            switch (tSymbol.name.getValue()) {
                case "int":
                case "any":
                    result = "0";
                    break;
                case "string":
                    result = "\"\"";
                    break;
                case "float":
                    result = "0.0";
                    break;
                case "json":
                    result = "{}";
                    break;
                case "map":
                    result = "<map>{}";
                    break;
                case "boolean":
                    result = "false";
                    break;
                case "xml":
                    result = "xml ` `";
                    break;
                case "byte":
                    result = "0";
                    break;
                default:
                    result = "()";
                    break;
            }
            return template.replace("{%1}", result);
        }

        /**
         * Returns signature of the return type.
         *
         * @param importsConsumer imports consumer
         * @param currentPkgId    current package id
         * @param bLangNode       {@link BLangNode}
         * @return return type signature
         */
        public static String generateTypeDefinition(BiConsumer<String, String> importsConsumer, PackageID currentPkgId,
                                                    BLangNode bLangNode) {
            if (bLangNode.type == null && bLangNode instanceof BLangTupleDestructure) {
                // Check for tuple assignment eg. (int, int)
                List<String> list = new ArrayList<>();
                for (BLangExpression bLangExpression : ((BLangTupleDestructure) bLangNode).varRef.expressions) {
                    if (bLangExpression.type != null) {
                        list.add(generateTypeDefinition(importsConsumer, currentPkgId, bLangExpression.type));
                    }
                }
                return "(" + String.join(", ", list) + ")";
            } else if (bLangNode instanceof BLangAssignment) {
                if (((BLangAssignment) bLangNode).declaredWithVar) {
                    return "any";
                }
            } else if (bLangNode instanceof BLangFunctionTypeNode) {
                BLangFunctionTypeNode funcType = (BLangFunctionTypeNode) bLangNode;
                TestFunctionGenerator generator = new TestFunctionGenerator(importsConsumer, currentPkgId, funcType);
                String[] typeSpace = generator.getTypeSpace();
                String[] nameSpace = generator.getNamesSpace();
                StringJoiner params = new StringJoiner(", ");
                IntStream.range(0, typeSpace.length - 1).forEach(index -> {
                    String type = typeSpace[index];
                    String name = nameSpace[index];
                    params.add(type + " " + name);
                });
                return "function (" + params.toString() + ") returns (" + typeSpace[typeSpace.length - 1] + ")";
            }
            return (bLangNode.type != null) ? generateTypeDefinition(importsConsumer, currentPkgId, bLangNode.type) :
                    null;
        }

        /**
         * Returns signature of the return type.
         *
         * @param importsConsumer imports consumer
         * @param currentPkgId    current package id
         * @param bType           {@link BType}
         * @return return type signature
         */
        public static String generateTypeDefinition(BiConsumer<String, String> importsConsumer, PackageID currentPkgId,
                                                    BType bType) {
            if ((bType.tsymbol == null || bType.tsymbol.name.value.isEmpty()) && bType instanceof BArrayType) {
                // Check for array assignment eg.  int[]
                return generateTypeDefinition(importsConsumer, currentPkgId, ((BArrayType) bType).eType.tsymbol) + "[]";
            } else if (bType instanceof BMapType && ((BMapType) bType).constraint != null) {
                // Check for constrained map assignment eg. map<Student>
                BTypeSymbol tSymbol = ((BMapType) bType).constraint.tsymbol;
                if (tSymbol != null) {
                    String constraint = generateTypeDefinition(importsConsumer, currentPkgId, tSymbol);
                    return ("any".equals(constraint)) ? "map" : "map<" + constraint + ">";
                }
            } else if (bType instanceof BUnionType) {
                // Check for union type assignment eg. int | string
                List<String> list = new ArrayList<>();
                Set<BType> memberTypes = ((BUnionType) bType).memberTypes;
                if (memberTypes.size() == 2 && memberTypes.stream().anyMatch(bType1 -> bType1 instanceof BNilType)) {
                    Optional<BType> type = memberTypes.stream()
                            .filter(bType1 -> !(bType1 instanceof BNilType)).findFirst();
                    if (type.isPresent()) {
                        return generateTypeDefinition(importsConsumer, currentPkgId, type.get()) + "?";
                    }
                }
                for (BType memberType : memberTypes) {
                    list.add(generateTypeDefinition(importsConsumer, currentPkgId, memberType));
                }
                return "(" + String.join("|", list) + ")";
            } else if (bType instanceof BTupleType) {
                // Check for tuple type assignment eg. int, string
                List<String> list = new ArrayList<>();
                for (BType memberType : ((BTupleType) bType).tupleTypes) {
                    list.add(generateTypeDefinition(importsConsumer, currentPkgId, memberType));
                }
                return "(" + String.join(", ", list) + ")";
            } else if (bType instanceof BNilType) {
                return "()";
            }
            return (bType.tsymbol != null) ? generateTypeDefinition(importsConsumer, currentPkgId, bType.tsymbol) :
                    "any";
        }

        private static String generateTypeDefinition(BiConsumer<String, String> importsConsumer,
                                                     PackageID currentPkgId, BTypeSymbol tSymbol) {
            if (tSymbol != null) {
                if (tSymbol instanceof BObjectTypeSymbol) {
                    BObjectTypeSymbol objectType = (BObjectTypeSymbol) tSymbol;
                    String pkgPrefix = "";
                    if (!objectType.pkgID.equals(currentPkgId)) {
                        pkgPrefix = objectType.pkgID.name.value + ":";
                        if (importsConsumer != null) {
                            importsConsumer.accept(objectType.pkgID.orgName.value, objectType.pkgID.name.value);
                        }
                    }
                    return pkgPrefix + objectType.name.getValue();
                }
                return tSymbol.name.getValue();
            }
            return "any";
        }

        public static List<String> getFuncArguments(BiConsumer<String, String> importsConsumer,
                                                    PackageID currentPkgId, BLangNode parent) {
            List<String> list = new ArrayList<>();
            if (parent instanceof BLangInvocation) {
                BLangInvocation bLangInvocation = (BLangInvocation) parent;
                if (bLangInvocation.argExprs.isEmpty()) {
                    return null;
                }
                int argCounter = 1;
                Set<String> argNames = new HashSet<>();
                for (BLangExpression bLangExpression : bLangInvocation.argExprs) {
                    if (bLangExpression instanceof BLangSimpleVarRef) {
                        BLangSimpleVarRef simpleVarRef = (BLangSimpleVarRef) bLangExpression;
                        String varName = simpleVarRef.variableName.value;
                        String argType = lookupVariableReturnType(importsConsumer, currentPkgId, varName, parent);
                        list.add(argType + " " + varName);
                        argNames.add(varName);
                    } else if (bLangExpression instanceof BLangInvocation) {
                        BLangInvocation invocation = (BLangInvocation) bLangExpression;
                        String functionName = invocation.name.value;
                        String argType = lookupFunctionReturnType(functionName, parent);
                        String argName = generateName(argCounter++, argNames);
                        list.add(argType + " " + argName);
                        argNames.add(argName);
                    } else {
                        String argName = generateName(argCounter++, argNames);
                        list.add("any " + argName);
                        argNames.add(argName);
                    }
                }
            }
            return (!list.isEmpty()) ? list : null;
        }

        public static List<String> getFuncArguments(BInvokableSymbol bInvokableSymbol) {
            List<String> list = new ArrayList<>();
            if (bInvokableSymbol.type instanceof BInvokableType) {
                BInvokableType bInvokableType = (BInvokableType) bInvokableSymbol.type;
                if (bInvokableType.paramTypes.isEmpty()) {
                    return list;
                }
                int argCounter = 1;
                Set<String> argNames = new HashSet<>();
                for (BType bType : bInvokableType.getParameterTypes()) {
                    String argName = generateName(argCounter++, argNames);
                    String argType = generateTypeDefinition(null, bInvokableSymbol.pkgID, bType);
                    list.add(argType + " " + argName);
                    argNames.add(argName);
                }
            }
            return (!list.isEmpty()) ? list : new ArrayList<>();
        }

        private static String lookupVariableReturnType(BiConsumer<String, String> importsConsumer,
                                                       PackageID currentPkgId,
                                                       String variableName, BLangNode parent) {
            if (parent instanceof BLangBlockStmt) {
                BLangBlockStmt blockStmt = (BLangBlockStmt) parent;
                Scope scope = blockStmt.scope;
                if (scope != null) {
                    for (Map.Entry<Name, Scope.ScopeEntry> entry : scope.entries.entrySet()) {
                        String key = entry.getKey().getValue();
                        BSymbol symbol = entry.getValue().symbol;
                        if (variableName.equals(key) && symbol instanceof BVarSymbol) {
                            return generateTypeDefinition(importsConsumer, currentPkgId, symbol.type);
                        }
                    }
                }
            }
            return (parent != null && parent.parent != null)
                    ? lookupVariableReturnType(importsConsumer, currentPkgId, variableName, parent.parent)
                    : "any";
        }

        private static String lookupFunctionReturnType(String functionName, BLangNode parent) {
            if (parent instanceof BLangPackage) {
                BLangPackage blockStmt = (BLangPackage) parent;
                List<BLangFunction> functions = blockStmt.functions;
                for (BLangFunction function : functions) {
                    if (functionName.equals(function.name.getValue())) {
                        return generateTypeDefinition(null, ((BLangPackage) parent).packageID, function.returnTypeNode);
                    }
                }
            }
            return (parent != null && parent.parent != null)
                    ? lookupFunctionReturnType(functionName, parent.parent) : "any";
        }
    }
}<|MERGE_RESOLUTION|>--- conflicted
+++ resolved
@@ -53,7 +53,6 @@
 import org.eclipse.lsp4j.TextEdit;
 import org.slf4j.Logger;
 import org.slf4j.LoggerFactory;
-import org.wso2.ballerinalang.compiler.semantics.analyzer.Types;
 import org.wso2.ballerinalang.compiler.semantics.analyzer.TypeChecker;
 import org.wso2.ballerinalang.compiler.semantics.analyzer.Types;
 import org.wso2.ballerinalang.compiler.semantics.model.Scope;
@@ -781,19 +780,18 @@
             symbolInfoList.addAll(Arrays.asList(freeze, isFrozen));
         }
 
-<<<<<<< HEAD
+        if (builtinStampFunctionAllowed(context, bType)) {
+            // For the any data value type, add the stamp builtin function
+            SymbolInfo stamp = getIterableOpSymbolInfo(Snippet.BUILTIN_STAMP.get(), bType,
+                                                       ItemResolverConstants.BUILTIN_STAMP_LABEL, context);
+            symbolInfoList.add(stamp);
+        }
+
         if (builtinCloneFunctionAllowed(context, bType)) {
             // For the any data, add the clone builtin function
             SymbolInfo freeze = getIterableOpSymbolInfo(Snippet.BUILTIN_CLONE.get(), bType,
                                                         ItemResolverConstants.BUILTIN_CLONE_LABEL, context);
             symbolInfoList.add(freeze);
-=======
-        if (builtinStampFunctionAllowed(context, bType)) {
-            // For the any data value type, add the stamp builtin function
-            SymbolInfo stamp = getIterableOpSymbolInfo(Snippet.BUILTIN_STAMP.get(), bType,
-                                                       ItemResolverConstants.BUILTIN_STAMP_LABEL, context);
-            symbolInfoList.add(stamp);
->>>>>>> 50bfd5b3
         }
 
         // Populate the Builtin Functions
