/*
*  Copyright (c) 2017, WSO2 Inc. (http://www.wso2.org) All Rights Reserved.
*
*  WSO2 Inc. licenses this file to you under the Apache License,
*  Version 2.0 (the "License"); you may not use this file except
*  in compliance with the License.
*  You may obtain a copy of the License at
*
*    http://www.apache.org/licenses/LICENSE-2.0
*
*  Unless required by applicable law or agreed to in writing,
*  software distributed under the License is distributed on an
*  "AS IS" BASIS, WITHOUT WARRANTIES OR CONDITIONS OF ANY
*  KIND, either express or implied.  See the License for the
*  specific language governing permissions and limitations
*  under the License.
*/

package org.ballerinalang.langserver.completions.util;

/**
 * Constants for Item Resolver.
 */
public class ItemResolverConstants {

    // Start of Basic Constructs
    public static final String BUT = "but";
    public static final String RETURN = "return";
    public static final String IF = "if";
    public static final String ELSE = "else";
    public static final String ELSE_IF = "else if";
    public static final String FORK = "fork";
    public static final String WORKER = "worker";
    public static final String TRANSACTION = "transaction";
    public static final String RETRY_TRANSACTION = "retry transaction";
    public static final String TRAP = "trap";
    public static final String WHILE = "while";
    public static final String DO = "do";
    public static final String ERROR = "error";
    public static final String LOCK = "lock";
    public static final String ON = "on";
    public static final String NEW = "new";
    public static final String CLIENT = "client";
    public static final String READONLY = "readonly";
    public static final String EXTERNAL = "external";
    public static final String ABSTRACT = "abstract";
    public static final String CONTINUE = "continue";
    public static final String BREAK = "break";
    public static final String FOREACH = "foreach";
    public static final String MATCH = "match";
    public static final String PANIC = "panic";
    public static final String TYPEOF = "typeof";
    public static final String COMMIT = "commit";
    public static final String IS = "is";
    public static final String ASCENDING = "ascending";
    public static final String DESCENDING = "descending";
    public static final String DEFAULT = "default";

    public static final String FUNCTION = "function";
    public static final String FUNCTION_SIGNATURE = "function signature";
    public static final String MAIN_FUNCTION = "public main function";
    public static final String SERVICE_HTTP = "service/http";
    public static final String SERVICE = "service";
    public static final String TABLE = "table";
    public static final String STRING = "string";
    public static final String XML = "xml";
    public static final String LET = "let";
    public static final String KEY = "key";
    public static final String SERVICE_WEBSOCKET = "service/webSocket";
    public static final String SERVICE_WEBSOCKET_CLIENT = "service/webSocketClient";
    public static final String SERVICE_WEBSUB = "service/webSub";
    public static final String SERVICE_GRPC = "service/gRPC";
    public static final String ANNOTATION = "annotation";
    public static final String XMLNS = "xmlns";
    public static final String CLASS = "class";
<<<<<<< HEAD
=======
    public static final String ENUM = "enum";
>>>>>>> 59727129
    public static final String DISTINCT = "distinct";
    public static final String HTTP_RESOURCE = "http resource";
    public static final String RESOURCE = "resource";
    
    public static final String FROM_CLAUSE = "from clause";
    public static final String LET_CLAUSE = "let clause";
    public static final String JOIN_CLAUSE = "join clause";
    public static final String ON_FAIL_CLAUSE = "on fail clause";

    // End of Basic Constructs

    // Package Name Context Constants
    public static final String IMPORT = "import";
    public static final String TYPE = "type ";
    // End of Package Name Context Constants

    // Symbol Types Constants
    public static final String ANNOTATION_TYPE = "Annotation";
    public static final String MODULE_TYPE = "Module";
    public static final String CONSTANT_TYPE = "Constant";
    public static final String FUNCTION_TYPE = "Function";
    public static final String KEYWORD_TYPE = "Keyword";
    public static final String SNIPPET_TYPE = "Snippet";
    public static final String STATEMENT_TYPE = "Statement";
    public static final String B_TYPE = "BType";
    public static final String FIELD_TYPE = "Field";
    public static final String NONE = "none";
    public static final String BOOLEAN_TYPE = "boolean";
    public static final String OBJECT_TYPE = "type <ObjectName> object";
    public static final String OBJECT_TYPE_DESC = "object {}";
    public static final String RECORD_TYPE = "type <RecordName> record";
    public static final String RECORD_TYPE_DESC = "record {}";
    public static final String ERROR_TYPE = "type <ErrorName> error<?>";
    public static final String CLOSED_RECORD_TYPE = "type <RecordName> closed record";
    public static final String CLOSED_RECORD_TYPE_DESC = "record {||}";
    public static final String TYPE_TYPE = "type";
    public static final String REMOTE_FUNCTION_TYPE = "remote function";
    public static final String NEW_OBJECT_INITIALIZER_TYPE = "init function";
    public static final String ATTACH_FUNCTION_TYPE = "attach function";
    public static final String DETACH_FUNCTION_TYPE = "detach function";
    public static final String START_FUNCTION_TYPE = "start function";
    public static final String GRACEFUL_STOP_FUNCTION_TYPE = "graceful stop function";
    public static final String IMMEDIATE_STOP_FUNCTION_TYPE = "immediate stop function";
    // End Symbol Types Constants
    
    // Keyword constants
    public static final String VAR_KEYWORD = "var";
    public static final String IN_KEYWORD = "in";
    public static final String ENUM_KEYWORD = "enum";
    public static final String ROLLBACK_KEYWORD = "rollback";
    public static final String CHECK_KEYWORD = "check";
    public static final String CHECKPANIC_KEYWORD = "checkpanic";
    public static final String WAIT_KEYWORD = "wait";
    public static final String START_KEYWORD = "start";
    public static final String AS_KEYWORD = "as";
    public static final String VERSION_KEYWORD = "version";
    public static final String FROM_KEYWORD = "from";
    public static final String WHERE_KEYWORD = "where";
    public static final String JOIN_KEYWORD = "join";
    public static final String ORDERBY_KEYWORD = "order by";
    public static final String LIMIT_KEYWORD = "limit";
    public static final String SELECT_KEYWORD = "select";
    public static final String EQUALS_KEYWORD = "equals";
    public static final String FLUSH_KEYWORD = "flush";
    public static final String LISTENER_KEYWORD = "listener";
    public static final String RETURNS_KEYWORD = "returns";
    public static final String UNTAINTED_KEYWORD = "untainted";
    public static final String TRUE_KEYWORD = "true";
    public static final String FALSE_KEYWORD = "false";
    public static final String PUBLIC_KEYWORD = "public";
    public static final String ISOLATED_KEYWORD = "isolated";
    public static final String PRIVATE_KEYWORD = "private";
    public static final String FINAL_KEYWORD = "final";
    public static final String FAIL_KEYWORD = "fail";
    public static final String REMOTE_KEYWORD = "remote";
    public static final String CONST_KEYWORD = "const";
    public static final String RECORD_KEYWORD = "record";
    public static final String OBJECT_KEYWORD = "object";
}<|MERGE_RESOLUTION|>--- conflicted
+++ resolved
@@ -73,10 +73,7 @@
     public static final String ANNOTATION = "annotation";
     public static final String XMLNS = "xmlns";
     public static final String CLASS = "class";
-<<<<<<< HEAD
-=======
     public static final String ENUM = "enum";
->>>>>>> 59727129
     public static final String DISTINCT = "distinct";
     public static final String HTTP_RESOURCE = "http resource";
     public static final String RESOURCE = "resource";
