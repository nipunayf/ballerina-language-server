--- conflicted
+++ resolved
@@ -77,18 +77,17 @@
     public static final String ENUM_TYPE = "Enum";
     public static final String FIELD_TYPE = "Field";
     public static final String NONE = "none";
-<<<<<<< HEAD
-=======
     public static final String BOOLEAN_TYPE = "boolean";
     public static final String OBJECT_TYPE = "type <Name> object";
     public static final String TYPE_TYPE = "type";
     public static final String NEW_OBJECT_CONSTRUCTOR_TYPE = "new object constructor";
->>>>>>> 94976567
     // End Symbol Types Constants
     
     // Keyword constants
     public static final String VAR_KEYWORD = "var";
     public static final String CREATE_KEYWORD = "create";
+    public static final String TRUE_KEYWORD = "true";
+    public static final String FALSE_KEYWORD = "false";
     
     // Iterable operators completion item labels
     public static final String ITR_FOREACH_LABEL = "foreach(<@lambda:function>)";
