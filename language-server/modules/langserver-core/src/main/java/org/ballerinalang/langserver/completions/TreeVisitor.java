/*
*  Copyright (c) 2017, WSO2 Inc. (http://www.wso2.org) All Rights Reserved.
*
*  WSO2 Inc. licenses this file to you under the Apache License,
*  Version 2.0 (the "License"); you may not use this file except
*  in compliance with the License.
*  You may obtain a copy of the License at
*
*    http://www.apache.org/licenses/LICENSE-2.0
*
*  Unless required by applicable law or agreed to in writing,
*  software distributed under the License is distributed on an
*  "AS IS" BASIS, WITHOUT WARRANTIES OR CONDITIONS OF ANY
*  KIND, either express or implied.  See the License for the
*  specific language governing permissions and limitations
*  under the License.
*/
package org.ballerinalang.langserver.completions;

import org.ballerinalang.langserver.common.CommonKeys;
import org.ballerinalang.langserver.common.LSNodeVisitor;
import org.ballerinalang.langserver.common.utils.CommonUtil;
import org.ballerinalang.langserver.commons.LSContext;
import org.ballerinalang.langserver.commons.completion.AnnotationNodeKind;
import org.ballerinalang.langserver.commons.completion.CompletionKeys;
import org.ballerinalang.langserver.compiler.DocumentServiceKeys;
import org.ballerinalang.langserver.completions.exceptions.CompletionContextNotSupportedException;
import org.ballerinalang.langserver.completions.util.CompletionVisitorUtil;
import org.ballerinalang.langserver.completions.util.CursorPositionResolvers;
import org.ballerinalang.langserver.completions.util.positioning.resolvers.BlockStatementScopeResolver;
import org.ballerinalang.langserver.completions.util.positioning.resolvers.CursorPositionResolver;
import org.ballerinalang.langserver.completions.util.positioning.resolvers.ForkJoinStatementScopeResolver;
import org.ballerinalang.langserver.completions.util.positioning.resolvers.InvocationParameterScopeResolver;
import org.ballerinalang.langserver.completions.util.positioning.resolvers.MatchExpressionScopeResolver;
import org.ballerinalang.langserver.completions.util.positioning.resolvers.MatchStatementScopeResolver;
import org.ballerinalang.langserver.completions.util.positioning.resolvers.ObjectTypeScopeResolver;
import org.ballerinalang.langserver.completions.util.positioning.resolvers.RecordLiteralScopeResolver;
import org.ballerinalang.langserver.completions.util.positioning.resolvers.RecordScopeResolver;
import org.ballerinalang.langserver.completions.util.positioning.resolvers.ServiceScopeResolver;
import org.ballerinalang.langserver.completions.util.positioning.resolvers.TopLevelNodeScopeResolver;
import org.ballerinalang.model.Whitespace;
import org.ballerinalang.model.elements.Flag;
import org.ballerinalang.model.elements.PackageID;
import org.ballerinalang.model.symbols.AnnotationSymbol;
import org.ballerinalang.model.tree.BlockNode;
import org.ballerinalang.model.tree.Node;
import org.ballerinalang.model.tree.TopLevelNode;
import org.ballerinalang.model.tree.expressions.RecordLiteralNode;
import org.eclipse.lsp4j.Position;
import org.wso2.ballerinalang.compiler.semantics.analyzer.SymbolResolver;
import org.wso2.ballerinalang.compiler.semantics.model.Scope;
import org.wso2.ballerinalang.compiler.semantics.model.SymbolEnv;
import org.wso2.ballerinalang.compiler.semantics.model.SymbolTable;
import org.wso2.ballerinalang.compiler.semantics.model.symbols.BConstantSymbol;
import org.wso2.ballerinalang.compiler.semantics.model.symbols.BInvokableSymbol;
import org.wso2.ballerinalang.compiler.semantics.model.symbols.BObjectTypeSymbol;
import org.wso2.ballerinalang.compiler.semantics.model.symbols.BRecordTypeSymbol;
import org.wso2.ballerinalang.compiler.semantics.model.symbols.BServiceSymbol;
import org.wso2.ballerinalang.compiler.semantics.model.symbols.BSymbol;
import org.wso2.ballerinalang.compiler.semantics.model.symbols.BTypeSymbol;
import org.wso2.ballerinalang.compiler.semantics.model.symbols.BVarSymbol;
import org.wso2.ballerinalang.compiler.semantics.model.types.BFutureType;
import org.wso2.ballerinalang.compiler.tree.BLangAnnotation;
import org.wso2.ballerinalang.compiler.tree.BLangAnnotationAttachment;
import org.wso2.ballerinalang.compiler.tree.BLangBlockFunctionBody;
import org.wso2.ballerinalang.compiler.tree.BLangExprFunctionBody;
import org.wso2.ballerinalang.compiler.tree.BLangExternalFunctionBody;
import org.wso2.ballerinalang.compiler.tree.BLangFunction;
import org.wso2.ballerinalang.compiler.tree.BLangImportPackage;
import org.wso2.ballerinalang.compiler.tree.BLangNode;
import org.wso2.ballerinalang.compiler.tree.BLangPackage;
import org.wso2.ballerinalang.compiler.tree.BLangService;
import org.wso2.ballerinalang.compiler.tree.BLangSimpleVariable;
import org.wso2.ballerinalang.compiler.tree.BLangTypeDefinition;
import org.wso2.ballerinalang.compiler.tree.BLangWorker;
import org.wso2.ballerinalang.compiler.tree.BLangXMLNS;
import org.wso2.ballerinalang.compiler.tree.clauses.BLangDoClause;
import org.wso2.ballerinalang.compiler.tree.expressions.BLangBinaryExpr;
import org.wso2.ballerinalang.compiler.tree.expressions.BLangConstant;
import org.wso2.ballerinalang.compiler.tree.expressions.BLangGroupExpr;
import org.wso2.ballerinalang.compiler.tree.expressions.BLangInvocation;
import org.wso2.ballerinalang.compiler.tree.expressions.BLangLambdaFunction;
import org.wso2.ballerinalang.compiler.tree.expressions.BLangListConstructorExpr;
import org.wso2.ballerinalang.compiler.tree.expressions.BLangLiteral;
import org.wso2.ballerinalang.compiler.tree.expressions.BLangMatchExpression;
import org.wso2.ballerinalang.compiler.tree.expressions.BLangNamedArgsExpression;
import org.wso2.ballerinalang.compiler.tree.expressions.BLangQueryAction;
import org.wso2.ballerinalang.compiler.tree.expressions.BLangRecordLiteral;
import org.wso2.ballerinalang.compiler.tree.expressions.BLangSimpleVarRef;
import org.wso2.ballerinalang.compiler.tree.expressions.BLangTypeConversionExpr;
import org.wso2.ballerinalang.compiler.tree.expressions.BLangTypeInit;
import org.wso2.ballerinalang.compiler.tree.expressions.BLangWorkerReceive;
import org.wso2.ballerinalang.compiler.tree.statements.BLangAssignment;
import org.wso2.ballerinalang.compiler.tree.statements.BLangBlockStmt;
import org.wso2.ballerinalang.compiler.tree.statements.BLangBreak;
import org.wso2.ballerinalang.compiler.tree.statements.BLangCompoundAssignment;
import org.wso2.ballerinalang.compiler.tree.statements.BLangContinue;
import org.wso2.ballerinalang.compiler.tree.statements.BLangErrorVariableDef;
import org.wso2.ballerinalang.compiler.tree.statements.BLangExpressionStmt;
import org.wso2.ballerinalang.compiler.tree.statements.BLangForeach;
import org.wso2.ballerinalang.compiler.tree.statements.BLangForkJoin;
import org.wso2.ballerinalang.compiler.tree.statements.BLangIf;
import org.wso2.ballerinalang.compiler.tree.statements.BLangLock;
import org.wso2.ballerinalang.compiler.tree.statements.BLangMatch;
import org.wso2.ballerinalang.compiler.tree.statements.BLangPanic;
import org.wso2.ballerinalang.compiler.tree.statements.BLangReturn;
import org.wso2.ballerinalang.compiler.tree.statements.BLangSimpleVariableDef;
import org.wso2.ballerinalang.compiler.tree.statements.BLangStatement;
import org.wso2.ballerinalang.compiler.tree.statements.BLangTransaction;
import org.wso2.ballerinalang.compiler.tree.statements.BLangTupleVariableDef;
import org.wso2.ballerinalang.compiler.tree.statements.BLangWhile;
import org.wso2.ballerinalang.compiler.tree.statements.BLangWorkerSend;
import org.wso2.ballerinalang.compiler.tree.types.BLangObjectTypeNode;
import org.wso2.ballerinalang.compiler.tree.types.BLangRecordTypeNode;
import org.wso2.ballerinalang.compiler.util.CompilerContext;
import org.wso2.ballerinalang.compiler.util.Name;
import org.wso2.ballerinalang.compiler.util.diagnotic.DiagnosticPos;
import org.wso2.ballerinalang.util.Flags;

import java.util.ArrayDeque;
import java.util.ArrayList;
import java.util.Deque;
import java.util.List;
import java.util.Map;
import java.util.stream.Collectors;

import javax.annotation.Nonnull;

/**
 * @since 0.94
 */
public class TreeVisitor extends LSNodeVisitor {

    private boolean terminateVisitor = false;

    private int loopCount = 0;

    private int transactionCount = 0;

    private SymbolEnv symbolEnv;

    private SymbolResolver symbolResolver;

    private SymbolTable symTable;

    private Deque<Node> blockOwnerStack;

    private Deque<BlockNode> blockStmtStack;

    private Deque<Boolean> isCurrentNodeTransactionStack;

    private Deque<BLangForkJoin> forkJoinStack;

    private Class cursorPositionResolver;

    private LSContext lsContext;

    private BLangNode previousNode = null;

    public TreeVisitor(LSContext documentServiceContext) {
        this.lsContext = documentServiceContext;
        init(this.lsContext.get(DocumentServiceKeys.COMPILER_CONTEXT_KEY));
    }

    private void init(CompilerContext compilerContext) {
        blockOwnerStack = new ArrayDeque<>();
        blockStmtStack = new ArrayDeque<>();
        isCurrentNodeTransactionStack = new ArrayDeque<>();
        forkJoinStack = new ArrayDeque<>();
        symTable = SymbolTable.getInstance(compilerContext);
        symbolResolver = SymbolResolver.getInstance(compilerContext);
    }

    ///////////////////////////////////
    /////      Visitor Methods    /////
    ///////////////////////////////////

    @Override
    public void visit(BLangPackage pkgNode) {
        boolean isTestSrc = CommonUtil.isTestSource(this.lsContext.get(DocumentServiceKeys.RELATIVE_FILE_PATH_KEY));
        BLangPackage evalPkg = isTestSrc ? pkgNode.getTestablePkg() : pkgNode;
        if (evalPkg.symbol != null) {

            SymbolEnv pkgEnv = this.symTable.pkgEnvMap.get(evalPkg.symbol);
            this.symbolEnv = pkgEnv;

            List<TopLevelNode> topLevelNodes = CommonUtil.getCurrentFileTopLevelNodes(evalPkg, lsContext);

            List<TopLevelNode> filteredTopLevelNodes = topLevelNodes.stream()
                    .filter(CommonUtil.checkInvalidTypesDefs())
                    .collect(Collectors.toList());

            for (int i = 0; i < filteredTopLevelNodes.size(); i++) {
                cursorPositionResolver = TopLevelNodeScopeResolver.class;
                this.blockOwnerStack.push(evalPkg);
                acceptNode((BLangNode) filteredTopLevelNodes.get(i), pkgEnv);
                if (this.terminateVisitor && this.previousNode == null) {
                    int nodeIndex = filteredTopLevelNodes.size() > 1 && i > 0 ? (i - 1) : 0;
                    this.previousNode = (BLangNode) filteredTopLevelNodes.get(nodeIndex);
                    lsContext.put(CompletionKeys.PREVIOUS_NODE_KEY, this.previousNode);
                }
            }
        } else {
            // Parser fails and evalPkg.symbol is NULL.
            throw new IllegalStateException("TreeVisitor failed, evalPkg.symbol is NULL");
        }

        // If the cursor is at an empty document's first line or is bellow the last construct, symbol env node is null
        if (this.lsContext.get(CompletionKeys.SCOPE_NODE_KEY) == null) {
            this.lsContext.put(CompletionKeys.SCOPE_NODE_KEY, evalPkg);
            this.populateSymbols(this.resolveAllVisibleSymbols(this.getSymbolEnv()), this.getSymbolEnv());
            forceTerminateVisitor();
        }
    }

    @Override
    public void visit(BLangImportPackage importPkgNode) {
        CursorPositionResolvers
                .getResolverByClass(cursorPositionResolver)
                .isCursorBeforeNode(importPkgNode.getPosition(), this, lsContext, importPkgNode, importPkgNode.symbol);
    }

    @Override
    public void visit(BLangXMLNS xmlnsNode) {
        CursorPositionResolvers.getResolverByClass(cursorPositionResolver)
                .isCursorBeforeNode(xmlnsNode.getPosition(), this, this.lsContext, xmlnsNode, xmlnsNode.symbol);
    }

    @Override
    public void visit(BLangLambdaFunction lambdaFunction) {
        this.acceptNode(lambdaFunction.function, symbolEnv);
    }

    @Override
    public void visit(BLangFunction funcNode) {
        SymbolEnv funcEnv = SymbolEnv.createFunctionEnv(funcNode, funcNode.symbol.scope, this.symbolEnv);
        CursorPositionResolver cpr = CursorPositionResolvers.getResolverByClass(this.cursorPositionResolver);
        DiagnosticPos functionPos = CommonUtil.clonePosition(funcNode.getPosition());

        if (!funcNode.flagSet.contains(Flag.WORKER)) {
            // Set the current symbol environment instead of the function environment since the annotation is not
            // within the function
            funcNode.annAttachments.forEach(annotationAttachment -> this.acceptNode(annotationAttachment, symbolEnv));
            if (!funcNode.annAttachments.isEmpty()) {
                BLangAnnotationAttachment lastItem = CommonUtil.getLastItem(funcNode.annAttachments);
                if (lastItem == null) {
                    return;
                }
                List<Whitespace> wsList = new ArrayList<>(funcNode.getWS());
                String[] firstWSItem = wsList.get(0).getWs().split(CommonUtil.LINE_SEPARATOR_SPLIT, -1);
                int precedingNewLines = firstWSItem.length - 1;
                functionPos.sLine = lastItem.pos.eLine + precedingNewLines;
                functionPos.sCol = firstWSItem[firstWSItem.length - 1].length() + 1;
            }
        }
<<<<<<< HEAD
        // TODO: Find a better approach along with the new parser implementation
//        else if (funcNode.flagSet.contains(Flag.WORKER) && CompletionVisitorUtil
//                .isWithinWorkerReturnContext(this.symbolEnv, this.lsContext, this, funcNode)) {
//            return;
//        }
        
=======

>>>>>>> 11ee94d6
        if (terminateVisitor || cpr.isCursorBeforeNode(functionPos, this, this.lsContext, funcNode, funcNode.symbol)) {
            return;
        }

        // Visit the function parameter annotation attachments
        List<BLangNode> functionParamsOrdered = CompletionVisitorUtil.getFunctionParamsOrdered(funcNode);
        functionParamsOrdered.forEach(param -> this.acceptNode(param, symbolEnv));
        funcNode.returnTypeAnnAttachments.forEach(annotation -> this.acceptNode(annotation, symbolEnv));

        if (funcNode.hasBody()) {
            this.blockOwnerStack.push(funcNode);
            this.cursorPositionResolver = BlockStatementScopeResolver.class;
            this.acceptNode(funcNode.body, funcEnv);
            this.blockOwnerStack.pop();
        }
    }

    @Override
    public void visit(BLangTypeDefinition typeDefinition) {
        // Here we skip the type definitions associated to the services
        if ((typeDefinition.symbol.flags & Flags.SERVICE) == Flags.SERVICE) {
            return;
        }
        typeDefinition.annAttachments.forEach(annotation -> this.acceptNode(annotation, symbolEnv));
        CursorPositionResolver cpr = CursorPositionResolvers.getResolverByClass(cursorPositionResolver);
        if (cpr.isCursorBeforeNode(typeDefinition.getPosition(), this, this.lsContext, typeDefinition,
                typeDefinition.symbol)) {
            return;
        }
        this.acceptNode(typeDefinition.typeNode, symbolEnv);
    }

    @Override
    public void visit(BLangConstant constant) {
        CursorPositionResolver cpr = CursorPositionResolvers.getResolverByClass(cursorPositionResolver);
        if (cpr.isCursorBeforeNode(constant.getPosition(), this, this.lsContext, constant, constant.symbol)) {
            return;
        }
        this.acceptNode(constant.typeNode, symbolEnv);
    }

    @Override
    public void visit(BLangRecordTypeNode recordTypeNode) {
        BSymbol recordSymbol = recordTypeNode.symbol;
        CursorPositionResolver cpr = CursorPositionResolvers.getResolverByClass(cursorPositionResolver);
        SymbolEnv recordEnv = SymbolEnv.createPkgLevelSymbolEnv(recordTypeNode, recordSymbol.scope, symbolEnv);

        // TODO: Since the position of the record type node is invalid, we pass the position of the type definition
        boolean cursorBeforeNode = cpr.isCursorBeforeNode(recordTypeNode.parent.getPosition(), this, this.lsContext,
                recordTypeNode, recordSymbol);
        boolean cursorWithinBlock = recordTypeNode.fields.isEmpty() &&
                CompletionVisitorUtil.isCursorWithinBlock(recordTypeNode.parent.getPosition(),
                recordEnv, this.lsContext, this);

        if (recordSymbol.getName().getValue().contains(CommonKeys.DOLLAR_SYMBOL_KEY) || cursorBeforeNode
                || cursorWithinBlock) {
            return;
        }

        cursorPositionResolver = RecordScopeResolver.class;
        this.blockOwnerStack.push(recordTypeNode);
        recordTypeNode.fields.forEach(field -> acceptNode(field, recordEnv));
        cursorPositionResolver = TopLevelNodeScopeResolver.class;
        this.blockOwnerStack.pop();
    }

    @Override
    public void visit(BLangObjectTypeNode objectTypeNode) {
        BSymbol objectSymbol = objectTypeNode.symbol;
        SymbolEnv objectEnv = SymbolEnv.createPkgLevelSymbolEnv(objectTypeNode, objectSymbol.scope, symbolEnv);
        List<BLangNode> objectItems = CompletionVisitorUtil.getObjectItemsOrdered(objectTypeNode);

        // TODO: Currently consider the type definition's position since the object body's position is wrong
        // TODO: visit annotation and doc attachments of functions
        if (objectItems.isEmpty() && CompletionVisitorUtil
                .isCursorWithinBlock(objectTypeNode.parent.getPosition(), objectEnv, lsContext, this)) {
            return;
        }

        blockOwnerStack.push(objectTypeNode);
        objectItems.forEach(item -> {
            this.cursorPositionResolver = ObjectTypeScopeResolver.class;
            acceptNode(item, objectEnv);
        });

        blockOwnerStack.pop();
        this.cursorPositionResolver = TopLevelNodeScopeResolver.class;
    }

    @Override
    public void visit(BLangSimpleVariable varNode) {
        CursorPositionResolver cpr = CursorPositionResolvers.getResolverByClass(cursorPositionResolver);
        varNode.annAttachments.forEach(annotationAttachment -> this.acceptNode(annotationAttachment, symbolEnv));
        if (cpr.isCursorBeforeNode(varNode.getPosition(), this, this.lsContext, varNode, varNode.symbol)
                || varNode.expr == null) {
            return;
        }

        // This is an endpoint definition
        this.acceptNode(varNode.expr, symbolEnv);
    }

    @Override
    public void visit(BLangBinaryExpr binaryExpr) {
        binaryExpr.getLeftExpression().accept(this);
        binaryExpr.getRightExpression().accept(this);
    }

    @Override
    public void visit(BLangListConstructorExpr listConstructorExpr) {
        listConstructorExpr.getExpressions().forEach(bLangExpression -> this.acceptNode(bLangExpression, symbolEnv));
    }

    @Override
    public void visit(BLangGroupExpr groupExpr) {
        groupExpr.expression.accept(this);
    }

    @Override
    public void visit(BLangTypeConversionExpr conversionExpr) {
        conversionExpr.expr.accept(this);
    }

    @Override
    public void visit(BLangBlockStmt blockNode) {
        SymbolEnv blockEnv = SymbolEnv.createBlockEnv(blockNode, symbolEnv);
        List<BLangStatement> statements = blockNode.stmts.stream()
                .filter(bLangStatement -> !CommonUtil.isWorkerDereivative(bLangStatement))
                .sorted(new CommonUtil.BLangNodeComparator())
                .collect(Collectors.toList());

        if (statements.isEmpty() && CompletionVisitorUtil
                .isCursorWithinBlock((DiagnosticPos) (this.blockOwnerStack.peek()).getPosition(), blockEnv,
                        this.lsContext, this)) {
            return;
        }

        for (int i = 0; i < statements.size(); i++) {
            this.blockStmtStack.push(blockNode);
            this.cursorPositionResolver = BlockStatementScopeResolver.class;
            this.acceptNode(statements.get(i), blockEnv);
            if (this.terminateVisitor && this.previousNode == null) {
                int nodeIndex = statements.size() > 1 && i > 0 ? (i - 1) : 0;
                this.previousNode = statements.get(nodeIndex);
                lsContext.put(CompletionKeys.PREVIOUS_NODE_KEY, this.previousNode);
            }
            this.blockStmtStack.pop();
        }
    }

    @Override
    public void visit(BLangBlockFunctionBody blockFuncBody) {
        SymbolEnv blockEnv = SymbolEnv.createFuncBodyEnv(blockFuncBody, symbolEnv);
        List<BLangStatement> statements = blockFuncBody.stmts.stream()
                .filter(bLangStatement -> !CommonUtil.isWorkerDereivative(bLangStatement))
                .sorted(new CommonUtil.BLangNodeComparator())
                .collect(Collectors.toList());

        if (statements.isEmpty() && CompletionVisitorUtil
                .isCursorWithinBlock((DiagnosticPos) (this.blockOwnerStack.peek()).getPosition(), blockEnv,
                        this.lsContext, this)) {
            return;
        }

        for (int i = 0; i < statements.size(); i++) {
            this.blockStmtStack.push(blockFuncBody);
            this.cursorPositionResolver = BlockStatementScopeResolver.class;
            this.acceptNode(statements.get(i), blockEnv);
            if (this.terminateVisitor && this.previousNode == null) {
                int nodeIndex = statements.size() > 1 && i > 0 ? (i - 1) : 0;
                this.previousNode = statements.get(nodeIndex);
                lsContext.put(CompletionKeys.PREVIOUS_NODE_KEY, this.previousNode);
            }
            this.blockStmtStack.pop();
        }
    }

    @Override
    public void visit(BLangExternalFunctionBody body) {
        for (BLangAnnotationAttachment annotation : body.annAttachments) {
            this.acceptNode(annotation, symbolEnv);
        }
    }

    @Override
    public void visit(BLangExprFunctionBody exprFuncBody) {
        SymbolEnv exprBodyEnv = SymbolEnv.createFuncBodyEnv(exprFuncBody, symbolEnv);
        this.acceptNode(exprFuncBody.expr, exprBodyEnv);
    }

    @Override
    public void visit(BLangSimpleVariableDef varDefNode) {
        boolean isFuture = varDefNode.getVariable().expr != null
                && varDefNode.getVariable().expr.type instanceof BFutureType;
        CursorPositionResolver cpr = CursorPositionResolvers.getResolverByClass(cursorPositionResolver);
        if (isFuture || cpr.isCursorBeforeNode(varDefNode.getPosition(), this, this.lsContext, varDefNode,
                varDefNode.getVariable().symbol)) {
            return;
        }

        this.acceptNode(varDefNode.var, symbolEnv);
    }

    @Override
    public void visit(BLangAssignment assignNode) {
        CursorPositionResolver cpr = CursorPositionResolvers.getResolverByClass(cursorPositionResolver);
        if (cpr.isCursorBeforeNode(assignNode.getPosition(), this, this.lsContext, assignNode, null)) {
            return;
        }

        this.acceptNode(assignNode.expr, symbolEnv);
    }

    @Override
    public void visit(BLangExpressionStmt exprStmtNode) {
        CursorPositionResolver cpr = CursorPositionResolvers.getResolverByClass(cursorPositionResolver);
        if (cpr.isCursorBeforeNode(exprStmtNode.getPosition(), this, this.lsContext, exprStmtNode, null)
                || !(exprStmtNode.expr instanceof BLangInvocation)) {
            return;
        }

        this.acceptNode(exprStmtNode.expr, symbolEnv);
    }

    @Override
    public void visit(BLangInvocation invocationNode) {
        CursorPositionResolver cpr = CursorPositionResolvers.getResolverByClass(cursorPositionResolver);

        if (cpr.isCursorBeforeNode(invocationNode.getPosition(), this, this.lsContext, invocationNode,
                invocationNode.symbol)) {
            return;
        }

        final TreeVisitor visitor = this;
        Class fallbackCursorPositionResolver = this.cursorPositionResolver;
        this.cursorPositionResolver = InvocationParameterScopeResolver.class;
        this.blockOwnerStack.push(invocationNode);
        // Visit all arguments
        invocationNode.getArgumentExpressions().forEach(expressionNode -> {
            BLangNode node = ((BLangNode) expressionNode);
            CursorPositionResolver posResolver = CursorPositionResolvers.getResolverByClass(cursorPositionResolver);
            posResolver.isCursorBeforeNode(node.getPosition(), visitor, visitor.lsContext, node, null);
            visitor.acceptNode(node, symbolEnv);
        });
        // Specially check for the position of the cursor to support the completion for complete sources
        // eg: string modifiedStr = sampleStr.replace("hello", "Hello").<cursor>toLower();
        if (!terminateVisitor && (CompletionVisitorUtil.withinInvocationArguments(invocationNode, this.lsContext)
                || CompletionVisitorUtil.cursorBeforeInvocationNode(invocationNode, this.lsContext))) {
            Map<Name, List<Scope.ScopeEntry>> visibleSymbolEntries
                    = this.resolveAllVisibleSymbols(this.symbolEnv);
            this.populateSymbols(visibleSymbolEntries, symbolEnv);
            this.forceTerminateVisitor();
        }
        this.blockOwnerStack.pop();
        this.cursorPositionResolver = fallbackCursorPositionResolver;
    }

    @Override
    public void visit(BLangIf ifNode) {
        CursorPositionResolver cpr = CursorPositionResolvers.getResolverByClass(cursorPositionResolver);
        if (CompletionVisitorUtil.isWithinConditionContext(this.symbolEnv, this.lsContext, this, ifNode)
                || cpr.isCursorBeforeNode(ifNode.getPosition(), this, this.lsContext, ifNode, null)) {
            return;
        }

        this.blockOwnerStack.push(ifNode);
        this.acceptNode(ifNode.body, symbolEnv);
        this.blockOwnerStack.pop();

        if (ifNode.elseStmt != null) {
            this.blockOwnerStack.push(ifNode.elseStmt);
            acceptNode(ifNode.elseStmt, symbolEnv);
            this.blockOwnerStack.pop();
        }
    }

    @Override
    public void visit(BLangWhile whileNode) {
        CursorPositionResolver cpr = CursorPositionResolvers.getResolverByClass(cursorPositionResolver);
        if (CompletionVisitorUtil.isWithinConditionContext(this.symbolEnv, this.lsContext, this, whileNode) ||
                cpr.isCursorBeforeNode(whileNode.getPosition(), this, this.lsContext, whileNode, null)) {
            return;
        }

        this.blockOwnerStack.push(whileNode);
        loopCount++;
        this.acceptNode(whileNode.body, symbolEnv);
        loopCount--;
        this.blockOwnerStack.pop();
    }

    @Override
    public void visit(BLangService serviceNode) {
        BLangObjectTypeNode serviceType = (BLangObjectTypeNode) serviceNode.serviceTypeDefinition.typeNode;
        List<BLangNode> serviceContent = new ArrayList<>();
        SymbolEnv serviceEnv = SymbolEnv.createServiceEnv(serviceNode, serviceType.symbol.scope, symbolEnv);
        CursorPositionResolver cpr = CursorPositionResolvers.getResolverByClass(cursorPositionResolver);
        List<BLangFunction> serviceFunctions = ((BLangObjectTypeNode) serviceNode.serviceTypeDefinition.typeNode)
                .getFunctions();
        List<BLangSimpleVariable> serviceFields = serviceType.getFields().stream()
                .map(simpleVar -> (BLangSimpleVariable) simpleVar)
                .collect(Collectors.toList());
        serviceContent.addAll(serviceFunctions);
        serviceContent.addAll(serviceFields);
        serviceContent.sort(new CommonUtil.BLangNodeComparator());

        serviceNode.annAttachments.forEach(annotationAttachment -> this.acceptNode(annotationAttachment, serviceEnv));
        boolean cursorWithinBlock = serviceFunctions.isEmpty()
                && serviceFields.isEmpty()
                && CompletionVisitorUtil.isCursorWithinBlock(serviceNode.getPosition(), serviceEnv, this.lsContext,
                this);
        boolean cursorWithinAttachedExprs = CompletionVisitorUtil.cursorWithinServiceExpressionList(serviceNode,
                serviceEnv, this.lsContext, this);

        if (cpr.isCursorBeforeNode(serviceNode.getPosition(), this, this.lsContext, serviceNode, serviceNode.symbol)
                || cursorWithinBlock || cursorWithinAttachedExprs) {
            return;
        }

        this.blockOwnerStack.push(serviceNode.serviceTypeDefinition.typeNode);

        for (int i = 0; i < serviceContent.size(); i++) {
            this.cursorPositionResolver = ServiceScopeResolver.class;
            this.acceptNode(serviceContent.get(i), serviceEnv);
            if (this.terminateVisitor && this.previousNode == null) {
                int nodeIndex = serviceContent.size() > 1 && i > 0 ? (i - 1) : 0;
                this.previousNode = serviceContent.get(nodeIndex);
                lsContext.put(CompletionKeys.PREVIOUS_NODE_KEY, this.previousNode);
            }
        }

        this.blockOwnerStack.pop();
    }

    @Override
    public void visit(BLangTransaction transactionNode) {
        SymbolEnv transactionEnv = SymbolEnv.createTransactionEnv(transactionNode, symbolEnv);
        this.blockOwnerStack.push(transactionNode.transactionBody);
        this.isCurrentNodeTransactionStack.push(true);
        this.transactionCount++;
        this.acceptNode(transactionNode.transactionBody, transactionEnv);
        this.blockOwnerStack.pop();
        this.isCurrentNodeTransactionStack.pop();
        this.transactionCount--;
    }

    @Override
    public void visit(BLangForkJoin forkJoin) {
        if (CursorPositionResolvers.getResolverByClass(this.cursorPositionResolver)
                .isCursorBeforeNode(forkJoin.pos, this, this.lsContext, forkJoin, null)) {
            return;
        }
        SymbolEnv folkJoinEnv = SymbolEnv.createFolkJoinEnv(forkJoin, this.symbolEnv);
        if (forkJoin.workers.isEmpty()
                && CompletionVisitorUtil.isCursorWithinBlock(forkJoin.pos, folkJoinEnv, this.lsContext, this)) {
            return;
        }
        Class backupResolver = this.cursorPositionResolver;
        this.forkJoinStack.push(forkJoin);
        forkJoin.workers.forEach(e -> {
            this.cursorPositionResolver = ForkJoinStatementScopeResolver.class;
            this.acceptNode(e, folkJoinEnv);
        });
        this.forkJoinStack.pop();
        this.cursorPositionResolver = backupResolver;
    }

    @Override
    public void visit(BLangWorker workerNode) {
        CursorPositionResolver cpr = CursorPositionResolvers.getResolverByClass(cursorPositionResolver);
        if (cpr.isCursorBeforeNode(workerNode.getPosition(), this, this.lsContext, workerNode, workerNode.symbol)) {
            return;
        }

        SymbolEnv workerEnv = SymbolEnv.createWorkerEnv(workerNode, this.symbolEnv);
        this.blockOwnerStack.push(workerNode);
        this.acceptNode(workerNode.body, workerEnv);
        this.blockOwnerStack.pop();
    }

    @Override
    public void visit(BLangWorkerSend workerSendNode) {
        CursorPositionResolvers.getResolverByClass(cursorPositionResolver)
                .isCursorBeforeNode(workerSendNode.getPosition(), this, this.lsContext, workerSendNode, null);
    }

    @Override
    public void visit(BLangWorkerReceive workerReceiveNode) {
        //Todo receive is an expression now and a statement
        //CursorPositionResolvers.getResolverByClass(cursorPositionResolver)
        //        .isCursorBeforeNode(workerReceiveNode.getPosition(), this, this.lsContext, workerReceiveNode, null);
    }

    @Override
    public void visit(BLangReturn returnNode) {
        CursorPositionResolver cpr = CursorPositionResolvers.getResolverByClass(cursorPositionResolver);
        if (cpr.isCursorBeforeNode(returnNode.getPosition(), this, this.lsContext, returnNode, null)) {
            return;
        }

        this.acceptNode(returnNode.expr, symbolEnv);
    }

    @Override
    public void visit(BLangContinue continueNode) {
        CursorPositionResolvers.getResolverByClass(cursorPositionResolver)
                .isCursorBeforeNode(continueNode.getPosition(), this, this.lsContext, continueNode, null);
    }

    @Override
    public void visit(BLangBreak breakNode) {
        CursorPositionResolvers.getResolverByClass(cursorPositionResolver)
                .isCursorBeforeNode(breakNode.getPosition(), this, this.lsContext, breakNode, null);
    }

    @Override
    public void visit(BLangPanic panicNode) {
        CursorPositionResolvers.getResolverByClass(cursorPositionResolver)
                .isCursorBeforeNode(panicNode.getPosition(), this, this.lsContext, panicNode, null);
    }

    @Override
    public void visit(BLangLock lockNode) {
        CursorPositionResolver cpr = CursorPositionResolvers.getResolverByClass(cursorPositionResolver);
        if (cpr.isCursorBeforeNode(lockNode.getPosition(), this, this.lsContext, lockNode, null)) {
            return;
        }

        this.blockOwnerStack.push(lockNode);
        this.acceptNode(lockNode.body, symbolEnv);
        this.blockOwnerStack.pop();
    }

    @Override
    public void visit(BLangForeach foreach) {
        if (!CursorPositionResolvers.getResolverByClass(cursorPositionResolver)
                .isCursorBeforeNode(foreach.getPosition(), this, this.lsContext, foreach, null)) {
            this.blockOwnerStack.push(foreach);
            loopCount++;
            this.acceptNode(foreach.body, symbolEnv);
            loopCount--;
            this.blockOwnerStack.pop();
        }
    }

    @Override
    public void visit(BLangMatch matchNode) {
        if (!CursorPositionResolvers.getResolverByClass(cursorPositionResolver)
                .isCursorBeforeNode(matchNode.getPosition(), this, this.lsContext, matchNode, null)) {
            this.blockOwnerStack.push(matchNode);
            matchNode.patternClauses.forEach(patternClause -> {
                cursorPositionResolver = MatchStatementScopeResolver.class;
                acceptNode(patternClause, symbolEnv);
            });
            this.blockOwnerStack.pop();
        }
    }

    @Override
    public void visit(BLangAnnotationAttachment annAttachmentNode) {
        SymbolEnv annotationAttachmentEnv = new SymbolEnv(annAttachmentNode, symbolEnv.scope);
        symbolEnv.copyTo(annotationAttachmentEnv);
        if (annAttachmentNode.annotationSymbol == null) {
            return;
        }
        PackageID packageID = annAttachmentNode.annotationSymbol.pkgID;
        if (packageID.getOrgName().getValue().equals("ballerina") && packageID.getName().getValue().equals("grpc")
                && annAttachmentNode.annotationName.getValue().equals("ServiceDescriptor")) {
            return;
        }
        if (CursorPositionResolvers.getResolverByClass(cursorPositionResolver)
                    .isCursorBeforeNode(annAttachmentNode.getPosition(), this, this.lsContext, annAttachmentNode,
                        annAttachmentNode.annotationSymbol)) {
            return;
        }
        this.acceptNode(annAttachmentNode.expr, annotationAttachmentEnv);
    }

    @Override
    public void visit(BLangMatchExpression bLangMatchExpression) {
        if (!CursorPositionResolvers.getResolverByClass(cursorPositionResolver)
                .isCursorBeforeNode(bLangMatchExpression.getPosition(), this, this.lsContext, bLangMatchExpression,
                        null)) {
            SymbolEnv matchExprEnv = new SymbolEnv(bLangMatchExpression, symbolEnv.scope);
            symbolEnv.copyTo(matchExprEnv);
            final TreeVisitor visitor = this;
            Class fallbackCursorPositionResolver = this.cursorPositionResolver;
            this.cursorPositionResolver = MatchExpressionScopeResolver.class;
            this.blockOwnerStack.push(bLangMatchExpression);
            // Visit all pattern clauses
            if (bLangMatchExpression.patternClauses.isEmpty()) {
                CompletionVisitorUtil.isCursorWithinBlock(bLangMatchExpression.getPosition(), matchExprEnv,
                        this.lsContext, this);
            }
            bLangMatchExpression.getPatternClauses().forEach(patternClause -> {
                BLangNode node = patternClause;
                CursorPositionResolver posResolver = CursorPositionResolvers.getResolverByClass(cursorPositionResolver);
                posResolver.isCursorBeforeNode(node.getPosition(), visitor, visitor.lsContext, node, null);
                visitor.acceptNode(node, matchExprEnv);
            });
            this.blockOwnerStack.pop();
            this.cursorPositionResolver = fallbackCursorPositionResolver;
        } else {
            // We consider this as a special case and override the symbol environment node to be the match expression
            this.populateSymbolEnvNode(bLangMatchExpression);
        }
    }

    @Override
    public void visit(BLangMatchExpression.BLangMatchExprPatternClause matchExprPatternClause) {
        if (!CursorPositionResolvers.getResolverByClass(cursorPositionResolver)
                .isCursorBeforeNode(matchExprPatternClause.getPosition(), this, this.lsContext, matchExprPatternClause,
                        null)) {
            if (matchExprPatternClause.expr != null) {
                this.acceptNode(matchExprPatternClause.expr, symbolEnv);
            }
        }
    }

    @Override
    public void visit(BLangSimpleVarRef simpleVarRef) {
        CursorPositionResolvers.getResolverByClass(cursorPositionResolver)
                .isCursorBeforeNode(simpleVarRef.getPosition(), this, this.lsContext, simpleVarRef);
    }

    @Override
    public void visit(BLangRecordLiteral recordLiteral) {
        if (CursorPositionResolvers.getResolverByClass(cursorPositionResolver)
                .isCursorBeforeNode(recordLiteral.getPosition(), this, this.lsContext, recordLiteral)) {
            return;
        }
        SymbolEnv recordLiteralEnv = new SymbolEnv(recordLiteral, symbolEnv.scope);
        symbolEnv.copyTo(recordLiteralEnv);
        this.blockOwnerStack.push(recordLiteral);
        List<RecordLiteralNode.RecordField> fields = recordLiteral.fields;
        if (fields.isEmpty() && CompletionVisitorUtil.isCursorWithinBlock(recordLiteral.pos, recordLiteralEnv,
                lsContext, this)) {
            return;
        }
        Class backUpResolver = this.cursorPositionResolver;
        fields.forEach(keyValue -> {
            this.cursorPositionResolver = RecordLiteralScopeResolver.class;
            this.acceptNode(keyValue, recordLiteralEnv);
        });
        this.cursorPositionResolver = backUpResolver;
        this.blockOwnerStack.pop();
    }

    @Override
    public void visit(BLangMatch.BLangMatchStaticBindingPatternClause patternClause) {
        if (!CursorPositionResolvers.getResolverByClass(cursorPositionResolver)
                .isCursorBeforeNode(patternClause.getPosition(), this, this.lsContext, patternClause, null)) {
            this.visitMatchPatternClause(patternClause, patternClause.body);
        }
    }

    @Override
    public void visit(BLangMatch.BLangMatchStructuredBindingPatternClause patternClause) {
        if (!CursorPositionResolvers.getResolverByClass(cursorPositionResolver)
                .isCursorBeforeNode(patternClause.getPosition(), this, this.lsContext, patternClause, null)) {
            this.visitMatchPatternClause(patternClause, patternClause.body);
        }
    }

    @Override
    public void visit(BLangRecordLiteral.BLangRecordKeyValueField recordKeyValue) {
        if (CursorPositionResolvers.getResolverByClass(this.cursorPositionResolver)
                .isCursorBeforeNode(recordKeyValue.valueExpr.getPosition(), this, this.lsContext, recordKeyValue)) {
            return;
        }
        this.acceptNode(recordKeyValue.valueExpr, this.symbolEnv);
    }

    @Override
    public void visit(BLangTypeInit connectorInitExpr) {
        connectorInitExpr.argsExpr.forEach(bLangExpression -> this.acceptNode(bLangExpression, symbolEnv));
    }

    @Override
    public void visit(BLangNamedArgsExpression bLangNamedArgsExpression) {
        this.acceptNode(bLangNamedArgsExpression.expr, this.symbolEnv);
    }

    @Override
    public void visit(BLangAnnotation annotationNode) {
        annotationNode.annAttachments.forEach(annotation -> this.acceptNode(annotation, symbolEnv));
        CursorPositionResolver cpr = CursorPositionResolvers.getResolverByClass(this.cursorPositionResolver);
        cpr.isCursorBeforeNode(annotationNode.pos, this, this.lsContext, annotationNode, annotationNode.symbol);
    }

    @Override
    public void visit(BLangTupleVariableDef bLangTupleVariableDef) {
        CursorPositionResolver cpr = CursorPositionResolvers.getResolverByClass(cursorPositionResolver);
        cpr.isCursorBeforeNode(bLangTupleVariableDef.getPosition(), this, this.lsContext, bLangTupleVariableDef, null);
    }

    @Override
    public void visit(BLangLiteral literalExpr) {
        if (literalExpr.getPosition() == null) {
            return;
        }
        DiagnosticPos pos = CommonUtil.toZeroBasedPosition(literalExpr.getPosition());
        Position position = lsContext.get(DocumentServiceKeys.POSITION_KEY).getPosition();
        int cLine = position.getLine();
        int cCol = position.getCharacter();
        int sLine = pos.sLine;
        int eLine = pos.eLine;
        int sCol = pos.sCol;
        int eCol = pos.eCol;

        if ((sLine < cLine && eLine > cLine) || (sLine == cLine && eLine == cLine && cCol >= sCol && cCol <= eCol)) {
            throw new CompletionContextNotSupportedException("Completion within Literals are not Supported");
        }
    }

    @Override
    public void visit(BLangCompoundAssignment compoundAssignNode) {
        CursorPositionResolver cpr = CursorPositionResolvers.getResolverByClass(cursorPositionResolver);
        if (cpr.isCursorBeforeNode(compoundAssignNode.getPosition(), this, this.lsContext, compoundAssignNode, null)) {
            return;
        }

        this.acceptNode(compoundAssignNode.expr, symbolEnv);
    }

    @Override
    public void visit(BLangErrorVariableDef bLangErrorVariableDef) {
        CursorPositionResolver cpr = CursorPositionResolvers.getResolverByClass(cursorPositionResolver);
        cpr.isCursorBeforeNode(bLangErrorVariableDef.getPosition(), this, this.lsContext, bLangErrorVariableDef, null);
    }

    @Override
    public void visit(BLangQueryAction queryAction) {
        this.acceptNode(queryAction.doClause, symbolEnv);
    }

    @Override
    public void visit(BLangDoClause doClause) {
        this.acceptNode(doClause.body, symbolEnv);
    }

    ///////////////////////////////////
    /////   Other Public Methods  /////
    ///////////////////////////////////

    /**
     * Resolve all visible symbols.
     *
     * @param symbolEnv symbol environment
     * @return all visible symbols for current scope
     */
    public Map<Name, List<Scope.ScopeEntry>> resolveAllVisibleSymbols(SymbolEnv symbolEnv) {
        return symbolResolver.getAllVisibleInScopeSymbols(symbolEnv);
    }

    /**
     * Populate the symbols.
     *
     * @param symbolEntries     symbol entries
     * @param symbolEnv         Symbol environment
     */
    public void populateSymbols(Map<Name, List<Scope.ScopeEntry>> symbolEntries, @Nonnull SymbolEnv symbolEnv) {
        List<Scope.ScopeEntry> visibleSymbols = new ArrayList<>();
        this.populateSymbolEnvNode(symbolEnv.node);
        symbolEntries.values().forEach(visibleSymbols::addAll);
        lsContext.put(CommonKeys.VISIBLE_SYMBOLS_KEY, visibleSymbols);
    }

    public Deque<Node> getBlockOwnerStack() {
        return blockOwnerStack;
    }

    public Deque<BlockNode> getBlockStmtStack() {
        return blockStmtStack;
    }

    public Deque<BLangForkJoin> getForkJoinStack() {
        return forkJoinStack;
    }

    public SymbolEnv getSymbolEnv() {
        return symbolEnv;
    }

    public void setNextNode(BSymbol symbol, BLangNode node) {
        if (symbol instanceof BServiceSymbol) {
            lsContext.put(CompletionKeys.NEXT_NODE_KEY, AnnotationNodeKind.SERVICE);
        } else if (symbol instanceof BInvokableSymbol && (symbol.flags & Flags.RESOURCE) == Flags.RESOURCE) {
            lsContext.put(CompletionKeys.NEXT_NODE_KEY, AnnotationNodeKind.RESOURCE);
        } else if (symbol instanceof BInvokableSymbol) {
            if (node instanceof BLangSimpleVariableDef
                    && ((BLangSimpleVariableDef) node).var.expr instanceof BLangLambdaFunction
                    && ((BLangLambdaFunction) ((BLangSimpleVariableDef) node).var.expr).function.flagSet
                    .contains(Flag.WORKER)) {
                lsContext.put(CompletionKeys.NEXT_NODE_KEY, AnnotationNodeKind.WORKER);
            } else {
                lsContext.put(CompletionKeys.NEXT_NODE_KEY, AnnotationNodeKind.FUNCTION);
            }
        } else if (symbol instanceof BVarSymbol && (symbol.flags & Flags.LISTENER) == Flags.LISTENER) {
            lsContext.put(CompletionKeys.NEXT_NODE_KEY, AnnotationNodeKind.LISTENER);
        } else if (symbol instanceof BRecordTypeSymbol) {
            lsContext.put(CompletionKeys.NEXT_NODE_KEY, AnnotationNodeKind.RECORD);
        } else if (symbol instanceof BObjectTypeSymbol) {
            lsContext.put(CompletionKeys.NEXT_NODE_KEY, AnnotationNodeKind.OBJECT);
        } else if (symbol instanceof BTypeSymbol) {
            lsContext.put(CompletionKeys.NEXT_NODE_KEY, AnnotationNodeKind.TYPE);
        } else if (symbol instanceof AnnotationSymbol) {
            lsContext.put(CompletionKeys.NEXT_NODE_KEY, AnnotationNodeKind.ANNOTATION);
        } else if (symbol instanceof BConstantSymbol) {
            lsContext.put(CompletionKeys.NEXT_NODE_KEY, AnnotationNodeKind.CONSTANT);
        }
    }

    /**
     * Forcefully terminate the visitor and at the termination, populate the context data.
     */
    public void forceTerminateVisitor() {
        lsContext.put(CompletionKeys.CURRENT_NODE_TRANSACTION_KEY, !this.isCurrentNodeTransactionStack.isEmpty());
        lsContext.put(CompletionKeys.LOOP_COUNT_KEY, this.loopCount);
        lsContext.put(CompletionKeys.TRANSACTION_COUNT_KEY, this.transactionCount);
        lsContext.put(CompletionKeys.PREVIOUS_NODE_KEY, this.previousNode);
        if (!blockOwnerStack.isEmpty()) {
            lsContext.put(CompletionKeys.BLOCK_OWNER_KEY, blockOwnerStack.peek());
        }
        this.terminateVisitor = true;
    }

    ///////////////////////////////////
    /////     Private Methods     /////
    ///////////////////////////////////
    private void acceptNode(Node node, SymbolEnv env) {
        acceptNode((BLangNode) node, env);
    }

    private void acceptNode(BLangNode node, SymbolEnv env) {
        if (this.terminateVisitor || node == null) {
            return;
        }

        SymbolEnv prevEnv = this.symbolEnv;
        this.symbolEnv = env;
        node.accept(this);
        this.symbolEnv = prevEnv;
    }

    private void populateSymbolEnvNode(BLangNode node) {
        lsContext.put(CompletionKeys.SCOPE_NODE_KEY, node);
    }

    private void visitMatchPatternClause(BLangNode patternNode, BLangBlockStmt body) {
        if (!CursorPositionResolvers.getResolverByClass(cursorPositionResolver)
                .isCursorBeforeNode(patternNode.getPosition(), this, this.lsContext, patternNode, null)) {
            blockOwnerStack.push(patternNode);
            SymbolEnv blockEnv = SymbolEnv.createBlockEnv(body, symbolEnv);
            cursorPositionResolver = BlockStatementScopeResolver.class;
            acceptNode(body, blockEnv);
            blockOwnerStack.pop();
        }
    }
}<|MERGE_RESOLUTION|>--- conflicted
+++ resolved
@@ -253,16 +253,12 @@
                 functionPos.sCol = firstWSItem[firstWSItem.length - 1].length() + 1;
             }
         }
-<<<<<<< HEAD
-        // TODO: Find a better approach along with the new parser implementation
+// TODO: Find a better approach along with the new parser implementation
 //        else if (funcNode.flagSet.contains(Flag.WORKER) && CompletionVisitorUtil
 //                .isWithinWorkerReturnContext(this.symbolEnv, this.lsContext, this, funcNode)) {
 //            return;
 //        }
-        
-=======
-
->>>>>>> 11ee94d6
+
         if (terminateVisitor || cpr.isCursorBeforeNode(functionPos, this, this.lsContext, funcNode, funcNode.symbol)) {
             return;
         }
