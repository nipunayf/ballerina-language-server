--- conflicted
+++ resolved
@@ -911,8 +911,6 @@
         cpr.isCursorBeforeNode(bLangErrorVariableDef.getPosition(), this, this.lsContext, bLangErrorVariableDef, null);
     }
 
-<<<<<<< HEAD
-=======
     @Override
     public void visit(BLangQueryAction queryAction) {
         this.acceptNode(queryAction.doClause, symbolEnv);
@@ -923,7 +921,6 @@
         this.acceptNode(doClause.body, symbolEnv);
     }
 
->>>>>>> 7f6c314b
     ///////////////////////////////////
     /////   Other Public Methods  /////
     ///////////////////////////////////
