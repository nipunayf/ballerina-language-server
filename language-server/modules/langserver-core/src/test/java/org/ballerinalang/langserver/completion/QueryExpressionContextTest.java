--- conflicted
+++ resolved
@@ -53,20 +53,13 @@
                 // Order By [asc/desc]
                 "query_expr_ctx_orderby_clause_config4.json",
                 "query_expr_ctx_config3.json", // issue #31449
-<<<<<<< HEAD
                 "query_expr_ctx_config4.json", // issue #31449
-
-                // expected type cases
-                "query_expr_ctx_where_clause_config5.json",
-                "query_expr_ctx_config7.json",
+                "query_expr_ctx_config4.json", // issue #31449
 
                 // var declaration cases
                 "query_expr_ctx_config18.json",
                 "query_expr_ctx_config14.json",
                 "query_expr_ctx_config8.json"
-=======
-                "query_expr_ctx_config4.json" // issue #31449
->>>>>>> 2a13ba29
         );
     }
 
