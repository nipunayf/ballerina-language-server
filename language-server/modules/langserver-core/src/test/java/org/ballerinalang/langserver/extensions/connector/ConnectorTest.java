/*
 * Copyright (c) 2020, WSO2 Inc. (http://www.wso2.org) All Rights Reserved.
 *
 * WSO2 Inc. licenses this file to you under the Apache License,
 * Version 2.0 (the "License"); you may not use this file except
 * in compliance with the License.
 * You may obtain a copy of the License at
 *
 * http://www.apache.org/licenses/LICENSE-2.0
 *
 * Unless required by applicable law or agreed to in writing,
 * software distributed under the License is distributed on an
 * "AS IS" BASIS, WITHOUT WARRANTIES OR CONDITIONS OF ANY
 * KIND, either express or implied. See the License for the
 * specific language governing permissions and limitations
 * under the License.
 */

package org.ballerinalang.langserver.extensions.connector;

import org.ballerinalang.langserver.extensions.LSExtensionTestUtil;
<<<<<<< HEAD
import org.ballerinalang.langserver.extensions.ballerina.connector.BallerinaConnectorListResponse;
=======
import org.ballerinalang.langserver.extensions.ballerina.connector.BallerinaConnectorResponse;
import org.ballerinalang.langserver.extensions.ballerina.connector.BallerinaConnectorService;
>>>>>>> d4b47771
import org.ballerinalang.langserver.util.FileUtils;
import org.ballerinalang.langserver.util.TestUtil;
import org.eclipse.lsp4j.jsonrpc.Endpoint;
import org.testng.Assert;
import org.testng.annotations.AfterClass;
import org.testng.annotations.BeforeClass;
import org.testng.annotations.Test;

import java.nio.file.Path;

/**
 * Test for connector API.
 */
public class ConnectorTest {
    private Endpoint serviceEndpoint;
    private Path testConnectorFilePath = FileUtils.RES_DIR.resolve("extensions").resolve("connector")
            .resolve("TestConnector").resolve("main.bal");

    @BeforeClass
    public void startLangServer() {
<<<<<<< HEAD
=======
        System.setProperty(BallerinaConnectorService.DEFAULT_CONNECTOR_FILE_KEY, connectorToml.toString());
>>>>>>> d4b47771
        this.serviceEndpoint = TestUtil.initializeLanguageSever();
    }

    @Test(description = "Test getting all connectors.")
    public void getConnectors() {
        BallerinaConnectorListResponse connectorsResponse = LSExtensionTestUtil
                .getConnectors(testConnectorFilePath.toString(), "", this.serviceEndpoint);

        Assert.assertNotEquals(connectorsResponse.getCentralConnectors().size(), 0);
        Assert.assertNotEquals(connectorsResponse.getLocalConnectors().size(), 0);
    }

    // TODO: Need to add mock server.
     @Test(description = "Test search twilio connectors.")
//     public void searchConnectors() {
//         BallerinaConnectorListResponse connectorsResponse = LSExtensionTestUtil
//                 .getConnectors(testConnectorFilePath.toString(), "twilio", this.serviceEndpoint);
//
//         Assert.assertNotEquals(connectorsResponse.getCentralConnectors().size(), 0);
//         Assert.assertNotEquals(connectorsResponse.getLocalConnectors().size(), 0);
//     }

//     @Test(description = "Test fetch twilio connector metadata.")
//     public void getTwilioConnector() {
//         Connector connector = LSExtensionTestUtil
//                 .getConnector("200", "ballerinax", "twilio", "2.0.0", "Client", this.serviceEndpoint);
//
//         Assert.assertEquals(connector.id, "200");
//         Assert.assertEquals(connector.moduleName, "twilio");
//     }

    @AfterClass
    public void stopLangServer() {
        TestUtil.shutdownLanguageServer(this.serviceEndpoint);
    }
}<|MERGE_RESOLUTION|>--- conflicted
+++ resolved
@@ -19,12 +19,7 @@
 package org.ballerinalang.langserver.extensions.connector;
 
 import org.ballerinalang.langserver.extensions.LSExtensionTestUtil;
-<<<<<<< HEAD
 import org.ballerinalang.langserver.extensions.ballerina.connector.BallerinaConnectorListResponse;
-=======
-import org.ballerinalang.langserver.extensions.ballerina.connector.BallerinaConnectorResponse;
-import org.ballerinalang.langserver.extensions.ballerina.connector.BallerinaConnectorService;
->>>>>>> d4b47771
 import org.ballerinalang.langserver.util.FileUtils;
 import org.ballerinalang.langserver.util.TestUtil;
 import org.eclipse.lsp4j.jsonrpc.Endpoint;
@@ -45,10 +40,6 @@
 
     @BeforeClass
     public void startLangServer() {
-<<<<<<< HEAD
-=======
-        System.setProperty(BallerinaConnectorService.DEFAULT_CONNECTOR_FILE_KEY, connectorToml.toString());
->>>>>>> d4b47771
         this.serviceEndpoint = TestUtil.initializeLanguageSever();
     }
 
@@ -62,7 +53,7 @@
     }
 
     // TODO: Need to add mock server.
-     @Test(description = "Test search twilio connectors.")
+//     @Test(description = "Test search twilio connectors.")
 //     public void searchConnectors() {
 //         BallerinaConnectorListResponse connectorsResponse = LSExtensionTestUtil
 //                 .getConnectors(testConnectorFilePath.toString(), "twilio", this.serviceEndpoint);
