/*
 *  Copyright (c) 2018, WSO2 Inc. (http://www.wso2.org) All Rights Reserved.
 *
 *  WSO2 Inc. licenses this file to you under the Apache License,
 *  Version 2.0 (the "License"); you may not use this file except
 *  in compliance with the License.
 *  You may obtain a copy of the License at
 *
 *    http://www.apache.org/licenses/LICENSE-2.0
 *
 *  Unless required by applicable law or agreed to in writing,
 *  software distributed under the License is distributed on an
 *  "AS IS" BASIS, WITHOUT WARRANTIES OR CONDITIONS OF ANY
 *  KIND, either express or implied.  See the License for the
 *  specific language governing permissions and limitations
 *  under the License.
 */
package org.ballerinalang.langserver.codeaction;

import org.ballerinalang.langserver.commons.workspace.WorkspaceDocumentException;
import org.testng.annotations.DataProvider;
import org.testng.annotations.Test;

import java.io.IOException;

/**
 * Test Cases for CodeActions.
 *
 * @since 2.0.0
 */
public class CreateFunctionTest extends AbstractCodeActionTest {

    @Override
    public String getResourceDir() {
        return "create-function";
    }

    @Override
    @Test(dataProvider = "codeaction-data-provider")
    public void test(String config) throws IOException, WorkspaceDocumentException {
        super.test(config);
    }

    @Override
    @Test(dataProvider = "negative-test-data-provider")
    public void negativeTest(String config) throws IOException, WorkspaceDocumentException {
        super.negativeTest(config);
    }

    @DataProvider(name = "codeaction-data-provider")
    @Override
    public Object[][] dataProvider() {
        return new Object[][]{
                {"undefinedFunctionCodeAction.json"},
                {"undefinedFunctionCodeAction2.json"},
                {"undefinedFunctionCodeAction3.json"},
                {"undefinedFunctionCodeAction4.json"},
                {"undefinedFunctionCodeAction5.json"},
                {"undefinedFunctionCodeAction6.json"},
                {"undefinedFunctionCodeAction20.json"},
                // TODO Doesn't support method creation in objects
                // {"undefinedFunctionCodeAction7.json", "createUndefinedFunction5.bal"},
                // TODO Doesn't support methods inside services yet
                // {"undefinedFunctionCodeAction8.json", "createUndefinedFunction6.bal"},

                {"undefinedFunctionCodeAction9.json"},
                {"undefinedFunctionCodeAction10.json"},
                {"undefinedFunctionCodeAction11.json"},
                {"undefinedFunctionCodeAction12.json"},
                {"undefinedFunctionCodeAction13.json"},
                {"undefinedFunctionCodeAction14.json"},
                // TODO Need to fix anonymous records support
                // {"undefinedFunctionCodeAction15.json", "createUndefinedFunction7.bal"},

                // Test functions returning object
                {"undefinedFunctionCodeAction16.json"},
                {"undefinedFunctionCodeAction17.json"},
                {"undefinedFunctionCodeAction18.json"},
                {"undefinedFunctionCodeAction19.json"},
                {"undefinedFunctionCodeAction21.json"},
                {"undefinedFunctionCodeAction22.json"},
                {"undefinedFunctionCodeAction23.json"},

                {"undefinedFunctionCodeActionInRecord.json"},
                {"undefinedFunctionCodeActionInRecord2.json"},
                {"undefinedFunctionCodeActionInRecordField1.json"},
                {"undefinedFunctionCodeActionInObjectField1.json"},

                {"projectCreateUndefinedFunction1.json"},
                {"projectCreateUndefinedFunction2.json"},
                {"projectCreateUndefinedFunction3.json"},
                {"projectCreateUndefinedFunction4.json"},
                {"projectCreateUndefinedFunction5.json"},
                {"projectCreateUndefinedFunction6.json"},

                // Let Expression
                {"undefinedFunctionCodeActionInLet.json"},
                {"undefinedFunctionCodeActionInLet2.json"},
                {"undefinedFunctionCodeActionInLet3.json"},
                {"undefinedFunctionCodeActionInLet4.json"},
                {"undefinedFunctionCodeActionInLet5.json"},

                // Module Alias
                {"projectCreateUndefinedFunctionWithModAlias.json"},
                {"projectCreateUndefinedFunctionWithModAlias2.json"},
                {"projectCreateUndefinedFunctionWithLangLib.json"},

                {"create_function_which_returns_record1.json"},
                {"create_function_which_returns_record2.json"},
                {"createFunctionCodeActionWithStrands.json"},
                {"createFunctionCodeActionWithStrands2.json"},
                {"createFunctionCodeActionWithStrands3.json"},
                {"createFunctionCodeActionWithStrands4.json"},

                // Create function in condition expressions like in if, while
                {"create_function_in_if_statement1.json"},
                {"create_function_in_if_statement2.json"},
                {"create_function_in_if_statement3.json"},
                {"create_function_in_if_statement4.json"},
                {"create_function_in_if_statement5.json"},
                {"create_function_in_while_statement1.json"},

                {"create_function_in_expression1.json"},
                {"create_function_in_function_call_expr1.json"},
                {"create_function_in_method_call_expr1.json"},
                {"create_function_in_implicit_new_expression1.json"},
                {"create_function_in_explicit_new_expression1.json"},
                {"create_function_in_remote_method_call_action1.json"},

                {"create_function_in_named_arg_context1.json"},
                {"create_function_in_named_arg_context2.json"},
                {"create_function_in_named_arg_context3.json"},
                {"create_function_in_named_arg_context4.json"},

                // Error constructor
                {"create_function_in_error_constructor1.json"},
                {"create_function_in_error_constructor2.json"},
                {"create_function_in_error_constructor3.json"},

                // Variable Declaration
                {"create_function_in_var_decl1.json"},
                {"create_function_in_var_decl2.json"},
                {"create_function_in_var_decl3.json"},
                // TODO Blocked by #34448
                // {"create_function_in_var_decl4.json"},

                {"create_function_which_returns_error1.json"},
                {"create_function_in_fail1.json"},
                {"create_function_in_return1.json"},

                // Named Args
                {"create_function_with_named_args1.json"},

                {"undefinedFunctionInConditionalExpression1.json"},
                {"undefinedFunctionInConditionalExpression2.json"},
                {"undefinedFunctionInConditionalExpression3.json"},

                {"undefinedFunctionInCheckExpression1.json"},
                {"undefinedFunctionInCheckExpression2.json"},
                {"undefinedFunctionInCheckpanicExpression1.json"},
                {"undefinedFunctionInCheckpanicExpression2.json"},
                {"undefinedFunctionInPanicStatement.json"},
                {"undefinedFunctionInReturn1.json"},
<<<<<<< HEAD
                
                {"create_function_in_conditional_expression.json"},
=======
                {"create_function_in_nil_conditional_expression.json"}
>>>>>>> af167cb3
        };
    }

    @DataProvider(name = "negative-test-data-provider")
    public Object[][] negativeDataProvider() {
        return new Object[][]{
                {"undefinedFunctionCodeActionNegativeTest1.json"},
                {"undefinedFunctionCodeActionNegativeTest2.json"}
        };
    }
}<|MERGE_RESOLUTION|>--- conflicted
+++ resolved
@@ -160,13 +160,9 @@
                 {"undefinedFunctionInCheckpanicExpression1.json"},
                 {"undefinedFunctionInCheckpanicExpression2.json"},
                 {"undefinedFunctionInPanicStatement.json"},
-                {"undefinedFunctionInReturn1.json"},
-<<<<<<< HEAD
-                
+                {"undefinedFunctionInReturn1.json"},  
                 {"create_function_in_conditional_expression.json"},
-=======
                 {"create_function_in_nil_conditional_expression.json"}
->>>>>>> af167cb3
         };
     }
 
