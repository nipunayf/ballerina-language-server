--- conflicted
+++ resolved
@@ -37,15 +37,9 @@
             {"serviceEndpointBind1.json", "service"},
             {"serviceEndpointBind2.json", "service"},
             {"serviceEndpointBind3.json", "service"},
-<<<<<<< HEAD
 //            {"serviceEndpointBind4.json", "service"},
 //            {"serviceBodyCompletion1.json", "service"},
 //            {"serviceBodyCompletion2.json", "service"},
-=======
-            {"serviceEndpointBind4.json", "service"},
-            {"serviceBodyCompletion1.json", "service"},
-            {"serviceBodyCompletion2.json", "service"},
->>>>>>> cb6ff4ef
             {"serviceBodyCompletion3.json", "service"},
             {"serviceBodyCompletion4.json", "service"},
             {"serviceBodyCompletion5.json", "service"},
