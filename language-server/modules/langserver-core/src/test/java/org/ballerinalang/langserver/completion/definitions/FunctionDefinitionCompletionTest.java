/*
*  Copyright (c) 2017, WSO2 Inc. (http://www.wso2.org) All Rights Reserved.
*
*  WSO2 Inc. licenses this file to you under the Apache License,
*  Version 2.0 (the "License"); you may not use this file except
*  in compliance with the License.
*  You may obtain a copy of the License at
*
*    http://www.apache.org/licenses/LICENSE-2.0
*
*  Unless required by applicable law or agreed to in writing,
*  software distributed under the License is distributed on an
*  "AS IS" BASIS, WITHOUT WARRANTIES OR CONDITIONS OF ANY
*  KIND, either express or implied.  See the License for the
*  specific language governing permissions and limitations
*  under the License.
*/
package org.ballerinalang.langserver.completion.definitions;

import org.ballerinalang.langserver.completion.CompletionTest;
import org.slf4j.Logger;
import org.slf4j.LoggerFactory;
import org.testng.annotations.DataProvider;

/**
 * Completion item tests for function definition.
 */
public class FunctionDefinitionCompletionTest extends CompletionTest {

    private static final Logger log = LoggerFactory.getLogger(FunctionDefinitionCompletionTest.class);

    @DataProvider(name = "completion-data-provider")
    @Override
    public Object[][] dataProvider() {
        log.info("Test textDocument/completion for Function Definition Scope");
        return new Object[][] {
                {"emptyLinePrimitiveDataTypes.json", "function"},
                {"nonEmptyLinePrimitiveDataTypes.json", "function"},
                {"userDefinedRecordEmptyLine.json", "function"},
                {"userDefinedRecordNonEmptyLine.json", "function"},
                {"userDefinedFunctionsEmptyLine.json", "function"},
                {"userDefinedFunctionsNonEmptyLine.json", "function"},
                {"importPackagesEmptyLine.json", "function"},
                {"importPackagesNonEmptyLine.json", "function"},
                {"allVisibleSymbolsEmptyLine.json", "function"},
                {"actionInvocationSuggestion1.json", "function"},
                {"actionInvocationSuggestion2.json", "function"},
                {"variableBoundItemSuggestions1.json", "function"},
                {"variableBoundItemSuggestions2.json", "function"},
                {"variableBoundItemSuggestions3.json", "function"},
                {"variableBoundItemSuggestions4.json", "function"},
                {"panicStatementErrorSuggestions.json", "function"},
                {"recordVarDef1.json", "function"},
                // Regression issue of Grammar changes
//                {"recordVarDef2.json", "function"},
                {"functionPointerAsParameter.json", "function"},
                {"matchStatementSuggestions1.json", "function"},
                {"matchStatementSuggestions3.json", "function"},
                {"matchStatementSuggestions4.json", "function"},
                {"matchStatementSuggestions5.json", "function"},
                {"matchStatementSuggestions6.json", "function"},
                {"matchStatementSuggestions7.json", "function"},
                {"matchStatementSuggestions8.json", "function"},
                {"matchStatementSuggestions9.json", "function"},
                {"matchStatementSuggestions10.json", "function"},
                {"errorLiftingSuggestions1.json", "function"},
                {"errorLiftingSuggestions2.json", "function"},
                {"iterableOperation1.json", "function"},
                {"iterableOperation2.json", "function"},
                {"iterableOperation3.json", "function"},
                {"iterableOperation4.json", "function"},
                {"iterableOperation5.json", "function"},
                {"iterableOperation6.json", "function"},
                {"completionWithinWorkersInResource.json", "function"},
                {"suggestionsInWorkersWithinFunction.json", "function"},
                {"completionBeforeIfElse.json", "function"},
                {"completionWithinIf.json", "function"},
                {"completionWithinElse.json", "function"},
                {"completionWithinElseIf.json", "function"},
                {"completionBeforeWhile.json", "function"},
                {"completionWithinWhile.json", "function"},
                {"completionWithinTransaction.json", "function"},
                {"completionWithinTransactionOnRetry.json", "function"},
                {"objectAttachFunctionImpl1.json", "function"},
                {"objectAttachFunctionImpl2.json", "function"},
                {"objectAttachFunctionImpl3.json", "function"},
                {"completionAfterReturn.json", "function"},
                {"functionCompletionWithMissingImport.json", "function"},
                {"completionWithinRecord1.json", "function"},
                {"completionWithinRecord2.json", "function"},
                {"completionWithinRecord3.json", "function"},
                {"anonFunctionSnippetSuggestion1.json", "function"},
                {"anonFunctionSnippetSuggestion2.json", "function"},
                {"anonFunctionSnippetSuggestion3.json", "function"},
<<<<<<< HEAD

//                Disabling type guard completion test cases, since this requires a change of designs
//                in the 'symbol environment' concept in the semantic analyzer.
//                {"typeGuardSuggestions1.json", "function"},
//                {"typeGuardSuggestions2.json", "function"},
//                {"typeGuardSuggestions3.json", "function"},
//                {"typeGuardSuggestions4.json", "function"},
=======
                {"typeGuardSuggestions1.json", "function"},
                {"typeGuardSuggestions2.json", "function"},
                {"typeGuardSuggestions3.json", "function"},
                {"typeGuardSuggestions4.json", "function"},
                {"typeguardDestruct1.json", "function"},
>>>>>>> 1aed7db2
        };
    }
}<|MERGE_RESOLUTION|>--- conflicted
+++ resolved
@@ -92,7 +92,6 @@
                 {"anonFunctionSnippetSuggestion1.json", "function"},
                 {"anonFunctionSnippetSuggestion2.json", "function"},
                 {"anonFunctionSnippetSuggestion3.json", "function"},
-<<<<<<< HEAD
 
 //                Disabling type guard completion test cases, since this requires a change of designs
 //                in the 'symbol environment' concept in the semantic analyzer.
@@ -100,13 +99,7 @@
 //                {"typeGuardSuggestions2.json", "function"},
 //                {"typeGuardSuggestions3.json", "function"},
 //                {"typeGuardSuggestions4.json", "function"},
-=======
-                {"typeGuardSuggestions1.json", "function"},
-                {"typeGuardSuggestions2.json", "function"},
-                {"typeGuardSuggestions3.json", "function"},
-                {"typeGuardSuggestions4.json", "function"},
                 {"typeguardDestruct1.json", "function"},
->>>>>>> 1aed7db2
         };
     }
 }