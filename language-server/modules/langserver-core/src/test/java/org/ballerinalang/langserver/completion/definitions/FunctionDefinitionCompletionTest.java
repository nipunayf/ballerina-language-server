--- conflicted
+++ resolved
@@ -111,11 +111,7 @@
                 {"completionWithinInvocationArgs5.json", "function"},
                 {"completionWithinInvocationArgs6.json", "function"},
                 {"completionWithinInvocationArgs7.json", "function"},
-<<<<<<< HEAD
-                {"completionWithinInvocationArgs8.json", "function"},
-=======
 //                {"completionWithinInvocationArgs8.json", "function"},
->>>>>>> ecb33121
                 {"completionWithinInvocationArgs9.json", "function"},
                 {"completionWithinInvocationArgs10.json", "function"},
                 {"completionWithinInvocationArgs11.json", "function"},
