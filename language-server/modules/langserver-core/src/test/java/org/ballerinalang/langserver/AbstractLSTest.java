--- conflicted
+++ resolved
@@ -44,10 +44,6 @@
  *
  * @since 2201.1.0
  */
-<<<<<<< HEAD
-=======
-@PrepareForTest({LSPackageLoader.class, CentralPackageDescriptorLoader.class})
->>>>>>> bcb6d74d
 public abstract class AbstractLSTest {
 
     private static final Gson GSON = new Gson();
