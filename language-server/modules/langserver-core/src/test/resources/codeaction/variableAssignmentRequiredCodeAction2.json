{
  "line": 22,
  "character": 3,
  "expected": {
    "title": "Create Local Variable",
    "edits": [
      {
        "range": {
          "start": {
            "line": 22,
            "character": 3
          },
          "end": {
            "line": 22,
            "character": 3
          }
        },
<<<<<<< HEAD
        "newText": "string appleResult = "
=======
        "newText": "string apple = "
>>>>>>> 7f6c314b
      }
    ]
  }
}<|MERGE_RESOLUTION|>--- conflicted
+++ resolved
@@ -15,11 +15,7 @@
             "character": 3
           }
         },
-<<<<<<< HEAD
-        "newText": "string appleResult = "
-=======
         "newText": "string apple = "
->>>>>>> 7f6c314b
       }
     ]
   }
