{
  "syntaxTree": {
    "imports": [
      {
        "kind": "ImportDeclaration",
        "importKeyword": {
          "kind": "ImportKeyword",
          "isToken": true,
          "value": "import",
          "isMissing": false,
          "position": {
            "startLine": 0,
            "startColumn": 0,
            "endLine": 0,
            "endColumn": 6
          },
          "leadingMinutiae": [],
          "trailingMinutiae": [
            {
              "kind": "WHITESPACE_MINUTIAE",
              "minutiae": " ",
              "isInvalid": false
            }
          ]
        },
        "orgName": {
          "kind": "ImportOrgName",
          "orgName": {
            "kind": "IdentifierToken",
            "isToken": true,
            "value": "ballerina",
            "isMissing": false,
            "position": {
              "startLine": 0,
              "startColumn": 7,
              "endLine": 0,
              "endColumn": 16
            },
            "leadingMinutiae": [],
            "trailingMinutiae": []
          },
          "slashToken": {
            "kind": "SlashToken",
            "isToken": true,
            "value": "/",
            "isMissing": false,
            "position": {
              "startLine": 0,
              "startColumn": 16,
              "endLine": 0,
              "endColumn": 17
            },
            "leadingMinutiae": [],
            "trailingMinutiae": []
          },
          "source": "ballerina/",
          "syntaxDiagnostics": [],
          "leadingMinutiae": [],
          "trailingMinutiae": [],
          "position": {
            "startLine": 0,
            "startColumn": 7,
            "endLine": 0,
            "endColumn": 17
          },
          "typeData": {
            "diagnostics": []
          }
        },
        "moduleName": [
          {
            "kind": "IdentifierToken",
            "isToken": true,
            "value": "io",
            "isMissing": false,
            "position": {
              "startLine": 0,
              "startColumn": 17,
              "endLine": 0,
              "endColumn": 19
            },
            "leadingMinutiae": [],
            "trailingMinutiae": []
          }
        ],
        "semicolon": {
          "kind": "SemicolonToken",
          "isToken": true,
          "value": ";",
          "isMissing": false,
          "position": {
            "startLine": 0,
            "startColumn": 19,
            "endLine": 0,
            "endColumn": 20
          },
          "leadingMinutiae": [],
          "trailingMinutiae": [
            {
              "kind": "END_OF_LINE_MINUTIAE",
              "minutiae": "\n",
              "isInvalid": false
            }
          ]
        },
        "source": "import ballerina/io;\n",
        "syntaxDiagnostics": [],
        "leadingMinutiae": [],
        "trailingMinutiae": [
          {
            "kind": "END_OF_LINE_MINUTIAE",
            "minutiae": "\n",
            "isInvalid": false
          }
        ],
        "position": {
          "startLine": 0,
          "startColumn": 0,
          "endLine": 0,
          "endColumn": 20
        },
        "typeData": {
          "diagnostics": [
            {
              "message": "cannot resolve module 'ballerina/io'",
              "diagnosticInfo": {
                "code": "BCE2003",
                "severity": "ERROR"
              }
            }
          ]
        }
      }
    ],
    "members": [
      {
        "kind": "FunctionDefinition",
        "qualifierList": [
          {
            "kind": "PublicKeyword",
            "isToken": true,
            "value": "public",
            "isMissing": false,
            "position": {
              "startLine": 2,
              "startColumn": 0,
              "endLine": 2,
              "endColumn": 6
            },
            "leadingMinutiae": [
              {
                "kind": "END_OF_LINE_MINUTIAE",
                "minutiae": "\n",
                "isInvalid": false
              }
            ],
            "trailingMinutiae": [
              {
                "kind": "WHITESPACE_MINUTIAE",
                "minutiae": " ",
                "isInvalid": false
              }
            ]
          }
        ],
        "functionKeyword": {
          "kind": "FunctionKeyword",
          "isToken": true,
          "value": "function",
          "isMissing": false,
          "position": {
            "startLine": 2,
            "startColumn": 7,
            "endLine": 2,
            "endColumn": 15
          },
          "leadingMinutiae": [],
          "trailingMinutiae": [
            {
              "kind": "WHITESPACE_MINUTIAE",
              "minutiae": " ",
              "isInvalid": false
            }
          ]
        },
        "functionName": {
          "kind": "IdentifierToken",
          "isToken": true,
          "value": "bar",
          "isMissing": false,
          "position": {
            "startLine": 2,
            "startColumn": 16,
            "endLine": 2,
            "endColumn": 19
          },
          "leadingMinutiae": [],
          "trailingMinutiae": []
        },
        "relativeResourcePath": [],
        "functionSignature": {
          "kind": "FunctionSignature",
          "openParenToken": {
            "kind": "OpenParenToken",
            "isToken": true,
            "value": "(",
            "isMissing": false,
            "position": {
              "startLine": 2,
              "startColumn": 19,
              "endLine": 2,
              "endColumn": 20
            },
            "leadingMinutiae": [],
            "trailingMinutiae": []
          },
          "parameters": [],
          "closeParenToken": {
            "kind": "CloseParenToken",
            "isToken": true,
            "value": ")",
            "isMissing": false,
            "position": {
              "startLine": 2,
              "startColumn": 20,
              "endLine": 2,
              "endColumn": 21
            },
            "leadingMinutiae": [],
            "trailingMinutiae": [
              {
                "kind": "WHITESPACE_MINUTIAE",
                "minutiae": " ",
                "isInvalid": false
              }
            ]
          },
          "source": "() ",
          "syntaxDiagnostics": [],
          "leadingMinutiae": [],
          "trailingMinutiae": [
            {
              "kind": "WHITESPACE_MINUTIAE",
              "minutiae": " ",
              "isInvalid": false
            }
          ],
          "position": {
            "startLine": 2,
            "startColumn": 19,
            "endLine": 2,
            "endColumn": 21
          },
          "typeData": {
            "diagnostics": []
          }
        },
        "functionBody": {
          "kind": "FunctionBodyBlock",
          "openBraceToken": {
            "kind": "OpenBraceToken",
            "isToken": true,
            "value": "{",
            "isMissing": false,
            "position": {
              "startLine": 2,
              "startColumn": 22,
              "endLine": 2,
              "endColumn": 23
            },
            "leadingMinutiae": [],
            "trailingMinutiae": [
              {
                "kind": "END_OF_LINE_MINUTIAE",
                "minutiae": "\n",
                "isInvalid": false
              }
            ]
          },
          "statements": [
            {
              "kind": "LocalVarDecl",
              "annotations": [],
              "typedBindingPattern": {
                "kind": "TypedBindingPattern",
                "typeDescriptor": {
                  "kind": "IntTypeDesc",
                  "name": {
                    "kind": "IntKeyword",
                    "isToken": true,
                    "value": "int",
                    "isMissing": false,
                    "position": {
                      "startLine": 3,
                      "startColumn": 4,
                      "endLine": 3,
                      "endColumn": 7
                    },
                    "leadingMinutiae": [
                      {
                        "kind": "WHITESPACE_MINUTIAE",
                        "minutiae": "    ",
                        "isInvalid": false
                      }
                    ],
                    "trailingMinutiae": [
                      {
                        "kind": "WHITESPACE_MINUTIAE",
                        "minutiae": " ",
                        "isInvalid": false
                      }
                    ]
                  },
                  "source": "    int ",
                  "syntaxDiagnostics": [],
                  "leadingMinutiae": [
                    {
                      "kind": "WHITESPACE_MINUTIAE",
                      "minutiae": "    ",
                      "isInvalid": false
                    }
                  ],
                  "trailingMinutiae": [
                    {
                      "kind": "WHITESPACE_MINUTIAE",
                      "minutiae": " ",
                      "isInvalid": false
                    }
                  ],
                  "position": {
                    "startLine": 3,
                    "startColumn": 4,
                    "endLine": 3,
                    "endColumn": 7
                  },
                  "typeData": {
                    "typeSymbol": {
                      "typeKind": "int",
                      "kind": "TYPE",
                      "signature": "int"
                    },
                    "symbol": {
                      "typeKind": "int",
                      "kind": "TYPE",
                      "signature": "int"
                    },
                    "diagnostics": []
                  }
                },
                "bindingPattern": {
                  "kind": "CaptureBindingPattern",
                  "variableName": {
                    "kind": "IdentifierToken",
                    "isToken": true,
                    "value": "x",
                    "isMissing": false,
                    "position": {
                      "startLine": 3,
                      "startColumn": 8,
                      "endLine": 3,
                      "endColumn": 9
                    },
                    "leadingMinutiae": [],
                    "trailingMinutiae": [
                      {
                        "kind": "WHITESPACE_MINUTIAE",
                        "minutiae": " ",
                        "isInvalid": false
                      }
                    ]
                  },
                  "source": "x ",
                  "syntaxDiagnostics": [],
                  "leadingMinutiae": [],
                  "trailingMinutiae": [
                    {
                      "kind": "WHITESPACE_MINUTIAE",
                      "minutiae": " ",
                      "isInvalid": false
                    }
                  ],
                  "position": {
                    "startLine": 3,
                    "startColumn": 8,
                    "endLine": 3,
                    "endColumn": 9
                  },
                  "typeData": {
                    "typeSymbol": {
                      "typeKind": "int",
                      "kind": "TYPE",
                      "signature": "int"
                    },
                    "symbol": {
                      "deprecated": false,
                      "moduleID": {
                        "orgName": "$anon",
                        "moduleName": ".",
                        "version": "0.0.0"
                      },
                      "kind": "VARIABLE"
                    },
                    "diagnostics": []
                  }
                },
                "source": "    int x ",
                "syntaxDiagnostics": [],
                "leadingMinutiae": [
                  {
                    "kind": "WHITESPACE_MINUTIAE",
                    "minutiae": "    ",
                    "isInvalid": false
                  }
                ],
                "trailingMinutiae": [
                  {
                    "kind": "WHITESPACE_MINUTIAE",
                    "minutiae": " ",
                    "isInvalid": false
                  }
                ],
                "position": {
                  "startLine": 3,
                  "startColumn": 4,
                  "endLine": 3,
                  "endColumn": 9
                },
                "typeData": {
<<<<<<< HEAD
                  "typeSymbol": {
                    "typeKind": "int",
                    "kind": "TYPE",
                    "signature": "int"
                  },
=======
>>>>>>> 7815efb4
                  "symbol": {
                    "deprecated": false,
                    "moduleID": {
                      "orgName": "$anon",
                      "moduleName": ".",
                      "version": "0.0.0"
                    },
                    "kind": "VARIABLE"
                  },
                  "diagnostics": []
                }
              },
              "equalsToken": {
                "kind": "EqualToken",
                "isToken": true,
                "value": "=",
                "isMissing": false,
                "position": {
                  "startLine": 3,
                  "startColumn": 10,
                  "endLine": 3,
                  "endColumn": 11
                },
                "leadingMinutiae": [],
                "trailingMinutiae": [
                  {
                    "kind": "WHITESPACE_MINUTIAE",
                    "minutiae": " ",
                    "isInvalid": false
                  }
                ]
              },
              "initializer": {
                "kind": "NumericLiteral",
                "literalToken": {
                  "kind": "DecimalIntegerLiteralToken",
                  "isToken": true,
                  "value": "10",
                  "isMissing": false,
                  "position": {
                    "startLine": 3,
                    "startColumn": 12,
                    "endLine": 3,
                    "endColumn": 14
                  },
                  "leadingMinutiae": [],
                  "trailingMinutiae": []
                },
                "source": "10",
                "syntaxDiagnostics": [],
                "leadingMinutiae": [],
                "trailingMinutiae": [],
                "position": {
                  "startLine": 3,
                  "startColumn": 12,
                  "endLine": 3,
                  "endColumn": 14
                },
                "typeData": {
                  "typeSymbol": {
                    "typeKind": "int",
                    "kind": "TYPE",
                    "signature": "int"
                  },
                  "diagnostics": []
                }
              },
              "semicolonToken": {
                "kind": "SemicolonToken",
                "isToken": true,
                "value": ";",
                "isMissing": false,
                "position": {
                  "startLine": 3,
                  "startColumn": 14,
                  "endLine": 3,
                  "endColumn": 15
                },
                "leadingMinutiae": [],
                "trailingMinutiae": [
                  {
                    "kind": "END_OF_LINE_MINUTIAE",
                    "minutiae": "\n",
                    "isInvalid": false
                  }
                ]
              },
              "source": "    int x = 10;\n",
              "syntaxDiagnostics": [],
              "leadingMinutiae": [
                {
                  "kind": "WHITESPACE_MINUTIAE",
                  "minutiae": "    ",
                  "isInvalid": false
                }
              ],
              "trailingMinutiae": [
                {
                  "kind": "END_OF_LINE_MINUTIAE",
                  "minutiae": "\n",
                  "isInvalid": false
                }
              ],
              "position": {
                "startLine": 3,
                "startColumn": 4,
                "endLine": 3,
                "endColumn": 15
              },
              "typeData": {
                "typeSymbol": {
                  "typeKind": "int",
                  "kind": "TYPE",
                  "signature": "int"
                },
                "symbol": {
                  "deprecated": false,
                  "moduleID": {
                    "orgName": "$anon",
                    "moduleName": ".",
                    "version": "0.0.0"
                  },
                  "kind": "VARIABLE"
                },
                "diagnostics": []
              }
            },
            {
              "kind": "LocalVarDecl",
              "annotations": [],
              "typedBindingPattern": {
                "kind": "TypedBindingPattern",
                "typeDescriptor": {
                  "kind": "IntTypeDesc",
                  "name": {
                    "kind": "IntKeyword",
                    "isToken": true,
                    "value": "int",
                    "isMissing": false,
                    "position": {
                      "startLine": 4,
                      "startColumn": 4,
                      "endLine": 4,
                      "endColumn": 7
                    },
                    "leadingMinutiae": [
                      {
                        "kind": "WHITESPACE_MINUTIAE",
                        "minutiae": "    ",
                        "isInvalid": false
                      }
                    ],
                    "trailingMinutiae": [
                      {
                        "kind": "WHITESPACE_MINUTIAE",
                        "minutiae": " ",
                        "isInvalid": false
                      }
                    ]
                  },
                  "source": "    int ",
                  "syntaxDiagnostics": [],
                  "leadingMinutiae": [
                    {
                      "kind": "WHITESPACE_MINUTIAE",
                      "minutiae": "    ",
                      "isInvalid": false
                    }
                  ],
                  "trailingMinutiae": [
                    {
                      "kind": "WHITESPACE_MINUTIAE",
                      "minutiae": " ",
                      "isInvalid": false
                    }
                  ],
                  "position": {
                    "startLine": 4,
                    "startColumn": 4,
                    "endLine": 4,
                    "endColumn": 7
                  },
                  "typeData": {
                    "typeSymbol": {
                      "typeKind": "int",
                      "kind": "TYPE",
                      "signature": "int"
                    },
                    "symbol": {
                      "typeKind": "int",
                      "kind": "TYPE",
                      "signature": "int"
                    },
                    "diagnostics": []
                  }
                },
                "bindingPattern": {
                  "kind": "CaptureBindingPattern",
                  "variableName": {
                    "kind": "IdentifierToken",
                    "isToken": true,
                    "value": "y",
                    "isMissing": false,
                    "position": {
                      "startLine": 4,
                      "startColumn": 8,
                      "endLine": 4,
                      "endColumn": 9
                    },
                    "leadingMinutiae": [],
                    "trailingMinutiae": [
                      {
                        "kind": "WHITESPACE_MINUTIAE",
                        "minutiae": " ",
                        "isInvalid": false
                      }
                    ]
                  },
                  "source": "y ",
                  "syntaxDiagnostics": [],
                  "leadingMinutiae": [],
                  "trailingMinutiae": [
                    {
                      "kind": "WHITESPACE_MINUTIAE",
                      "minutiae": " ",
                      "isInvalid": false
                    }
                  ],
                  "position": {
                    "startLine": 4,
                    "startColumn": 8,
                    "endLine": 4,
                    "endColumn": 9
                  },
                  "typeData": {
                    "typeSymbol": {
                      "typeKind": "int",
                      "kind": "TYPE",
                      "signature": "int"
                    },
                    "symbol": {
                      "deprecated": false,
                      "moduleID": {
                        "orgName": "$anon",
                        "moduleName": ".",
                        "version": "0.0.0"
                      },
                      "kind": "VARIABLE"
                    },
                    "diagnostics": []
                  }
                },
                "source": "    int y ",
                "syntaxDiagnostics": [],
                "leadingMinutiae": [
                  {
                    "kind": "WHITESPACE_MINUTIAE",
                    "minutiae": "    ",
                    "isInvalid": false
                  }
                ],
                "trailingMinutiae": [
                  {
                    "kind": "WHITESPACE_MINUTIAE",
                    "minutiae": " ",
                    "isInvalid": false
                  }
                ],
                "position": {
                  "startLine": 4,
                  "startColumn": 4,
                  "endLine": 4,
                  "endColumn": 9
                },
                "typeData": {
<<<<<<< HEAD
                  "typeSymbol": {
                    "typeKind": "int",
                    "kind": "TYPE",
                    "signature": "int"
                  },
=======
>>>>>>> 7815efb4
                  "symbol": {
                    "deprecated": false,
                    "moduleID": {
                      "orgName": "$anon",
                      "moduleName": ".",
                      "version": "0.0.0"
                    },
                    "kind": "VARIABLE"
                  },
                  "diagnostics": []
                }
              },
              "equalsToken": {
                "kind": "EqualToken",
                "isToken": true,
                "value": "=",
                "isMissing": false,
                "position": {
                  "startLine": 4,
                  "startColumn": 10,
                  "endLine": 4,
                  "endColumn": 11
                },
                "leadingMinutiae": [],
                "trailingMinutiae": [
                  {
                    "kind": "WHITESPACE_MINUTIAE",
                    "minutiae": " ",
                    "isInvalid": false
                  }
                ]
              },
              "initializer": {
                "kind": "NumericLiteral",
                "literalToken": {
                  "kind": "DecimalIntegerLiteralToken",
                  "isToken": true,
                  "value": "20",
                  "isMissing": false,
                  "position": {
                    "startLine": 4,
                    "startColumn": 12,
                    "endLine": 4,
                    "endColumn": 14
                  },
                  "leadingMinutiae": [],
                  "trailingMinutiae": []
                },
                "source": "20",
                "syntaxDiagnostics": [],
                "leadingMinutiae": [],
                "trailingMinutiae": [],
                "position": {
                  "startLine": 4,
                  "startColumn": 12,
                  "endLine": 4,
                  "endColumn": 14
                },
                "typeData": {
                  "typeSymbol": {
                    "typeKind": "int",
                    "kind": "TYPE",
                    "signature": "int"
                  },
                  "diagnostics": []
                }
              },
              "semicolonToken": {
                "kind": "SemicolonToken",
                "isToken": true,
                "value": ";",
                "isMissing": false,
                "position": {
                  "startLine": 4,
                  "startColumn": 14,
                  "endLine": 4,
                  "endColumn": 15
                },
                "leadingMinutiae": [],
                "trailingMinutiae": [
                  {
                    "kind": "END_OF_LINE_MINUTIAE",
                    "minutiae": "\n",
                    "isInvalid": false
                  }
                ]
              },
              "source": "    int y = 20;\n",
              "syntaxDiagnostics": [],
              "leadingMinutiae": [
                {
                  "kind": "WHITESPACE_MINUTIAE",
                  "minutiae": "    ",
                  "isInvalid": false
                }
              ],
              "trailingMinutiae": [
                {
                  "kind": "END_OF_LINE_MINUTIAE",
                  "minutiae": "\n",
                  "isInvalid": false
                }
              ],
              "position": {
                "startLine": 4,
                "startColumn": 4,
                "endLine": 4,
                "endColumn": 15
              },
              "typeData": {
                "typeSymbol": {
                  "typeKind": "int",
                  "kind": "TYPE",
                  "signature": "int"
                },
                "symbol": {
                  "deprecated": false,
                  "moduleID": {
                    "orgName": "$anon",
                    "moduleName": ".",
                    "version": "0.0.0"
                  },
                  "kind": "VARIABLE"
                },
                "diagnostics": []
              }
            },
            {
              "kind": "CallStatement",
              "expression": {
                "kind": "FunctionCall",
                "functionName": {
                  "kind": "QualifiedNameReference",
                  "modulePrefix": {
                    "kind": "IdentifierToken",
                    "isToken": true,
                    "value": "io",
                    "isMissing": false,
                    "position": {
                      "startLine": 5,
                      "startColumn": 4,
                      "endLine": 5,
                      "endColumn": 6
                    },
                    "leadingMinutiae": [
                      {
                        "kind": "WHITESPACE_MINUTIAE",
                        "minutiae": "    ",
                        "isInvalid": false
                      }
                    ],
                    "trailingMinutiae": []
                  },
                  "colon": {
                    "kind": "ColonToken",
                    "isToken": true,
                    "value": ":",
                    "isMissing": false,
                    "position": {
                      "startLine": 5,
                      "startColumn": 6,
                      "endLine": 5,
                      "endColumn": 7
                    },
                    "leadingMinutiae": [],
                    "trailingMinutiae": []
                  },
                  "identifier": {
                    "kind": "IdentifierToken",
                    "isToken": true,
                    "value": "print",
                    "isMissing": false,
                    "position": {
                      "startLine": 5,
                      "startColumn": 7,
                      "endLine": 5,
                      "endColumn": 12
                    },
                    "leadingMinutiae": [],
                    "trailingMinutiae": []
                  },
                  "source": "    io:print",
                  "syntaxDiagnostics": [],
                  "leadingMinutiae": [
                    {
                      "kind": "WHITESPACE_MINUTIAE",
                      "minutiae": "    ",
                      "isInvalid": false
                    }
                  ],
                  "trailingMinutiae": [],
                  "position": {
                    "startLine": 5,
                    "startColumn": 4,
                    "endLine": 5,
                    "endColumn": 12
                  },
                  "typeData": {
                    "typeSymbol": {
                      "typeKind": "CompilationError",
                      "kind": "TYPE",
                      "signature": "$CompilationError$"
                    },
                    "diagnostics": []
                  }
                },
                "openParenToken": {
                  "kind": "OpenParenToken",
                  "isToken": true,
                  "value": "(",
                  "isMissing": false,
                  "position": {
                    "startLine": 5,
                    "startColumn": 12,
                    "endLine": 5,
                    "endColumn": 13
                  },
                  "leadingMinutiae": [],
                  "trailingMinutiae": []
                },
                "arguments": [
                  {
                    "kind": "PositionalArg",
                    "expression": {
                      "kind": "SimpleNameReference",
                      "name": {
                        "kind": "IdentifierToken",
                        "isToken": true,
                        "value": "x",
                        "isMissing": false,
                        "position": {
                          "startLine": 5,
                          "startColumn": 13,
                          "endLine": 5,
                          "endColumn": 14
                        },
                        "leadingMinutiae": [],
                        "trailingMinutiae": []
                      },
                      "source": "x",
                      "syntaxDiagnostics": [],
                      "leadingMinutiae": [],
                      "trailingMinutiae": [],
                      "position": {
                        "startLine": 5,
                        "startColumn": 13,
                        "endLine": 5,
                        "endColumn": 14
                      },
                      "typeData": {
                        "typeSymbol": {
                          "typeKind": "int",
                          "kind": "TYPE",
                          "signature": "int"
                        },
                        "symbol": {
                          "deprecated": false,
                          "moduleID": {
                            "orgName": "$anon",
                            "moduleName": ".",
                            "version": "0.0.0"
                          },
                          "kind": "VARIABLE"
                        },
                        "diagnostics": []
                      }
                    },
                    "source": "x",
                    "syntaxDiagnostics": [],
                    "leadingMinutiae": [],
                    "trailingMinutiae": [],
                    "position": {
                      "startLine": 5,
                      "startColumn": 13,
                      "endLine": 5,
                      "endColumn": 14
                    },
                    "typeData": {
                      "typeSymbol": {
                        "typeKind": "int",
                        "kind": "TYPE",
                        "signature": "int"
                      },
                      "symbol": {
                        "deprecated": false,
                        "moduleID": {
                          "orgName": "$anon",
                          "moduleName": ".",
                          "version": "0.0.0"
                        },
                        "kind": "VARIABLE"
                      },
                      "diagnostics": []
                    }
                  },
                  {
                    "kind": "CommaToken",
                    "isToken": true,
                    "value": ",",
                    "isMissing": false,
                    "position": {
                      "startLine": 5,
                      "startColumn": 14,
                      "endLine": 5,
                      "endColumn": 15
                    },
                    "leadingMinutiae": [],
                    "trailingMinutiae": [
                      {
                        "kind": "WHITESPACE_MINUTIAE",
                        "minutiae": " ",
                        "isInvalid": false
                      }
                    ]
                  },
                  {
                    "kind": "PositionalArg",
                    "expression": {
                      "kind": "SimpleNameReference",
                      "name": {
                        "kind": "IdentifierToken",
                        "isToken": true,
                        "value": "y",
                        "isMissing": false,
                        "position": {
                          "startLine": 5,
                          "startColumn": 16,
                          "endLine": 5,
                          "endColumn": 17
                        },
                        "leadingMinutiae": [],
                        "trailingMinutiae": []
                      },
                      "source": "y",
                      "syntaxDiagnostics": [],
                      "leadingMinutiae": [],
                      "trailingMinutiae": [],
                      "position": {
                        "startLine": 5,
                        "startColumn": 16,
                        "endLine": 5,
                        "endColumn": 17
                      },
                      "typeData": {
                        "typeSymbol": {
                          "typeKind": "int",
                          "kind": "TYPE",
                          "signature": "int"
                        },
                        "symbol": {
                          "deprecated": false,
                          "moduleID": {
                            "orgName": "$anon",
                            "moduleName": ".",
                            "version": "0.0.0"
                          },
                          "kind": "VARIABLE"
                        },
                        "diagnostics": []
                      }
                    },
                    "source": "y",
                    "syntaxDiagnostics": [],
                    "leadingMinutiae": [],
                    "trailingMinutiae": [],
                    "position": {
                      "startLine": 5,
                      "startColumn": 16,
                      "endLine": 5,
                      "endColumn": 17
                    },
                    "typeData": {
                      "typeSymbol": {
                        "typeKind": "int",
                        "kind": "TYPE",
                        "signature": "int"
                      },
                      "symbol": {
                        "deprecated": false,
                        "moduleID": {
                          "orgName": "$anon",
                          "moduleName": ".",
                          "version": "0.0.0"
                        },
                        "kind": "VARIABLE"
                      },
                      "diagnostics": []
                    }
                  }
                ],
                "closeParenToken": {
                  "kind": "CloseParenToken",
                  "isToken": true,
                  "value": ")",
                  "isMissing": false,
                  "position": {
                    "startLine": 5,
                    "startColumn": 17,
                    "endLine": 5,
                    "endColumn": 18
                  },
                  "leadingMinutiae": [],
                  "trailingMinutiae": []
                },
                "source": "    io:print(x, y)",
                "syntaxDiagnostics": [],
                "leadingMinutiae": [
                  {
                    "kind": "WHITESPACE_MINUTIAE",
                    "minutiae": "    ",
                    "isInvalid": false
                  }
                ],
                "trailingMinutiae": [],
                "position": {
                  "startLine": 5,
                  "startColumn": 4,
                  "endLine": 5,
                  "endColumn": 18
                },
                "typeData": {
                  "typeSymbol": {
                    "typeKind": "CompilationError",
                    "kind": "TYPE",
                    "signature": "$CompilationError$"
                  },
                  "diagnostics": [
                    {
                      "message": "undefined function 'print'",
                      "diagnosticInfo": {
                        "code": "BCE2011",
                        "severity": "ERROR"
                      }
                    },
                    {
                      "message": "undefined module 'io'",
                      "diagnosticInfo": {
                        "code": "BCE2000",
                        "severity": "ERROR"
                      }
                    }
                  ]
                }
              },
              "semicolonToken": {
                "kind": "SemicolonToken",
                "isToken": true,
                "value": ";",
                "isMissing": false,
                "position": {
                  "startLine": 5,
                  "startColumn": 18,
                  "endLine": 5,
                  "endColumn": 19
                },
                "leadingMinutiae": [],
                "trailingMinutiae": [
                  {
                    "kind": "END_OF_LINE_MINUTIAE",
                    "minutiae": "\n",
                    "isInvalid": false
                  }
                ]
              },
              "source": "    io:print(x, y);\n",
              "syntaxDiagnostics": [],
              "leadingMinutiae": [
                {
                  "kind": "WHITESPACE_MINUTIAE",
                  "minutiae": "    ",
                  "isInvalid": false
                }
              ],
              "trailingMinutiae": [
                {
                  "kind": "END_OF_LINE_MINUTIAE",
                  "minutiae": "\n",
                  "isInvalid": false
                }
              ],
              "position": {
                "startLine": 5,
                "startColumn": 4,
                "endLine": 5,
                "endColumn": 19
              },
              "typeData": {
                "typeSymbol": {
                  "typeKind": "CompilationError",
                  "kind": "TYPE",
                  "signature": "$CompilationError$"
                },
                "diagnostics": [
                  {
                    "message": "undefined function 'print'",
                    "diagnosticInfo": {
                      "code": "BCE2011",
                      "severity": "ERROR"
                    }
                  },
                  {
                    "message": "undefined module 'io'",
                    "diagnosticInfo": {
                      "code": "BCE2000",
                      "severity": "ERROR"
                    }
                  }
                ]
              }
            }
          ],
          "closeBraceToken": {
            "kind": "CloseBraceToken",
            "isToken": true,
            "value": "}",
            "isMissing": false,
            "position": {
              "startLine": 6,
              "startColumn": 0,
              "endLine": 6,
              "endColumn": 1
            },
            "leadingMinutiae": [],
            "trailingMinutiae": [
              {
                "kind": "END_OF_LINE_MINUTIAE",
                "minutiae": "\n",
                "isInvalid": false
              }
            ]
          },
          "source": "{\n    int x = 10;\n    int y = 20;\n    io:print(x, y);\n}\n",
          "syntaxDiagnostics": [],
          "leadingMinutiae": [],
          "trailingMinutiae": [
            {
              "kind": "END_OF_LINE_MINUTIAE",
              "minutiae": "\n",
              "isInvalid": false
            }
          ],
          "position": {
            "startLine": 2,
            "startColumn": 22,
            "endLine": 6,
            "endColumn": 1
          },
          "typeData": {
            "diagnostics": [
              {
                "message": "undefined function 'print'",
                "diagnosticInfo": {
                  "code": "BCE2011",
                  "severity": "ERROR"
                }
              },
              {
                "message": "undefined module 'io'",
                "diagnosticInfo": {
                  "code": "BCE2000",
                  "severity": "ERROR"
                }
              }
            ]
          }
        },
        "source": "\npublic function bar() {\n    int x = 10;\n    int y = 20;\n    io:print(x, y);\n}\n",
        "syntaxDiagnostics": [],
        "leadingMinutiae": [
          {
            "kind": "END_OF_LINE_MINUTIAE",
            "minutiae": "\n",
            "isInvalid": false
          }
        ],
        "trailingMinutiae": [
          {
            "kind": "END_OF_LINE_MINUTIAE",
            "minutiae": "\n",
            "isInvalid": false
          }
        ],
        "position": {
          "startLine": 2,
          "startColumn": 0,
          "endLine": 6,
          "endColumn": 1
        },
        "typeData": {
          "symbol": {
            "external": false,
            "deprecated": false,
            "moduleID": {
              "orgName": "$anon",
              "moduleName": ".",
              "version": "0.0.0"
            },
            "kind": "FUNCTION"
          },
          "diagnostics": [
            {
              "message": "undefined function 'print'",
              "diagnosticInfo": {
                "code": "BCE2011",
                "severity": "ERROR"
              }
            },
            {
              "message": "undefined module 'io'",
              "diagnosticInfo": {
                "code": "BCE2000",
                "severity": "ERROR"
              }
            }
          ]
        }
      }
    ],
    "eofToken": {
      "kind": "EofToken",
      "isToken": true,
      "value": "",
      "isMissing": false,
      "position": {
        "startLine": 7,
        "startColumn": 0,
        "endLine": 7,
        "endColumn": 0
      },
      "leadingMinutiae": [],
      "trailingMinutiae": []
    },
    "source": "import ballerina/io;\n\npublic function bar() {\n    int x = 10;\n    int y = 20;\n    io:print(x, y);\n}\n",
    "kind": "ModulePart",
    "syntaxDiagnostics": [],
    "leadingMinutiae": [],
    "trailingMinutiae": [],
    "position": {
      "startLine": 0,
      "startColumn": 0,
      "endLine": 6,
      "endColumn": 1
    },
    "typeData": {
      "diagnostics": [
        {
          "message": "cannot resolve module 'ballerina/io'",
          "diagnosticInfo": {
            "code": "BCE2003",
            "severity": "ERROR"
          }
        },
        {
          "message": "undefined function 'print'",
          "diagnosticInfo": {
            "code": "BCE2011",
            "severity": "ERROR"
          }
        },
        {
          "message": "undefined module 'io'",
          "diagnosticInfo": {
            "code": "BCE2000",
            "severity": "ERROR"
          }
        }
      ]
    },
    "isNodePath": true,
    "isLocatedNode": true
  },
  "source": "import ballerina/io;\n\npublic function bar() {\n    int x = 10;\n    int y = 20;\n    io:print(x, y);\n}\n",
  "parseSuccess": true
}<|MERGE_RESOLUTION|>--- conflicted
+++ resolved
@@ -426,14 +426,6 @@
                   "endColumn": 9
                 },
                 "typeData": {
-<<<<<<< HEAD
-                  "typeSymbol": {
-                    "typeKind": "int",
-                    "kind": "TYPE",
-                    "signature": "int"
-                  },
-=======
->>>>>>> 7815efb4
                   "symbol": {
                     "deprecated": false,
                     "moduleID": {
@@ -709,14 +701,6 @@
                   "endColumn": 9
                 },
                 "typeData": {
-<<<<<<< HEAD
-                  "typeSymbol": {
-                    "typeKind": "int",
-                    "kind": "TYPE",
-                    "signature": "int"
-                  },
-=======
->>>>>>> 7815efb4
                   "symbol": {
                     "deprecated": false,
                     "moduleID": {
