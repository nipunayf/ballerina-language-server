--- conflicted
+++ resolved
@@ -30,12 +30,8 @@
             <!--            <package name="org.ballerinalang.langserver.highlighting.*"/>-->
             <package name="org.ballerinalang.langserver.definition.*" />
             <!--            <package name="org.ballerinalang.langserver.docsymbol.*"/>-->
-<<<<<<< HEAD
+            <package name="org.ballerinalang.langserver.extensions.*" />
             <package name="org.ballerinalang.langserver.hover.*" />
-=======
-            <package name="org.ballerinalang.langserver.extensions.*"/>
-            <package name="org.ballerinalang.langserver.hover.*"/>
->>>>>>> 672857f5
             <!--            <package name="org.ballerinalang.langserver.implementation.*"/>-->
             <package name="org.ballerinalang.langserver.references.*" />
             <package name="org.ballerinalang.langserver.rename.*" />
