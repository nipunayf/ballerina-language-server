--- conflicted
+++ resolved
@@ -303,13 +303,6 @@
       ]
     },
     {
-<<<<<<< HEAD
-      "label": "lang",
-      "kind": "Unit",
-      "detail": "type",
-      "sortText": "C",
-      "insertText": "lang",
-=======
       "label": "decimal",
       "kind": "TypeParameter",
       "detail": "Decimal",
@@ -387,7 +380,6 @@
       "detail": "Typedesc",
       "sortText": "A",
       "insertText": "typedesc",
->>>>>>> 808cb49d
       "insertTextFormat": "Snippet"
     }
   ]
