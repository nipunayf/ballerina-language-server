--- conflicted
+++ resolved
@@ -42,6 +42,29 @@
       "insertTextFormat": "Snippet"
     },
     {
+      "label": "ballerina/lang.test",
+      "kind": "Module",
+      "detail": "Module",
+      "sortText": "R",
+      "insertText": "test",
+      "insertTextFormat": "Snippet",
+      "additionalTextEdits": [
+        {
+          "range": {
+            "start": {
+              "line": 0,
+              "character": 0
+            },
+            "end": {
+              "line": 0,
+              "character": 0
+            }
+          },
+          "newText": "import ballerina/lang.test;\n"
+        }
+      ]
+    },
+    {
       "label": "ballerina/lang.array",
       "kind": "Module",
       "detail": "Module",
@@ -65,6 +88,75 @@
       ]
     },
     {
+      "label": "ballerina/jballerina.java",
+      "kind": "Module",
+      "detail": "Module",
+      "sortText": "R",
+      "insertText": "java",
+      "insertTextFormat": "Snippet",
+      "additionalTextEdits": [
+        {
+          "range": {
+            "start": {
+              "line": 0,
+              "character": 0
+            },
+            "end": {
+              "line": 0,
+              "character": 0
+            }
+          },
+          "newText": "import ballerina/jballerina.java;\n"
+        }
+      ]
+    },
+    {
+      "label": "ballerina/lang.value",
+      "kind": "Module",
+      "detail": "Module",
+      "sortText": "R",
+      "insertText": "value",
+      "insertTextFormat": "Snippet",
+      "additionalTextEdits": [
+        {
+          "range": {
+            "start": {
+              "line": 0,
+              "character": 0
+            },
+            "end": {
+              "line": 0,
+              "character": 0
+            }
+          },
+          "newText": "import ballerina/lang.value;\n"
+        }
+      ]
+    },
+    {
+      "label": "ballerina/module1",
+      "kind": "Module",
+      "detail": "Module",
+      "sortText": "R",
+      "insertText": "module1",
+      "insertTextFormat": "Snippet",
+      "additionalTextEdits": [
+        {
+          "range": {
+            "start": {
+              "line": 0,
+              "character": 0
+            },
+            "end": {
+              "line": 0,
+              "character": 0
+            }
+          },
+          "newText": "import ballerina/module1;\n"
+        }
+      ]
+    },
+    {
       "label": "ballerina/lang.runtime",
       "kind": "Module",
       "detail": "Module",
@@ -84,98 +176,6 @@
             }
           },
           "newText": "import ballerina/lang.runtime;\n"
-        }
-      ]
-    },
-    {
-      "label": "ballerina/module1",
-      "kind": "Module",
-      "detail": "Module",
-      "sortText": "R",
-      "insertText": "module1",
-      "insertTextFormat": "Snippet",
-      "additionalTextEdits": [
-        {
-          "range": {
-            "start": {
-              "line": 0,
-              "character": 0
-            },
-            "end": {
-              "line": 0,
-              "character": 0
-            }
-          },
-          "newText": "import ballerina/module1;\n"
-        }
-      ]
-    },
-    {
-      "label": "ballerina/lang.test",
-      "kind": "Module",
-      "detail": "Module",
-      "sortText": "R",
-      "insertText": "test",
-      "insertTextFormat": "Snippet",
-      "additionalTextEdits": [
-        {
-          "range": {
-            "start": {
-              "line": 0,
-              "character": 0
-            },
-            "end": {
-              "line": 0,
-              "character": 0
-            }
-          },
-          "newText": "import ballerina/lang.test;\n"
-        }
-      ]
-    },
-    {
-      "label": "ballerina/jballerina.java",
-      "kind": "Module",
-      "detail": "Module",
-      "sortText": "R",
-      "insertText": "java",
-      "insertTextFormat": "Snippet",
-      "additionalTextEdits": [
-        {
-          "range": {
-            "start": {
-              "line": 0,
-              "character": 0
-            },
-            "end": {
-              "line": 0,
-              "character": 0
-            }
-          },
-          "newText": "import ballerina/jballerina.java;\n"
-        }
-      ]
-    },
-    {
-      "label": "ballerina/lang.value",
-      "kind": "Module",
-      "detail": "Module",
-      "sortText": "R",
-      "insertText": "value",
-      "insertTextFormat": "Snippet",
-      "additionalTextEdits": [
-        {
-          "range": {
-            "start": {
-              "line": 0,
-              "character": 0
-            },
-            "end": {
-              "line": 0,
-              "character": 0
-            }
-          },
-          "newText": "import ballerina/lang.value;\n"
         }
       ]
     },
@@ -518,16 +518,6 @@
       "insertTextFormat": "Snippet"
     },
     {
-<<<<<<< HEAD
-      "label": "'error",
-      "kind": "Event",
-      "detail": "Error",
-      "documentation": {
-        "left": "Default error type.\nThe type parameter is for the error detail type. It's constrained to Cloneable type."
-      },
-      "sortText": "N",
-      "insertText": "'error",
-=======
       "label": "b",
       "kind": "Variable",
       "detail": "int",
@@ -549,15 +539,44 @@
       "detail": "string",
       "sortText": "D",
       "insertText": "a",
->>>>>>> e8fb4b16
-      "insertTextFormat": "Snippet"
-    },
-    {
-      "label": "a",
+      "insertTextFormat": "Snippet"
+    },
+    {
+      "label": "myInt",
       "kind": "Variable",
+      "detail": "int",
+      "sortText": "AB",
+      "insertText": "myInt",
+      "insertTextFormat": "Snippet"
+    },
+    {
+      "label": "name(string a, int b)",
+      "kind": "Function",
       "detail": "string",
-      "sortText": "D",
-      "insertText": "a",
+      "documentation": {
+        "right": {
+          "kind": "markdown",
+          "value": "**Package:** _nadeeshaan/projectls:0.1.0_  \n  \n  \n**Params**  \n- `string` a  \n- `int` b(Defaultable)  \n  \n**Return** `string`   \n  \n"
+        }
+      },
+      "sortText": "E",
+      "filterText": "name",
+      "insertText": "name(${1})",
+      "insertTextFormat": "Snippet",
+      "command": {
+        "title": "editor.action.triggerParameterHints",
+        "command": "editor.action.triggerParameterHints"
+      }
+    },
+    {
+      "label": "StrandData",
+      "kind": "Struct",
+      "detail": "Record",
+      "documentation": {
+        "left": "Describes Strand execution details for the runtime.\n"
+      },
+      "sortText": "O",
+      "insertText": "StrandData",
       "insertTextFormat": "Snippet"
     },
     {
@@ -567,7 +586,7 @@
       "documentation": {
         "right": {
           "kind": "markdown",
-          "value": "**Package:** _dulaj/projectls:0.1.0_  \n  \n  \n  \n  \n**Return** `int`   \n  \n"
+          "value": "**Package:** _nadeeshaan/projectls:0.1.0_  \n  \n  \n  \n  \n**Return** `int`   \n  \n"
         }
       },
       "sortText": "AC",
@@ -576,69 +595,6 @@
       "insertTextFormat": "Snippet"
     },
     {
-      "label": "name(string a, int b)",
-      "kind": "Function",
-      "detail": "string",
-      "documentation": {
-        "right": {
-          "kind": "markdown",
-          "value": "**Package:** _dulaj/projectls:0.1.0_  \n  \n  \n**Params**  \n- `string` a  \n- `int` b(Defaultable)  \n  \n**Return** `string`   \n  \n"
-        }
-      },
-      "sortText": "E",
-      "filterText": "name",
-      "insertText": "name(${1})",
-      "insertTextFormat": "Snippet",
-      "command": {
-        "title": "editor.action.triggerParameterHints",
-        "command": "editor.action.triggerParameterHints"
-      }
-    },
-    {
-      "label": "StrandData",
-      "kind": "Struct",
-      "detail": "Record",
-<<<<<<< HEAD
-=======
-      "documentation": {
-        "left": "Describes Strand execution details for the runtime.\n"
-      },
-      "sortText": "O",
-      "insertText": "StrandData",
-      "insertTextFormat": "Snippet"
-    },
-    {
-      "label": "getInt()",
-      "kind": "Function",
-      "detail": "int",
->>>>>>> e8fb4b16
-      "documentation": {
-        "left": "Describes Strand execution details for the runtime.\n"
-      },
-      "sortText": "O",
-      "insertText": "StrandData",
-      "insertTextFormat": "Snippet"
-    },
-    {
-<<<<<<< HEAD
-      "label": "myInt",
-      "kind": "Variable",
-      "detail": "int",
-      "sortText": "AB",
-      "insertText": "myInt",
-      "insertTextFormat": "Snippet"
-    },
-    {
-      "label": "b",
-      "kind": "Variable",
-      "detail": "int",
-      "sortText": "AB",
-      "insertText": "b",
-      "insertTextFormat": "Snippet"
-    },
-    {
-=======
->>>>>>> e8fb4b16
       "label": "myStr",
       "kind": "Variable",
       "detail": "string",
@@ -647,17 +603,6 @@
       "insertTextFormat": "Snippet"
     },
     {
-<<<<<<< HEAD
-      "label": "Thread",
-      "kind": "TypeParameter",
-      "detail": "Union",
-      "sortText": "P",
-      "insertText": "Thread",
-      "insertTextFormat": "Snippet"
-    },
-    {
-=======
->>>>>>> e8fb4b16
       "label": "readonly",
       "kind": "Unit",
       "detail": "type",
