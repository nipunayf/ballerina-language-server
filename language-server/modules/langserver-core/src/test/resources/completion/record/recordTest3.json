--- conflicted
+++ resolved
@@ -112,8 +112,6 @@
       }
     },
     {
-<<<<<<< HEAD
-=======
       "label": "toArray()((any|error)[])",
       "kind": "Function",
       "detail": "Function",
@@ -128,7 +126,6 @@
       "insertTextFormat": "Snippet"
     },
     {
->>>>>>> 85e37039
       "label": "employer",
       "kind": "Variable",
       "detail": "Person",
@@ -251,27 +248,6 @@
       "insertTextFormat": "Snippet"
     },
     {
-<<<<<<< HEAD
-      "label": "removeIfHasKey(string k)(((any|error)|()))",
-      "kind": "Function",
-      "detail": "Function",
-      "documentation": {
-        "right": {
-          "kind": "markdown",
-          "value": "**Package:** _ballerina/lang.map_  \n  \nRemoves a member of a map with a given key, if the map has member with the key.\n  \n**Params**  \n- `string` k: the key  \n  \n**Returns** `((any|error)|())`   \n- the member of `m` that had key `k`, or `()` if `m` does not have a key `k`  \nIf `m` has a member with key `k`, it removes and returns it;  \notherwise it returns `()`.  \n  \n"
-        }
-      },
-      "sortText": "120",
-      "insertText": "removeIfHasKey(${1})",
-      "insertTextFormat": "Snippet",
-      "command": {
-        "title": "editor.action.triggerParameterHints",
-        "command": "editor.action.triggerParameterHints"
-      }
-    },
-    {
-=======
->>>>>>> 85e37039
       "label": "filter(function ((any|error)) returns (boolean) func)(map<(any|error)>)",
       "kind": "Function",
       "detail": "Function",
