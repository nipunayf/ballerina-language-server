{
  "position": {
    "line": 20,
    "character": 15
  },
  "source": "function/source/iterableOperation6.bal",
  "items": [
    {
      "label": "add(any data)((()|error))",
      "kind": "Function",
      "detail": "Function",
      "documentation": {
        "right": {
          "kind": "markdown",
          "value": "**Package:** _ballerina/lang.table_  \n  \nAdd record to the table.\n  \n  \n---    \n**Parameters**  \n- _data_  \n    A record with data  \n  \n  \n**Return**  \nerror?"
        }
      },
      "insertText": "add(${1})",
      "insertTextFormat": "Snippet",
      "command": {
        "title": "editor.action.triggerParameterHints",
        "command": "editor.action.triggerParameterHints"
      }
    },
    {
      "label": "hasNext()(boolean)",
      "kind": "Function",
      "detail": "Function",
      "documentation": {
        "right": {
          "kind": "markdown",
          "value": "**Package:** _ballerina/lang.table_  \n  \nChecks for a new row in the given table. If a new row is found, moves the cursor to it.\n  \n  \n---    \n**Parameters**  \n  \n  \n**Return**  \nboolean"
        }
      },
      "insertText": "hasNext(${1})",
      "insertTextFormat": "Snippet",
      "command": {
        "title": "editor.action.triggerParameterHints",
        "command": "editor.action.triggerParameterHints"
      }
    },
    {
      "label": "getNext()(any)",
      "kind": "Function",
      "detail": "Function",
      "documentation": {
        "right": {
          "kind": "markdown",
          "value": "**Package:** _ballerina/lang.table_  \n  \nRetrives the current row and return a record with the data in the columns.\n  \n  \n---    \n**Parameters**  \n  \n  \n**Return**  \nany"
        }
      },
      "insertText": "getNext(${1})",
      "insertTextFormat": "Snippet",
      "command": {
        "title": "editor.action.triggerParameterHints",
        "command": "editor.action.triggerParameterHints"
      }
    },
    {
<<<<<<< HEAD
      "label": "add(any data)((error|()))",
=======
      "label": "remove(function (any) returns (boolean) func)((int|error))",
>>>>>>> 50c38100
      "kind": "Function",
      "detail": "Function",
      "documentation": {
        "right": {
          "kind": "markdown",
          "value": "**Package:** _ballerina/lang.table_  \n  \nRemove data from the table.\n  \n  \n---    \n**Parameters**  \n- _func_  \n    The function pointer for delete crieteria  \n  \n  \n**Return**  \n(int|error)"
        }
      },
      "insertText": "remove(${1})",
      "insertTextFormat": "Snippet",
      "command": {
        "title": "editor.action.triggerParameterHints",
        "command": "editor.action.triggerParameterHints"
      }
    },
    {
      "label": "TableIterator",
      "kind": "Class",
      "detail": "Object",
      "insertText": "TableIterator",
      "insertTextFormat": "Snippet"
    },
    {
      "label": "iterator()()",
      "kind": "Function",
      "detail": "Function",
      "documentation": {
        "right": {
          "kind": "markdown",
          "value": "**Package:** _ballerina/lang.table_  \n  \nReturns an iterator over the members of `tbl`.  \n  \n---    \n**Parameters**  \n  \n  \n**Return**  \nobject { public function next () returns (record {| $map0 value; |}?); }"
        }
      },
      "insertText": "iterator(${1})",
      "insertTextFormat": "Snippet",
      "command": {
        "title": "editor.action.triggerParameterHints",
        "command": "editor.action.triggerParameterHints"
      }
    },
    {
      "label": "TableConfig",
      "kind": "Class",
      "detail": "Record",
      "documentation": {
        "left": "TableConfig represents properties used during table initialization.\n"
      },
      "insertText": "TableConfig",
      "insertTextFormat": "Snippet"
    },
    {
      "label": "close()",
      "kind": "Function",
      "detail": "Function",
      "documentation": {
        "right": {
          "kind": "markdown",
          "value": "**Package:** _ballerina/lang.table_  \n  \nReleases the database connection. If the table data is fully iterated, it will be automatically closed. This explicit\nclose is required only if it is not fully iterated.  \n  \n---    \n**Parameters**  \n"
        }
      },
      "insertText": "close(${1});",
      "insertTextFormat": "Snippet",
      "command": {
        "title": "editor.action.triggerParameterHints",
        "command": "editor.action.triggerParameterHints"
      }
    }
  ]
}<|MERGE_RESOLUTION|>--- conflicted
+++ resolved
@@ -57,11 +57,7 @@
       }
     },
     {
-<<<<<<< HEAD
-      "label": "add(any data)((error|()))",
-=======
       "label": "remove(function (any) returns (boolean) func)((int|error))",
->>>>>>> 50c38100
       "kind": "Function",
       "detail": "Function",
       "documentation": {
