--- conflicted
+++ resolved
@@ -26,11 +26,7 @@
       "kind": "Snippet",
       "detail": "Snippet",
       "sortText": "110",
-<<<<<<< HEAD
-      "insertText": "error ${1:name} \u003d error(\"${2:errorCode}\", { message: \"${3}\" });",
-=======
       "insertText": "error ${1:name} \u003d error(\"${2:errorCode}\", detail \u003d { message: \"${3}\" });",
->>>>>>> 50c38100
       "insertTextFormat": "Snippet"
     },
     {
@@ -106,27 +102,11 @@
       "insertTextFormat": "Snippet"
     },
     {
-<<<<<<< HEAD
-      "label": "worker",
-      "kind": "Snippet",
-      "detail": "Snippet",
-      "sortText": "110",
-      "insertText": "worker ${1:name} {\n\t${2}\n}",
-      "insertTextFormat": "Snippet"
-    },
-    {
-      "label": "channel",
-      "kind": "Keyword",
-      "detail": "Channel",
-      "sortText": "120",
-      "insertText": "channel",
-=======
       "label": "float",
       "kind": "Keyword",
       "detail": "Float",
       "sortText": "120",
       "insertText": "float",
->>>>>>> 50c38100
       "insertTextFormat": "Snippet"
     },
     {
@@ -153,101 +133,74 @@
       "detail": "Xml",
       "sortText": "120",
       "insertText": "xml",
-<<<<<<< HEAD
-      "insertTextFormat": "Snippet"
-    },
-    {
-      "label": "queryTableWithJoinClause(string sqlQuery, table\u003crecord {}\u003e fromTable, table\u003crecord {}\u003e joinTable, any parameters, any retType)(table\u003crecord {}\u003e)",
-      "kind": "Function",
-      "detail": "Function",
-      "documentation": {
-        "right": {
-          "kind": "markdown",
-          "value": "**Package:** _ballerina/builtin_  \n  \nExecute the given sql query to fetch the records and return as a new in memory table.\n  \n  \n---    \n**Parameters**  \n- _sqlQuery_  \n    The query to execute  \n  \n- _fromTable_  \n    The table on which the query is executed  \n  \n- _joinTable_  \n    The table which is joined with \u0027fromTable\u0027  \n  \n- _parameters_  \n    liternal parameters to be passed to prepared statement \u0027sqlQuery\u0027  \n  \n- _retType_  \n    return type of the resultant table instance  \n  \n  \n**Return**  \ntable\u003c$anonType$builtin$8\u003e"
-        }
-      },
-      "sortText": "130",
-      "insertText": "queryTableWithJoinClause(${1})",
-      "insertTextFormat": "Snippet",
-      "command": {
-        "title": "editor.action.triggerParameterHints",
-        "command": "editor.action.triggerParameterHints"
-      }
-    },
-    {
-      "label": "TableConfig",
+      "insertTextFormat": "Snippet"
+    },
+    {
+      "label": "byte",
+      "kind": "Keyword",
+      "detail": "Byte",
+      "sortText": "120",
+      "insertText": "byte",
+      "insertTextFormat": "Snippet"
+    },
+    {
+      "label": "handle",
+      "kind": "Keyword",
+      "detail": "Handle",
+      "sortText": "120",
+      "insertText": "handle",
+      "insertTextFormat": "Snippet"
+    },
+    {
+      "label": "ArgsData",
       "kind": "Class",
       "detail": "Record",
       "documentation": {
-        "left": "TableConfig represents properties used during table initialization.\n"
+        "left": "Defaultable argument names. This is for internal use.\n"
       },
       "sortText": "120",
-      "insertText": "TableConfig",
-=======
->>>>>>> 50c38100
-      "insertTextFormat": "Snippet"
-    },
-    {
-      "label": "byte",
-      "kind": "Keyword",
-      "detail": "Byte",
-      "sortText": "120",
-      "insertText": "byte",
-      "insertTextFormat": "Snippet"
-    },
-    {
-<<<<<<< HEAD
-      "label": "queryTableWithoutJoinClause(string sqlQuery, table\u003crecord {}\u003e fromTable, any parameters, any retType)(table\u003crecord {}\u003e)",
-      "kind": "Function",
-      "detail": "Function",
-      "documentation": {
-        "right": {
-          "kind": "markdown",
-          "value": "**Package:** _ballerina/builtin_  \n  \nExecute the given sql query to fetch the records and return as a new in memory table.\n  \n  \n---    \n**Parameters**  \n- _sqlQuery_  \n    The query to execute  \n  \n- _fromTable_  \n    The table on which the query is executed  \n  \n- _parameters_  \n    literal parameters to be passed to prepared statement \u0027sqlQuery\u0027  \n  \n- _retType_  \n    return type of the resultant table instance  \n  \n  \n**Return**  \ntable\u003c$anonType$builtin$10\u003e"
-        }
-      },
-      "sortText": "130",
-      "insertText": "queryTableWithoutJoinClause(${1})",
-      "insertTextFormat": "Snippet",
-      "command": {
-        "title": "editor.action.triggerParameterHints",
-        "command": "editor.action.triggerParameterHints"
-      }
-=======
-      "label": "handle",
-      "kind": "Keyword",
-      "detail": "Handle",
-      "sortText": "120",
-      "insertText": "handle",
-      "insertTextFormat": "Snippet"
->>>>>>> 50c38100
-    },
-    {
-      "label": "ArgsData",
+      "insertText": "ArgsData",
+      "insertTextFormat": "Snippet"
+    },
+    {
+      "label": "null",
+      "kind": "Keyword",
+      "detail": "Nil",
+      "sortText": "120",
+      "insertText": "null",
+      "insertTextFormat": "Snippet"
+    },
+    {
+      "label": "decimal",
+      "kind": "Keyword",
+      "detail": "Decimal",
+      "sortText": "120",
+      "insertText": "decimal",
+      "insertTextFormat": "Snippet"
+    },
+    {
+      "label": "Person",
       "kind": "Class",
       "detail": "Record",
-<<<<<<< HEAD
       "sortText": "120",
       "insertText": "Person",
       "insertTextFormat": "Snippet"
     },
     {
-      "label": "startForever(string streamQuery, any inStreamRefs, any inTableRefs, any outStreamRefs, any outTableRefs, any funcPointers)",
-      "kind": "Function",
-      "detail": "Function",
-=======
->>>>>>> 50c38100
-      "documentation": {
-        "left": "Defaultable argument names. This is for internal use.\n"
-      },
-<<<<<<< HEAD
-      "sortText": "130",
-      "insertText": "startForever(${1});",
-      "insertTextFormat": "Snippet",
-      "command": {
-        "title": "editor.action.triggerParameterHints",
-        "command": "editor.action.triggerParameterHints"
-      }
+      "label": "string",
+      "kind": "Keyword",
+      "detail": "String",
+      "sortText": "120",
+      "insertText": "string",
+      "insertTextFormat": "Snippet"
+    },
+    {
+      "label": "error",
+      "kind": "Keyword",
+      "detail": "Error",
+      "sortText": "120",
+      "insertText": "error",
+      "insertTextFormat": "Snippet"
     },
     {
       "label": "stream",
@@ -258,11 +211,43 @@
       "insertTextFormat": "Snippet"
     },
     {
-      "label": "AbstractListener",
-      "kind": "Class",
-      "detail": "Object",
-      "sortText": "120",
-      "insertText": "AbstractListener",
+      "label": "var5",
+      "kind": "Variable",
+      "detail": "string",
+      "sortText": "120",
+      "insertText": "var5",
+      "insertTextFormat": "Snippet"
+    },
+    {
+      "label": "json",
+      "kind": "Keyword",
+      "detail": "Json",
+      "sortText": "120",
+      "insertText": "json",
+      "insertTextFormat": "Snippet"
+    },
+    {
+      "label": "var4",
+      "kind": "Variable",
+      "detail": "int",
+      "sortText": "120",
+      "insertText": "var4",
+      "insertTextFormat": "Snippet"
+    },
+    {
+      "label": "var2",
+      "kind": "Variable",
+      "detail": "[string,int,boolean]",
+      "sortText": "120",
+      "insertText": "var2",
+      "insertTextFormat": "Snippet"
+    },
+    {
+      "label": "var1",
+      "kind": "Variable",
+      "detail": "(string|int|boolean)",
+      "sortText": "120",
+      "insertText": "var1",
       "insertTextFormat": "Snippet"
     },
     {
@@ -298,6 +283,22 @@
       "insertTextFormat": "Snippet"
     },
     {
+      "label": "any",
+      "kind": "Keyword",
+      "detail": "Any",
+      "sortText": "120",
+      "insertText": "any",
+      "insertTextFormat": "Snippet"
+    },
+    {
+      "label": "int",
+      "kind": "Keyword",
+      "detail": "Int",
+      "sortText": "120",
+      "insertText": "int",
+      "insertTextFormat": "Snippet"
+    },
+    {
       "label": "p",
       "kind": "Variable",
       "detail": "Person",
@@ -306,11 +307,27 @@
       "insertTextFormat": "Snippet"
     },
     {
+      "label": "boolean",
+      "kind": "Keyword",
+      "detail": "Boolean",
+      "sortText": "120",
+      "insertText": "boolean",
+      "insertTextFormat": "Snippet"
+    },
+    {
       "label": "future",
       "kind": "Keyword",
       "detail": "Future",
       "sortText": "120",
       "insertText": "future",
+      "insertTextFormat": "Snippet"
+    },
+    {
+      "label": "service",
+      "kind": "Keyword",
+      "detail": "Service",
+      "sortText": "120",
+      "insertText": "service",
       "insertTextFormat": "Snippet"
     },
     {
@@ -327,237 +344,17 @@
       "detail": "int",
       "sortText": "120",
       "insertText": "y",
-=======
-      "sortText": "120",
-      "insertText": "ArgsData",
-      "insertTextFormat": "Snippet"
-    },
-    {
-      "label": "null",
-      "kind": "Keyword",
-      "detail": "Nil",
-      "sortText": "120",
-      "insertText": "null",
->>>>>>> 50c38100
-      "insertTextFormat": "Snippet"
-    },
-    {
-      "label": "decimal",
-      "kind": "Keyword",
-<<<<<<< HEAD
+      "insertTextFormat": "Snippet"
+    },
+    {
+      "label": "typedesc",
+      "kind": "Keyword",
       "detail": "Typedesc",
       "sortText": "120",
       "insertText": "typedesc",
       "insertTextFormat": "Snippet"
     },
     {
-      "label": "float",
-      "kind": "Keyword",
-      "detail": "Float",
-      "sortText": "120",
-      "insertText": "float",
-=======
-      "detail": "Decimal",
-      "sortText": "120",
-      "insertText": "decimal",
-      "insertTextFormat": "Snippet"
-    },
-    {
-      "label": "Person",
-      "kind": "Class",
-      "detail": "Record",
-      "sortText": "120",
-      "insertText": "Person",
->>>>>>> 50c38100
-      "insertTextFormat": "Snippet"
-    },
-    {
-      "label": "string",
-      "kind": "Keyword",
-<<<<<<< HEAD
-      "detail": "Nil",
-      "sortText": "120",
-      "insertText": "null",
-=======
-      "detail": "String",
-      "sortText": "120",
-      "insertText": "string",
->>>>>>> 50c38100
-      "insertTextFormat": "Snippet"
-    },
-    {
-      "label": "error",
-      "kind": "Keyword",
-<<<<<<< HEAD
-      "detail": "Decimal",
-      "sortText": "120",
-      "insertText": "decimal",
-=======
-      "detail": "Error",
-      "sortText": "120",
-      "insertText": "error",
->>>>>>> 50c38100
-      "insertTextFormat": "Snippet"
-    },
-    {
-      "label": "stream",
-      "kind": "Keyword",
-<<<<<<< HEAD
-      "detail": "String",
-      "sortText": "120",
-      "insertText": "string",
-=======
-      "detail": "Stream",
-      "sortText": "120",
-      "insertText": "stream",
->>>>>>> 50c38100
-      "insertTextFormat": "Snippet"
-    },
-    {
-      "label": "var5",
-      "kind": "Variable",
-      "detail": "string",
-      "sortText": "120",
-      "insertText": "var5",
-      "insertTextFormat": "Snippet"
-    },
-    {
-      "label": "json",
-      "kind": "Keyword",
-      "detail": "Json",
-      "sortText": "120",
-      "insertText": "json",
-      "insertTextFormat": "Snippet"
-    },
-    {
-      "label": "var4",
-      "kind": "Variable",
-      "detail": "int",
-      "sortText": "120",
-      "insertText": "var4",
-      "insertTextFormat": "Snippet"
-    },
-    {
-      "label": "var2",
-      "kind": "Variable",
-      "detail": "[string,int,boolean]",
-      "sortText": "120",
-      "insertText": "var2",
-      "insertTextFormat": "Snippet"
-    },
-    {
-      "label": "var1",
-      "kind": "Variable",
-      "detail": "(string|int|boolean)",
-      "sortText": "120",
-      "insertText": "var1",
-      "insertTextFormat": "Snippet"
-    },
-    {
-      "label": "map",
-      "kind": "Keyword",
-      "detail": "Map",
-      "sortText": "120",
-      "insertText": "map",
-      "insertTextFormat": "Snippet"
-    },
-    {
-      "label": "table",
-      "kind": "Keyword",
-      "detail": "Table",
-      "sortText": "120",
-      "insertText": "table",
-      "insertTextFormat": "Snippet"
-    },
-    {
-      "label": "anydata",
-      "kind": "Keyword",
-      "detail": "Anydata",
-      "sortText": "120",
-      "insertText": "anydata",
-      "insertTextFormat": "Snippet"
-    },
-    {
-      "label": "i",
-      "kind": "Variable",
-      "detail": "(string|int|boolean)",
-      "sortText": "120",
-      "insertText": "i",
-      "insertTextFormat": "Snippet"
-    },
-    {
-      "label": "any",
-      "kind": "Keyword",
-      "detail": "Any",
-      "sortText": "120",
-      "insertText": "any",
-      "insertTextFormat": "Snippet"
-    },
-    {
-      "label": "int",
-      "kind": "Keyword",
-      "detail": "Int",
-      "sortText": "120",
-      "insertText": "int",
-      "insertTextFormat": "Snippet"
-    },
-    {
-      "label": "p",
-      "kind": "Variable",
-      "detail": "Person",
-      "sortText": "120",
-      "insertText": "p",
-      "insertTextFormat": "Snippet"
-    },
-    {
-      "label": "boolean",
-      "kind": "Keyword",
-      "detail": "Boolean",
-      "sortText": "120",
-      "insertText": "boolean",
-      "insertTextFormat": "Snippet"
-    },
-    {
-      "label": "future",
-      "kind": "Keyword",
-      "detail": "Future",
-      "sortText": "120",
-      "insertText": "future",
-      "insertTextFormat": "Snippet"
-    },
-    {
-      "label": "service",
-      "kind": "Keyword",
-      "detail": "Service",
-      "sortText": "120",
-      "insertText": "service",
-      "insertTextFormat": "Snippet"
-    },
-    {
-      "label": "x",
-      "kind": "Variable",
-      "detail": "string",
-      "sortText": "120",
-      "insertText": "x",
-      "insertTextFormat": "Snippet"
-    },
-    {
-      "label": "y",
-      "kind": "Variable",
-      "detail": "int",
-      "sortText": "120",
-      "insertText": "y",
-      "insertTextFormat": "Snippet"
-    },
-    {
-      "label": "typedesc",
-      "kind": "Keyword",
-      "detail": "Typedesc",
-      "sortText": "120",
-      "insertText": "typedesc",
-      "insertTextFormat": "Snippet"
-    },
-    {
       "label": "http",
       "kind": "Module",
       "detail": "Package",
@@ -1632,7 +1429,98 @@
       ]
     },
     {
-<<<<<<< HEAD
+      "label": "ballerina/lang.error",
+      "kind": "Module",
+      "detail": "Package",
+      "sortText": "140",
+      "insertText": "lang.error",
+      "insertTextFormat": "Snippet",
+      "additionalTextEdits": [
+        {
+          "range": {
+            "start": {
+              "line": 2,
+              "character": 0
+            },
+            "end": {
+              "line": 2,
+              "character": 0
+            }
+          },
+          "newText": "import ballerina/lang.error;\n"
+        }
+      ]
+    },
+    {
+      "label": "ballerina/lang.typedesc",
+      "kind": "Module",
+      "detail": "Package",
+      "sortText": "140",
+      "insertText": "lang.typedesc",
+      "insertTextFormat": "Snippet",
+      "additionalTextEdits": [
+        {
+          "range": {
+            "start": {
+              "line": 2,
+              "character": 0
+            },
+            "end": {
+              "line": 2,
+              "character": 0
+            }
+          },
+          "newText": "import ballerina/lang.typedesc;\n"
+        }
+      ]
+    },
+    {
+      "label": "ballerina/lang.map",
+      "kind": "Module",
+      "detail": "Package",
+      "sortText": "140",
+      "insertText": "lang.map",
+      "insertTextFormat": "Snippet",
+      "additionalTextEdits": [
+        {
+          "range": {
+            "start": {
+              "line": 2,
+              "character": 0
+            },
+            "end": {
+              "line": 2,
+              "character": 0
+            }
+          },
+          "newText": "import ballerina/lang.map;\n"
+        }
+      ]
+    },
+    {
+      "label": "ballerina/lang.int",
+      "kind": "Module",
+      "detail": "Package",
+      "sortText": "140",
+      "insertText": "lang.int",
+      "insertTextFormat": "Snippet",
+      "additionalTextEdits": [
+        {
+          "range": {
+            "start": {
+              "line": 2,
+              "character": 0
+            },
+            "end": {
+              "line": 2,
+              "character": 0
+            }
+          },
+          "newText": "import ballerina/lang.int;\n"
+        }
+      ]
+    },
+    {
       "label": "ballerina/socket",
       "kind": "Module",
       "detail": "Package",
@@ -1656,147 +1544,20 @@
       ]
     },
     {
-      "label": "ballerina/sql",
-=======
-      "label": "ballerina/lang.error",
->>>>>>> 50c38100
-      "kind": "Module",
-      "detail": "Package",
-      "sortText": "140",
-      "insertText": "lang.error",
-      "insertTextFormat": "Snippet",
-      "additionalTextEdits": [
-        {
-          "range": {
-            "start": {
-              "line": 2,
-              "character": 0
-            },
-            "end": {
-              "line": 2,
-              "character": 0
-            }
-          },
-          "newText": "import ballerina/lang.error;\n"
-        }
-      ]
-    },
-    {
-<<<<<<< HEAD
+      "label": "var1 - typeguard var1",
+      "kind": "Snippet",
+      "detail": "Destructure the variable var1 with typeguard",
+      "sortText": "120",
+      "insertText": "if (var1 is string) {\n\t${1}\n} else if (var1 is int) {\n\t${2}\n} else {\n\t${3}\n}",
+      "insertTextFormat": "Snippet"
+    },
+    {
       "label": "i - typeguard i",
       "kind": "Snippet",
       "detail": "Destructure the variable i with typeguard",
       "sortText": "120",
       "insertText": "if (i is string) {\n\t${1}\n} else if (i is int) {\n\t${2}\n} else {\n\t${3}\n}",
       "insertTextFormat": "Snippet"
-=======
-      "label": "ballerina/lang.typedesc",
-      "kind": "Module",
-      "detail": "Package",
-      "sortText": "140",
-      "insertText": "lang.typedesc",
-      "insertTextFormat": "Snippet",
-      "additionalTextEdits": [
-        {
-          "range": {
-            "start": {
-              "line": 2,
-              "character": 0
-            },
-            "end": {
-              "line": 2,
-              "character": 0
-            }
-          },
-          "newText": "import ballerina/lang.typedesc;\n"
-        }
-      ]
-    },
-    {
-      "label": "ballerina/lang.map",
-      "kind": "Module",
-      "detail": "Package",
-      "sortText": "140",
-      "insertText": "lang.map",
-      "insertTextFormat": "Snippet",
-      "additionalTextEdits": [
-        {
-          "range": {
-            "start": {
-              "line": 2,
-              "character": 0
-            },
-            "end": {
-              "line": 2,
-              "character": 0
-            }
-          },
-          "newText": "import ballerina/lang.map;\n"
-        }
-      ]
-    },
-    {
-      "label": "ballerina/lang.int",
-      "kind": "Module",
-      "detail": "Package",
-      "sortText": "140",
-      "insertText": "lang.int",
-      "insertTextFormat": "Snippet",
-      "additionalTextEdits": [
-        {
-          "range": {
-            "start": {
-              "line": 2,
-              "character": 0
-            },
-            "end": {
-              "line": 2,
-              "character": 0
-            }
-          },
-          "newText": "import ballerina/lang.int;\n"
-        }
-      ]
-    },
-    {
-      "label": "ballerina/socket",
-      "kind": "Module",
-      "detail": "Package",
-      "sortText": "140",
-      "insertText": "socket",
-      "insertTextFormat": "Snippet",
-      "additionalTextEdits": [
-        {
-          "range": {
-            "start": {
-              "line": 2,
-              "character": 0
-            },
-            "end": {
-              "line": 2,
-              "character": 0
-            }
-          },
-          "newText": "import ballerina/socket;\n"
-        }
-      ]
->>>>>>> 50c38100
-    },
-    {
-      "label": "var1 - typeguard var1",
-      "kind": "Snippet",
-      "detail": "Destructure the variable var1 with typeguard",
-      "sortText": "120",
-      "insertText": "if (var1 is string) {\n\t${1}\n} else if (var1 is int) {\n\t${2}\n} else {\n\t${3}\n}",
-      "insertTextFormat": "Snippet"
-    },
-    {
-      "label": "i - typeguard i",
-      "kind": "Snippet",
-      "detail": "Destructure the variable i with typeguard",
-      "sortText": "120",
-      "insertText": "if (i is string) {\n\t${1}\n} else if (i is int) {\n\t${2}\n} else {\n\t${3}\n}",
-      "insertTextFormat": "Snippet"
     }
   ]
 }