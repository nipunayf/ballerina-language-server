--- conflicted
+++ resolved
@@ -482,11 +482,7 @@
       ]
     },
     {
-<<<<<<< HEAD
-      "label": "ballerinax/java.jdbc",
-=======
       "label": "ballerina/jwt",
->>>>>>> 1507abc4
       "kind": "Module",
       "detail": "Package",
       "sortText": "140",
@@ -504,9 +500,6 @@
               "character": 0
             }
           },
-<<<<<<< HEAD
-          "newText": "import ballerinax/java.jdbc;\n"
-=======
           "newText": "import ballerina/jwt;\n"
         }
       ]
@@ -531,7 +524,6 @@
             }
           },
           "newText": "import ballerina/crypto;\n"
->>>>>>> 1507abc4
         }
       ]
     },
