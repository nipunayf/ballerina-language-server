--- conflicted
+++ resolved
@@ -1,6 +1,3 @@
-<<<<<<< HEAD
-{"position":{"line":72,"character":8},"source":"function/source/commonCompletionBlocks.bal","items":[]}
-=======
 {
   "position": {
     "line": 72,
@@ -1527,5 +1524,4 @@
       ]
     }
   ]
-}
->>>>>>> c31eb71c
+}