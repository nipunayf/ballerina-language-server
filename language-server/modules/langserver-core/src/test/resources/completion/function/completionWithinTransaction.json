--- conflicted
+++ resolved
@@ -5,7 +5,6 @@
   },
   "source": "function/source/commonCompletionBlocks.bal",
   "items": [
-<<<<<<< HEAD
     {
       "label": "xmlns",
       "kind": "Snippet",
@@ -171,7 +170,7 @@
       "kind": "Snippet",
       "detail": "Destructure the variable resp with typeguard",
       "sortText": "240",
-      "insertText": "if (resp is error) {\n\t${1}\n} else {\n\t${20}\n}",
+      "insertText": "if (resp is error) {\n\t${1}\n} else {\n\t${21}\n}",
       "insertTextFormat": "Snippet"
     },
     {
@@ -364,7 +363,7 @@
     {
       "label": "resp",
       "kind": "Variable",
-      "detail": "(http:Response|http:FailoverAllEndpointsFailedError|http:FailoverActionFailedError|http:UpstreamServiceUnavailableError|http:AllLoadBalanceEndpointsFailedError|http:AllRetryAttemptsFailed|http:IdleTimeoutError|http:AuthenticationError|http:AuthorizationError|http:InitializingOutboundRequestError|http:WritingOutboundRequestHeadersError|http:WritingOutboundRequestBodyError|http:InitializingInboundResponseError|http:ReadingInboundResponseHeadersError|http:ReadingInboundResponseBodyError|http:UnsupportedActionError|http:Http2ClientError|http:MaximumWaitTimeExceededError|http:SslError|http:GenericClientError)",
+      "detail": "(http:Response|http:FailoverAllEndpointsFailedError|http:FailoverActionFailedError|http:UpstreamServiceUnavailableError|http:AllLoadBalanceEndpointsFailedError|http:AllRetryAttemptsFailed|http:IdleTimeoutError|http:AuthenticationError|http:AuthorizationError|http:InitializingOutboundRequestError|http:WritingOutboundRequestHeadersError|http:WritingOutboundRequestBodyError|http:InitializingInboundResponseError|http:ReadingInboundResponseHeadersError|http:ReadingInboundResponseBodyError|http:UnsupportedActionError|http:Http2ClientError|http:MaximumWaitTimeExceededError|http:SslError|http:GenericClientError|http:CookieHandlingError)",
       "sortText": "130",
       "insertText": "resp",
       "insertTextFormat": "Snippet"
@@ -1388,1455 +1387,102 @@
               "line": 3,
               "character": 0
             }
-=======
-      {
-          "label": "xmlns",
-          "kind": "Snippet",
-          "detail": "Snippet",
-          "sortText": "240",
-          "insertText": "xmlns \"${1}\" as ${2:ns};",
-          "insertTextFormat": "Snippet"
-      },
-      {
-          "label": "var",
-          "kind": "Keyword",
-          "detail": "Keyword",
-          "sortText": "220",
-          "insertText": "var ",
-          "insertTextFormat": "Snippet"
-      },
-      {
-          "label": "wait",
-          "kind": "Keyword",
-          "detail": "Keyword",
-          "sortText": "220",
-          "insertText": "wait ",
-          "insertTextFormat": "Snippet"
-      },
-      {
-          "label": "start",
-          "kind": "Keyword",
-          "detail": "Keyword",
-          "sortText": "220",
-          "insertText": "start ",
-          "insertTextFormat": "Snippet"
-      },
-      {
-          "label": "flush",
-          "kind": "Keyword",
-          "detail": "Keyword",
-          "sortText": "220",
-          "insertText": "flush ",
-          "insertTextFormat": "Snippet"
-      },
-      {
-          "label": "function",
-          "kind": "Keyword",
-          "detail": "Keyword",
-          "sortText": "220",
-          "insertText": "function ",
-          "insertTextFormat": "Snippet"
-      },
-      {
-          "label": "error",
-          "kind": "Snippet",
-          "detail": "Snippet",
-          "sortText": "240",
-          "insertText": "error ${1:name} \u003d error(\"${2:errorCode}\", message \u003d \"${3}\");",
-          "insertTextFormat": "Snippet"
-      },
-      {
-          "label": "checkpanic",
-          "kind": "Keyword",
-          "detail": "Keyword",
-          "sortText": "220",
-          "insertText": "checkpanic ",
-          "insertTextFormat": "Snippet"
-      },
-      {
-          "label": "final",
-          "kind": "Keyword",
-          "detail": "Keyword",
-          "sortText": "220",
-          "insertText": "final ",
-          "insertTextFormat": "Snippet"
-      },
-      {
-          "label": "abort",
-          "kind": "Snippet",
-          "detail": "Statement",
-          "sortText": "240",
-          "insertText": "abort;",
-          "insertTextFormat": "Snippet"
-      },
-      {
-          "label": "foreach",
-          "kind": "Snippet",
-          "detail": "Statement",
-          "sortText": "240",
-          "insertText": "foreach ${1:var} ${2:item} in ${3:itemList} {\n\t${4}\n}",
-          "insertTextFormat": "Snippet"
-      },
-      {
-          "label": "fork",
-          "kind": "Snippet",
-          "detail": "Statement",
-          "sortText": "240",
-          "insertText": "fork {\n\t${1}\n}",
-          "insertTextFormat": "Snippet"
-      },
-      {
-          "label": "if",
-          "kind": "Snippet",
-          "detail": "Statement",
-          "sortText": "240",
-          "insertText": "if (${1:true}) {\n\t${2}\n}",
-          "insertTextFormat": "Snippet"
-      },
-      {
-          "label": "lock",
-          "kind": "Snippet",
-          "detail": "Statement",
-          "sortText": "240",
-          "insertText": "lock {\n\t${1}\n}",
-          "insertTextFormat": "Snippet"
-      },
-      {
-          "label": "match",
-          "kind": "Snippet",
-          "detail": "Statement",
-          "sortText": "240",
-          "insertText": "match ",
-          "insertTextFormat": "Snippet"
-      },
-      {
-          "label": "panic",
-          "kind": "Snippet",
-          "detail": "Statement",
-          "sortText": "240",
-          "insertText": "panic ",
-          "insertTextFormat": "Snippet"
-      },
-      {
-          "label": "retry",
-          "kind": "Snippet",
-          "detail": "Statement",
-          "sortText": "240",
-          "insertText": "retry;",
-          "insertTextFormat": "Snippet"
-      },
-      {
-          "label": "return",
-          "kind": "Snippet",
-          "detail": "Statement",
-          "sortText": "240",
-          "insertText": "return ",
-          "insertTextFormat": "Snippet"
-      },
-      {
-          "label": "transaction",
-          "kind": "Snippet",
-          "detail": "Statement",
-          "sortText": "240",
-          "insertText": "transaction with retries \u003d ${1:0} {\n\t${2}\n} onretry {\n\t${3}\n} committed {\n\t${4}\n} aborted {\n\t${5}\n}",
-          "insertTextFormat": "Snippet"
-      },
-      {
-          "label": "while",
-          "kind": "Snippet",
-          "detail": "Statement",
-          "sortText": "240",
-          "insertText": "while (${1:true}) {\n\t${2}\n}",
-          "insertTextFormat": "Snippet"
-      },
-      {
-          "label": "resp - typeguard resp",
-          "kind": "Snippet",
-          "detail": "Destructure the variable resp with typeguard",
-          "sortText": "240",
-          "insertText": "if (resp is error) {\n\t${1}\n} else {\n\t${21}\n}",
-          "insertTextFormat": "Snippet"
-      },
-      {
-          "label": "initiateNestedTransactionInRemote(string nestingMethod)(string)",
-          "kind": "Function",
-          "detail": "Function",
-          "documentation": {
-              "right": {
-                  "kind": "markdown",
-                  "value": "**Package:** _._  \n  \n  \n**Params**  \n- `string` nestingMethod  \n  \n**Returns** `string`   \n  \n"
-              }
-          },
-          "sortText": "120",
-          "insertText": "initiateNestedTransactionInRemote(${1})",
-          "insertTextFormat": "Snippet",
-          "command": {
-              "title": "editor.action.triggerParameterHints",
-              "command": "editor.action.triggerParameterHints"
-          }
-      },
-      {
-          "label": "float",
-          "kind": "Unit",
-          "detail": "Float",
-          "sortText": "230",
-          "insertText": "float",
-          "insertTextFormat": "Snippet"
-      },
-      {
-          "label": "nestingMethod",
-          "kind": "Variable",
-          "detail": "string",
-          "sortText": "130",
-          "insertText": "nestingMethod",
-          "insertTextFormat": "Snippet"
-      },
-      {
-          "label": "xml",
-          "kind": "Unit",
-          "detail": "Xml",
-          "sortText": "230",
-          "insertText": "xml",
-          "insertTextFormat": "Snippet"
-      },
-      {
-          "label": "byte",
-          "kind": "Unit",
-          "detail": "Byte",
-          "sortText": "230",
-          "insertText": "byte",
-          "insertTextFormat": "Snippet"
-      },
-      {
-          "label": "handle",
-          "kind": "Unit",
-          "detail": "Handle",
-          "sortText": "230",
-          "insertText": "handle",
-          "insertTextFormat": "Snippet"
-      },
-      {
-          "label": "ArgsData",
-          "kind": "Struct",
-          "detail": "Record",
-          "documentation": {
-              "left": "Defaultable argument names. This is for internal use.\n"
->>>>>>> 74be5c4e
-          },
-          "sortText": "180",
-          "insertText": "ArgsData",
-          "insertTextFormat": "Snippet"
-      },
-      {
-          "label": "divideNumbers(int a, int b)((int|error))",
-          "kind": "Function",
-          "detail": "Function",
-          "documentation": {
-              "right": {
-                  "kind": "markdown",
-                  "value": "**Package:** _._  \n  \n  \n**Params**  \n- `int` a  \n- `int` b  \n  \n**Returns** `(int|error)`   \n  \n"
-              }
-          },
-          "sortText": "120",
-          "insertText": "divideNumbers(${1})",
-          "insertTextFormat": "Snippet",
-          "command": {
-              "title": "editor.action.triggerParameterHints",
-              "command": "editor.action.triggerParameterHints"
-          }
-      },
-      {
-          "label": "null",
-          "kind": "Unit",
-          "detail": "Nil",
-          "sortText": "230",
-          "insertText": "null",
-          "insertTextFormat": "Snippet"
-      },
-      {
-          "label": "decimal",
-          "kind": "Unit",
-          "detail": "Decimal",
-          "sortText": "230",
-          "insertText": "decimal",
-          "insertTextFormat": "Snippet"
-      },
-      {
-          "label": "string",
-          "kind": "Unit",
-          "detail": "String",
-          "sortText": "230",
-          "insertText": "string",
-          "insertTextFormat": "Snippet"
-      },
-      {
-          "label": "error",
-          "kind": "Event",
-          "detail": "Error",
-          "documentation": {
-              "left": "Default error type.\nThe first type parameter discribe reason type which must be a subtype of string,\nand the second type parameter is for the error detail.\nThe error detail record type may contain an optional message, optional cause,\nand any other pure constrained mapping values."
-          },
-          "sortText": "200",
-          "insertText": "error",
-          "insertTextFormat": "Snippet"
-      },
-      {
-          "label": "json",
-          "kind": "Unit",
-          "detail": "Json",
-          "sortText": "230",
-          "insertText": "json",
-          "insertTextFormat": "Snippet"
-      },
-      {
-          "label": "functionForkJoin()(int)",
-          "kind": "Function",
-          "detail": "Function",
-          "documentation": {
-              "right": {
-                  "kind": "markdown",
-                  "value": "**Package:** _._  \n  \n  \n  \n  \n**Returns** `int`   \n  \n"
-              }
-          },
-          "sortText": "120",
-          "insertText": "functionForkJoin()",
-          "insertTextFormat": "Snippet"
-      },
-      {
-          "label": "StrandData",
-          "kind": "Struct",
-          "detail": "Record",
-          "documentation": {
-              "left": "Describes Strand execution details for the runtime.\n"
-          },
-          "sortText": "180",
-          "insertText": "StrandData",
-          "insertTextFormat": "Snippet"
-      },
-      {
-          "label": "map",
-          "kind": "Unit",
-          "detail": "Map",
-          "sortText": "230",
-          "insertText": "map",
-          "insertTextFormat": "Snippet"
-      },
-      {
-          "label": "table",
-          "kind": "Unit",
-          "detail": "Table",
-          "sortText": "230",
-          "insertText": "table",
-          "insertTextFormat": "Snippet"
-      },
-      {
-          "label": "anydata",
-          "kind": "Unit",
-          "detail": "Anydata",
-          "sortText": "230",
-          "insertText": "anydata",
-          "insertTextFormat": "Snippet"
-      },
-      {
-          "label": "resp",
-          "kind": "Variable",
-          "detail": "(http:Response|http:FailoverAllEndpointsFailedError|http:FailoverActionFailedError|http:UpstreamServiceUnavailableError|http:AllLoadBalanceEndpointsFailedError|http:AllRetryAttemptsFailed|http:IdleTimeoutError|http:AuthenticationError|http:AuthorizationError|http:InitializingOutboundRequestError|http:WritingOutboundRequestHeadersError|http:WritingOutboundRequestBodyError|http:InitializingInboundResponseError|http:ReadingInboundResponseHeadersError|http:ReadingInboundResponseBodyError|http:UnsupportedActionError|http:Http2ClientError|http:MaximumWaitTimeExceededError|http:SslError|http:GenericClientError|http:CookieHandlingError)",
-          "sortText": "130",
-          "insertText": "resp",
-          "insertTextFormat": "Snippet"
-      },
-      {
-          "label": "any",
-          "kind": "Unit",
-          "detail": "Any",
-          "sortText": "230",
-          "insertText": "any",
-          "insertTextFormat": "Snippet"
-      },
-      {
-          "label": "int",
-          "kind": "Unit",
-          "detail": "Int",
-          "sortText": "230",
-          "insertText": "int",
-          "insertTextFormat": "Snippet"
-      },
-      {
-          "label": "Thread",
-          "kind": "TypeParameter",
-          "detail": "Finite",
-          "sortText": "170",
-          "insertText": "Thread",
-          "insertTextFormat": "Snippet"
-      },
-      {
-          "label": "s",
-          "kind": "Variable",
-          "detail": "string",
-          "sortText": "130",
-          "insertText": "s",
-          "insertTextFormat": "Snippet"
-      },
-      {
-          "label": "boolean",
-          "kind": "Unit",
-          "detail": "Boolean",
-          "sortText": "230",
-          "insertText": "boolean",
-          "insertTextFormat": "Snippet"
-      },
-      {
-          "label": "sampleService",
-          "kind": "Variable",
-          "detail": "sampleService",
-          "sortText": "130",
-          "insertText": "sampleService",
-          "insertTextFormat": "Snippet"
-      },
-      {
-          "label": "future",
-          "kind": "Unit",
-          "detail": "Future",
-          "sortText": "230",
-          "insertText": "future",
-          "insertTextFormat": "Snippet"
-      },
-      {
-          "label": "service",
-          "kind": "Unit",
-          "detail": "Service",
-          "sortText": "230",
-          "insertText": "service",
-          "insertTextFormat": "Snippet"
-      },
-      {
-          "label": "typedesc",
-          "kind": "Unit",
-          "detail": "Typedesc",
-          "sortText": "230",
-          "insertText": "typedesc",
-          "insertTextFormat": "Snippet"
-      },
-      {
-          "label": "remoteEp",
-          "kind": "Variable",
-          "detail": "http:Client",
-          "sortText": "130",
-          "insertText": "remoteEp",
-          "insertTextFormat": "Snippet"
-      },
-      {
-          "label": "io",
-          "kind": "Module",
-          "detail": "Package",
-          "sortText": "140",
-          "insertText": "io",
-          "insertTextFormat": "Snippet"
-      },
-      {
-          "label": "http",
-          "kind": "Module",
-          "detail": "Package",
-          "sortText": "140",
-          "insertText": "http",
-          "insertTextFormat": "Snippet"
-      },
-      {
-          "label": "log",
-          "kind": "Module",
-          "detail": "Package",
-          "sortText": "140",
-          "insertText": "log",
-          "insertTextFormat": "Snippet"
-      },
-      {
-          "label": "ballerina/bir",
-          "kind": "Module",
-          "detail": "Package",
-          "sortText": "140",
-          "insertText": "bir",
-          "insertTextFormat": "Snippet",
-          "additionalTextEdits": [
-              {
-                  "range": {
-                      "start": {
-                          "line": 3,
-                          "character": 0
-                      },
-                      "end": {
-                          "line": 3,
-                          "character": 0
-                      }
-                  },
-                  "newText": "import ballerina/bir;\n"
-              }
-          ]
-      },
-      {
-          "label": "ballerina/transactions",
-          "kind": "Module",
-          "detail": "Package",
-          "sortText": "140",
-          "insertText": "transactions",
-          "insertTextFormat": "Snippet",
-          "additionalTextEdits": [
-              {
-                  "range": {
-                      "start": {
-                          "line": 3,
-                          "character": 0
-                      },
-                      "end": {
-                          "line": 3,
-                          "character": 0
-                      }
-                  },
-                  "newText": "import ballerina/transactions;\n"
-              }
-          ]
-      },
-      {
-          "label": "ballerina/lang.value",
-          "kind": "Module",
-          "detail": "Package",
-          "sortText": "140",
-          "insertText": "\u0027value",
-          "insertTextFormat": "Snippet",
-          "additionalTextEdits": [
-              {
-                  "range": {
-                      "start": {
-                          "line": 3,
-                          "character": 0
-                      },
-                      "end": {
-                          "line": 3,
-                          "character": 0
-                      }
-                  },
-                  "newText": "import ballerina/lang.\u0027value;\n"
-              }
-          ]
-      },
-      {
-          "label": "ballerina/openapi",
-          "kind": "Module",
-          "detail": "Package",
-          "sortText": "140",
-          "insertText": "openapi",
-          "insertTextFormat": "Snippet",
-          "additionalTextEdits": [
-              {
-                  "range": {
-                      "start": {
-                          "line": 3,
-                          "character": 0
-                      },
-                      "end": {
-                          "line": 3,
-                          "character": 0
-                      }
-                  },
-                  "newText": "import ballerina/openapi;\n"
-              }
-          ]
-      },
-      {
-          "label": "ballerina/test",
-          "kind": "Module",
-          "detail": "Package",
-          "sortText": "140",
-          "insertText": "test",
-          "insertTextFormat": "Snippet",
-          "additionalTextEdits": [
-              {
-                  "range": {
-                      "start": {
-                          "line": 3,
-                          "character": 0
-                      },
-                      "end": {
-                          "line": 3,
-                          "character": 0
-                      }
-                  },
-                  "newText": "import ballerina/test;\n"
-              }
-          ]
-      },
-      {
-          "label": "ballerina/lang.future",
-          "kind": "Module",
-          "detail": "Package",
-          "sortText": "140",
-          "insertText": "\u0027future",
-          "insertTextFormat": "Snippet",
-          "additionalTextEdits": [
-              {
-                  "range": {
-                      "start": {
-                          "line": 3,
-                          "character": 0
-                      },
-                      "end": {
-                          "line": 3,
-                          "character": 0
-                      }
-                  },
-                  "newText": "import ballerina/lang.\u0027future;\n"
-              }
-          ]
-      },
-      {
-          "label": "ballerina/filepath",
-          "kind": "Module",
-          "detail": "Package",
-          "sortText": "140",
-          "insertText": "filepath",
-          "insertTextFormat": "Snippet",
-          "additionalTextEdits": [
-              {
-                  "range": {
-                      "start": {
-                          "line": 3,
-                          "character": 0
-                      },
-                      "end": {
-                          "line": 3,
-                          "character": 0
-                      }
-                  },
-                  "newText": "import ballerina/filepath;\n"
-              }
-          ]
-      },
-      {
-          "label": "ballerina/cache",
-          "kind": "Module",
-          "detail": "Package",
-          "sortText": "140",
-          "insertText": "cache",
-          "insertTextFormat": "Snippet",
-          "additionalTextEdits": [
-              {
-                  "range": {
-                      "start": {
-                          "line": 3,
-                          "character": 0
-                      },
-                      "end": {
-                          "line": 3,
-                          "character": 0
-                      }
-                  },
-                  "newText": "import ballerina/cache;\n"
-              }
-          ]
-      },
-      {
-          "label": "ballerina/mime",
-          "kind": "Module",
-          "detail": "Package",
-          "sortText": "140",
-          "insertText": "mime",
-          "insertTextFormat": "Snippet",
-          "additionalTextEdits": [
-              {
-                  "range": {
-                      "start": {
-                          "line": 3,
-                          "character": 0
-                      },
-                      "end": {
-                          "line": 3,
-                          "character": 0
-                      }
-                  },
-                  "newText": "import ballerina/mime;\n"
-              }
-          ]
-      },
-      {
-          "label": "ballerina/lang.map",
-          "kind": "Module",
-          "detail": "Package",
-          "sortText": "140",
-          "insertText": "\u0027map",
-          "insertTextFormat": "Snippet",
-          "additionalTextEdits": [
-              {
-                  "range": {
-                      "start": {
-                          "line": 3,
-                          "character": 0
-                      },
-                      "end": {
-                          "line": 3,
-                          "character": 0
-                      }
-                  },
-                  "newText": "import ballerina/lang.\u0027map;\n"
-              }
-          ]
-      },
-      {
-          "label": "ballerina/jwt",
-          "kind": "Module",
-          "detail": "Package",
-          "sortText": "140",
-          "insertText": "jwt",
-          "insertTextFormat": "Snippet",
-          "additionalTextEdits": [
-              {
-                  "range": {
-                      "start": {
-                          "line": 3,
-                          "character": 0
-                      },
-                      "end": {
-                          "line": 3,
-                          "character": 0
-                      }
-                  },
-                  "newText": "import ballerina/jwt;\n"
-              }
-          ]
-      },
-      {
-          "label": "ballerina/reflect",
-          "kind": "Module",
-          "detail": "Package",
-          "sortText": "140",
-          "insertText": "reflect",
-          "insertTextFormat": "Snippet",
-          "additionalTextEdits": [
-              {
-                  "range": {
-                      "start": {
-                          "line": 3,
-                          "character": 0
-                      },
-                      "end": {
-                          "line": 3,
-                          "character": 0
-                      }
-                  },
-                  "newText": "import ballerina/reflect;\n"
-              }
-          ]
-      },
-      {
-          "label": "ballerina/ldap",
-          "kind": "Module",
-          "detail": "Package",
-          "sortText": "140",
-          "insertText": "ldap",
-          "insertTextFormat": "Snippet",
-          "additionalTextEdits": [
-              {
-                  "range": {
-                      "start": {
-                          "line": 3,
-                          "character": 0
-                      },
-                      "end": {
-                          "line": 3,
-                          "character": 0
-                      }
-                  },
-                  "newText": "import ballerina/ldap;\n"
-              }
-          ]
-      },
-      {
-          "label": "ballerina/lang.table",
-          "kind": "Module",
-          "detail": "Package",
-          "sortText": "140",
-          "insertText": "\u0027table",
-          "insertTextFormat": "Snippet",
-          "additionalTextEdits": [
-              {
-                  "range": {
-                      "start": {
-                          "line": 3,
-                          "character": 0
-                      },
-                      "end": {
-                          "line": 3,
-                          "character": 0
-                      }
-                  },
-                  "newText": "import ballerina/lang.\u0027table;\n"
-              }
-          ]
-      },
-      {
-          "label": "ballerina/socket",
-          "kind": "Module",
-          "detail": "Package",
-          "sortText": "140",
-          "insertText": "socket",
-          "insertTextFormat": "Snippet",
-          "additionalTextEdits": [
-              {
-                  "range": {
-                      "start": {
-                          "line": 3,
-                          "character": 0
-                      },
-                      "end": {
-                          "line": 3,
-                          "character": 0
-                      }
-                  },
-                  "newText": "import ballerina/socket;\n"
-              }
-          ]
-      },
-      {
-          "label": "ballerina/time",
-          "kind": "Module",
-          "detail": "Package",
-          "sortText": "140",
-          "insertText": "time",
-          "insertTextFormat": "Snippet",
-          "additionalTextEdits": [
-              {
-                  "range": {
-                      "start": {
-                          "line": 3,
-                          "character": 0
-                      },
-                      "end": {
-                          "line": 3,
-                          "character": 0
-                      }
-                  },
-                  "newText": "import ballerina/time;\n"
-              }
-          ]
-      },
-      {
-          "label": "ballerina/crypto",
-          "kind": "Module",
-          "detail": "Package",
-          "sortText": "140",
-          "insertText": "crypto",
-          "insertTextFormat": "Snippet",
-          "additionalTextEdits": [
-              {
-                  "range": {
-                      "start": {
-                          "line": 3,
-                          "character": 0
-                      },
-                      "end": {
-                          "line": 3,
-                          "character": 0
-                      }
-                  },
-                  "newText": "import ballerina/crypto;\n"
-              }
-          ]
-      },
-      {
-          "label": "ballerina/system",
-          "kind": "Module",
-          "detail": "Package",
-          "sortText": "140",
-          "insertText": "system",
-          "insertTextFormat": "Snippet",
-          "additionalTextEdits": [
-              {
-                  "range": {
-                      "start": {
-                          "line": 3,
-                          "character": 0
-                      },
-                      "end": {
-                          "line": 3,
-                          "character": 0
-                      }
-                  },
-                  "newText": "import ballerina/system;\n"
-              }
-          ]
-      },
-      {
-          "label": "ballerina/lang.float",
-          "kind": "Module",
-          "detail": "Package",
-          "sortText": "140",
-          "insertText": "\u0027float",
-          "insertTextFormat": "Snippet",
-          "additionalTextEdits": [
-              {
-                  "range": {
-                      "start": {
-                          "line": 3,
-                          "character": 0
-                      },
-                      "end": {
-                          "line": 3,
-                          "character": 0
-                      }
-                  },
-                  "newText": "import ballerina/lang.\u0027float;\n"
-              }
-          ]
-      },
-      {
-          "label": "ballerina/lang.int",
-          "kind": "Module",
-          "detail": "Package",
-          "sortText": "140",
-          "insertText": "\u0027int",
-          "insertTextFormat": "Snippet",
-          "additionalTextEdits": [
-              {
-                  "range": {
-                      "start": {
-                          "line": 3,
-                          "character": 0
-                      },
-                      "end": {
-                          "line": 3,
-                          "character": 0
-                      }
-                  },
-                  "newText": "import ballerina/lang.\u0027int;\n"
-              }
-          ]
-      },
-      {
-          "label": "ballerina/lang.typedesc",
-          "kind": "Module",
-          "detail": "Package",
-          "sortText": "140",
-          "insertText": "\u0027typedesc",
-          "insertTextFormat": "Snippet",
-          "additionalTextEdits": [
-              {
-                  "range": {
-                      "start": {
-                          "line": 3,
-                          "character": 0
-                      },
-                      "end": {
-                          "line": 3,
-                          "character": 0
-                      }
-                  },
-                  "newText": "import ballerina/lang.\u0027typedesc;\n"
-              }
-          ]
-      },
-      {
-          "label": "ballerina/nats",
-          "kind": "Module",
-          "detail": "Package",
-          "sortText": "140",
-          "insertText": "nats",
-          "insertTextFormat": "Snippet",
-          "additionalTextEdits": [
-              {
-                  "range": {
-                      "start": {
-                          "line": 3,
-                          "character": 0
-                      },
-                      "end": {
-                          "line": 3,
-                          "character": 0
-                      }
-                  },
-                  "newText": "import ballerina/nats;\n"
-              }
-          ]
-      },
-      {
-          "label": "ballerina/lang.xml",
-          "kind": "Module",
-          "detail": "Package",
-          "sortText": "140",
-          "insertText": "\u0027xml",
-          "insertTextFormat": "Snippet",
-          "additionalTextEdits": [
-              {
-                  "range": {
-                      "start": {
-                          "line": 3,
-                          "character": 0
-                      },
-                      "end": {
-                          "line": 3,
-                          "character": 0
-                      }
-                  },
-                  "newText": "import ballerina/lang.\u0027xml;\n"
-              }
-          ]
-      },
-      {
-          "label": "ballerina/lang.object",
-          "kind": "Module",
-          "detail": "Package",
-          "sortText": "140",
-          "insertText": "\u0027object",
-          "insertTextFormat": "Snippet",
-          "additionalTextEdits": [
-              {
-                  "range": {
-                      "start": {
-                          "line": 3,
-                          "character": 0
-                      },
-                      "end": {
-                          "line": 3,
-                          "character": 0
-                      }
-                  },
-                  "newText": "import ballerina/lang.\u0027object;\n"
-              }
-          ]
-      },
-      {
-          "label": "ballerina/lang.error",
-          "kind": "Module",
-          "detail": "Package",
-          "sortText": "140",
-          "insertText": "\u0027error",
-          "insertTextFormat": "Snippet",
-          "additionalTextEdits": [
-              {
-                  "range": {
-                      "start": {
-                          "line": 3,
-                          "character": 0
-                      },
-                      "end": {
-                          "line": 3,
-                          "character": 0
-                      }
-                  },
-                  "newText": "import ballerina/lang.\u0027error;\n"
-              }
-          ]
-      },
-      {
-          "label": "ballerina/lang.string",
-          "kind": "Module",
-          "detail": "Package",
-          "sortText": "140",
-          "insertText": "\u0027string",
-          "insertTextFormat": "Snippet",
-          "additionalTextEdits": [
-              {
-                  "range": {
-                      "start": {
-                          "line": 3,
-                          "character": 0
-                      },
-                      "end": {
-                          "line": 3,
-                          "character": 0
-                      }
-                  },
-                  "newText": "import ballerina/lang.\u0027string;\n"
-              }
-          ]
-      },
-      {
-          "label": "ballerina/observe",
-          "kind": "Module",
-          "detail": "Package",
-          "sortText": "140",
-          "insertText": "observe",
-          "insertTextFormat": "Snippet",
-          "additionalTextEdits": [
-              {
-                  "range": {
-                      "start": {
-                          "line": 3,
-                          "character": 0
-                      },
-                      "end": {
-                          "line": 3,
-                          "character": 0
-                      }
-                  },
-                  "newText": "import ballerina/observe;\n"
-              }
-          ]
-      },
-      {
-          "label": "ballerina/stringutils",
-          "kind": "Module",
-          "detail": "Package",
-          "sortText": "140",
-          "insertText": "stringutils",
-          "insertTextFormat": "Snippet",
-          "additionalTextEdits": [
-              {
-                  "range": {
-                      "start": {
-                          "line": 3,
-                          "character": 0
-                      },
-                      "end": {
-                          "line": 3,
-                          "character": 0
-                      }
-                  },
-                  "newText": "import ballerina/stringutils;\n"
-              }
-          ]
-      },
-      {
-          "label": "ballerina/file",
-          "kind": "Module",
-          "detail": "Package",
-          "sortText": "140",
-          "insertText": "file",
-          "insertTextFormat": "Snippet",
-          "additionalTextEdits": [
-              {
-                  "range": {
-                      "start": {
-                          "line": 3,
-                          "character": 0
-                      },
-                      "end": {
-                          "line": 3,
-                          "character": 0
-                      }
-                  },
-                  "newText": "import ballerina/file;\n"
-              }
-          ]
-      },
-      {
-          "label": "ballerina/task",
-          "kind": "Module",
-          "detail": "Package",
-          "sortText": "140",
-          "insertText": "task",
-          "insertTextFormat": "Snippet",
-          "additionalTextEdits": [
-              {
-                  "range": {
-                      "start": {
-                          "line": 3,
-                          "character": 0
-                      },
-                      "end": {
-                          "line": 3,
-                          "character": 0
-                      }
-                  },
-                  "newText": "import ballerina/task;\n"
-              }
-          ]
-      },
-      {
-          "label": "ballerina/lang.decimal",
-          "kind": "Module",
-          "detail": "Package",
-          "sortText": "140",
-          "insertText": "\u0027decimal",
-          "insertTextFormat": "Snippet",
-          "additionalTextEdits": [
-              {
-                  "range": {
-                      "start": {
-                          "line": 3,
-                          "character": 0
-                      },
-                      "end": {
-                          "line": 3,
-                          "character": 0
-                      }
-                  },
-                  "newText": "import ballerina/lang.\u0027decimal;\n"
-              }
-          ]
-      },
-      {
-          "label": "ballerina/jvm",
-          "kind": "Module",
-          "detail": "Package",
-          "sortText": "140",
-          "insertText": "jvm",
-          "insertTextFormat": "Snippet",
-          "additionalTextEdits": [
-              {
-                  "range": {
-                      "start": {
-                          "line": 3,
-                          "character": 0
-                      },
-                      "end": {
-                          "line": 3,
-                          "character": 0
-                      }
-                  },
-                  "newText": "import ballerina/jvm;\n"
-              }
-          ]
-      },
-      {
-          "label": "ballerina/runtime",
-          "kind": "Module",
-          "detail": "Package",
-          "sortText": "140",
-          "insertText": "runtime",
-          "insertTextFormat": "Snippet",
-          "additionalTextEdits": [
-              {
-                  "range": {
-                      "start": {
-                          "line": 3,
-                          "character": 0
-                      },
-                      "end": {
-                          "line": 3,
-                          "character": 0
-                      }
-                  },
-                  "newText": "import ballerina/runtime;\n"
-              }
-          ]
-      },
-      {
-          "label": "ballerina/config",
-          "kind": "Module",
-          "detail": "Package",
-          "sortText": "140",
-          "insertText": "config",
-          "insertTextFormat": "Snippet",
-          "additionalTextEdits": [
-              {
-                  "range": {
-                      "start": {
-                          "line": 3,
-                          "character": 0
-                      },
-                      "end": {
-                          "line": 3,
-                          "character": 0
-                      }
-                  },
-                  "newText": "import ballerina/config;\n"
-              }
-          ]
-      },
-      {
-          "label": "ballerina/grpc",
-          "kind": "Module",
-          "detail": "Package",
-          "sortText": "140",
-          "insertText": "grpc",
-          "insertTextFormat": "Snippet",
-          "additionalTextEdits": [
-              {
-                  "range": {
-                      "start": {
-                          "line": 3,
-                          "character": 0
-                      },
-                      "end": {
-                          "line": 3,
-                          "character": 0
-                      }
-                  },
-                  "newText": "import ballerina/grpc;\n"
-              }
-          ]
-      },
-      {
-          "label": "ballerina/lang.array",
-          "kind": "Module",
-          "detail": "Package",
-          "sortText": "140",
-          "insertText": "\u0027array",
-          "insertTextFormat": "Snippet",
-          "additionalTextEdits": [
-              {
-                  "range": {
-                      "start": {
-                          "line": 3,
-                          "character": 0
-                      },
-                      "end": {
-                          "line": 3,
-                          "character": 0
-                      }
-                  },
-                  "newText": "import ballerina/lang.\u0027array;\n"
-              }
-          ]
-      },
-      {
-          "label": "ballerina/oauth2",
-          "kind": "Module",
-          "detail": "Package",
-          "sortText": "140",
-          "insertText": "oauth2",
-          "insertTextFormat": "Snippet",
-          "additionalTextEdits": [
-              {
-                  "range": {
-                      "start": {
-                          "line": 3,
-                          "character": 0
-                      },
-                      "end": {
-                          "line": 3,
-                          "character": 0
-                      }
-                  },
-                  "newText": "import ballerina/oauth2;\n"
-              }
-          ]
-      },
-      {
-          "label": "ballerina/rabbitmq",
-          "kind": "Module",
-          "detail": "Package",
-          "sortText": "140",
-          "insertText": "rabbitmq",
-          "insertTextFormat": "Snippet",
-          "additionalTextEdits": [
-              {
-                  "range": {
-                      "start": {
-                          "line": 3,
-                          "character": 0
-                      },
-                      "end": {
-                          "line": 3,
-                          "character": 0
-                      }
-                  },
-                  "newText": "import ballerina/rabbitmq;\n"
-              }
-          ]
-      },
-      {
-          "label": "ballerina/math",
-          "kind": "Module",
-          "detail": "Package",
-          "sortText": "140",
-          "insertText": "math",
-          "insertTextFormat": "Snippet",
-          "additionalTextEdits": [
-              {
-                  "range": {
-                      "start": {
-                          "line": 3,
-                          "character": 0
-                      },
-                      "end": {
-                          "line": 3,
-                          "character": 0
-                      }
-                  },
-                  "newText": "import ballerina/math;\n"
-              }
-          ]
-      },
-      {
-          "label": "ballerina/auth",
-          "kind": "Module",
-          "detail": "Package",
-          "sortText": "140",
-          "insertText": "auth",
-          "insertTextFormat": "Snippet",
-          "additionalTextEdits": [
-              {
-                  "range": {
-                      "start": {
-                          "line": 3,
-                          "character": 0
-                      },
-                      "end": {
-                          "line": 3,
-                          "character": 0
-                      }
-                  },
-                  "newText": "import ballerina/auth;\n"
-              }
-          ]
-      },
-      {
-          "label": "ballerina/encoding",
-          "kind": "Module",
-          "detail": "Package",
-          "sortText": "140",
-          "insertText": "encoding",
-          "insertTextFormat": "Snippet",
-          "additionalTextEdits": [
-              {
-                  "range": {
-                      "start": {
-                          "line": 3,
-                          "character": 0
-                      },
-                      "end": {
-                          "line": 3,
-                          "character": 0
-                      }
-                  },
-                  "newText": "import ballerina/encoding;\n"
-              }
-          ]
-      },
-      {
-          "label": "ballerinax/java",
-          "kind": "Module",
-          "detail": "Package",
-          "sortText": "140",
-          "insertText": "java",
-          "insertTextFormat": "Snippet",
-          "additionalTextEdits": [
-              {
-                  "range": {
-                      "start": {
-                          "line": 3,
-                          "character": 0
-                      },
-                      "end": {
-                          "line": 3,
-                          "character": 0
-                      }
-                  },
-                  "newText": "import ballerinax/java;\n"
-              }
-          ]
-      },
-      {
-          "label": "ballerinax/java.jdbc",
-          "kind": "Module",
-          "detail": "Package",
-          "sortText": "140",
-          "insertText": "jdbc",
-          "insertTextFormat": "Snippet",
-          "additionalTextEdits": [
-              {
-                  "range": {
-                      "start": {
-                          "line": 3,
-                          "character": 0
-                      },
-                      "end": {
-                          "line": 3,
-                          "character": 0
-                      }
-                  },
-                  "newText": "import ballerinax/java.jdbc;\n"
-              }
-          ]
-      }
+          },
+          "newText": "import ballerina/lang.'error;\n"
+        }
+      ]
+    },
+    {
+      "label": "ballerina/lang.typedesc",
+      "kind": "Module",
+      "detail": "Package",
+      "sortText": "140",
+      "insertText": "'typedesc",
+      "insertTextFormat": "Snippet",
+      "additionalTextEdits": [
+        {
+          "range": {
+            "start": {
+              "line": 3,
+              "character": 0
+            },
+            "end": {
+              "line": 3,
+              "character": 0
+            }
+          },
+          "newText": "import ballerina/lang.'typedesc;\n"
+        }
+      ]
+    },
+    {
+      "label": "ballerina/lang.map",
+      "kind": "Module",
+      "detail": "Package",
+      "sortText": "140",
+      "insertText": "'map",
+      "insertTextFormat": "Snippet",
+      "additionalTextEdits": [
+        {
+          "range": {
+            "start": {
+              "line": 3,
+              "character": 0
+            },
+            "end": {
+              "line": 3,
+              "character": 0
+            }
+          },
+          "newText": "import ballerina/lang.'map;\n"
+        }
+      ]
+    },
+    {
+      "label": "ballerina/lang.int",
+      "kind": "Module",
+      "detail": "Package",
+      "sortText": "140",
+      "insertText": "'int",
+      "insertTextFormat": "Snippet",
+      "additionalTextEdits": [
+        {
+          "range": {
+            "start": {
+              "line": 3,
+              "character": 0
+            },
+            "end": {
+              "line": 3,
+              "character": 0
+            }
+          },
+          "newText": "import ballerina/lang.'int;\n"
+        }
+      ]
+    },
+    {
+      "label": "ballerina/socket",
+      "kind": "Module",
+      "detail": "Package",
+      "sortText": "140",
+      "insertText": "socket",
+      "insertTextFormat": "Snippet",
+      "additionalTextEdits": [
+        {
+          "range": {
+            "start": {
+              "line": 3,
+              "character": 0
+            },
+            "end": {
+              "line": 3,
+              "character": 0
+            }
+          },
+          "newText": "import ballerina/socket;\n"
+        }
+      ]
+    }
   ]
 }