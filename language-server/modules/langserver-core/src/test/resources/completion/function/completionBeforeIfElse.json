--- conflicted
+++ resolved
@@ -7,11 +7,7 @@
   "items": [
     {
       "label":"xmlns",
-<<<<<<< HEAD
-      "kind":"Unit",
-=======
-      "kind":"Snippet",
->>>>>>> 04d3bbe6
+      "kind":"Snippet",
       "detail":"Snippet",
       "sortText":"190",
       "insertText":"xmlns \"${1}\" as ${2:ns};",
@@ -35,11 +31,7 @@
     },
     {
       "label":"foreach",
-<<<<<<< HEAD
-      "kind":"Unit",
-=======
-      "kind":"Snippet",
->>>>>>> 04d3bbe6
+      "kind":"Snippet",
       "detail":"Statement",
       "sortText":"200",
       "insertText":"foreach ${1:item} in ${2:itemList} {\n\t${3}\n}",
@@ -47,11 +39,7 @@
     },
     {
       "label":"fork",
-<<<<<<< HEAD
-      "kind":"Unit",
-=======
-      "kind":"Snippet",
->>>>>>> 04d3bbe6
+      "kind":"Snippet",
       "detail":"Statement",
       "sortText":"200",
       "insertText":"fork {\n\t${1}\n} join (${2:all}) (map ${3:results}) {\n\t${4}\n}",
@@ -59,11 +47,7 @@
     },
     {
       "label":"if",
-<<<<<<< HEAD
-      "kind":"Unit",
-=======
-      "kind":"Snippet",
->>>>>>> 04d3bbe6
+      "kind":"Snippet",
       "detail":"Statement",
       "sortText":"200",
       "insertText":"if (${1:true}) {\n\t${2}\n}",
@@ -71,11 +55,7 @@
     },
     {
       "label":"lock",
-<<<<<<< HEAD
-      "kind":"Unit",
-=======
-      "kind":"Snippet",
->>>>>>> 04d3bbe6
+      "kind":"Snippet",
       "detail":"Statement",
       "sortText":"200",
       "insertText":"lock {\n\t${1}\n}",
@@ -83,11 +63,7 @@
     },
     {
       "label":"match",
-<<<<<<< HEAD
-      "kind":"Unit",
-=======
-      "kind":"Snippet",
->>>>>>> 04d3bbe6
+      "kind":"Snippet",
       "detail":"Statement",
       "sortText":"200",
       "insertText":"match ",
@@ -95,11 +71,7 @@
     },
     {
       "label":"panic",
-<<<<<<< HEAD
-      "kind":"Unit",
-=======
-      "kind":"Snippet",
->>>>>>> 04d3bbe6
+      "kind":"Snippet",
       "detail":"Statement",
       "sortText":"200",
       "insertText":"panic ",
@@ -107,11 +79,7 @@
     },
     {
       "label":"return",
-<<<<<<< HEAD
-      "kind":"Unit",
-=======
-      "kind":"Snippet",
->>>>>>> 04d3bbe6
+      "kind":"Snippet",
       "detail":"Statement",
       "sortText":"200",
       "insertText":"return;",
@@ -119,11 +87,7 @@
     },
     {
       "label":"transaction",
-<<<<<<< HEAD
-      "kind":"Unit",
-=======
-      "kind":"Snippet",
->>>>>>> 04d3bbe6
+      "kind":"Snippet",
       "detail":"Statement",
       "sortText":"200",
       "insertText":"transaction with retries \u003d ${1:1}, oncommit \u003d ${2:onCommitFunction}, onabort \u003d ${3:onAbortFunction} {\n\t${4}\n} onretry {\n\t${5}\n}",
@@ -131,11 +95,7 @@
     },
     {
       "label":"while",
-<<<<<<< HEAD
-      "kind":"Unit",
-=======
-      "kind":"Snippet",
->>>>>>> 04d3bbe6
+      "kind":"Snippet",
       "detail":"Statement",
       "sortText":"200",
       "insertText":"while (${1:true}) {\n\t${2}\n}",
@@ -143,11 +103,7 @@
     },
     {
       "label":"wrply   Worker Reply Statement",
-<<<<<<< HEAD
-      "kind":"Unit",
-=======
-      "kind":"Snippet",
->>>>>>> 04d3bbe6
+      "kind":"Snippet",
       "detail":"Statement",
       "sortText":"200",
       "insertText":"${1:var1} \u003c- ${2:w1};",
@@ -155,11 +111,7 @@
     },
     {
       "label":"wtrg   Worker Trigger Statement",
-<<<<<<< HEAD
-      "kind":"Unit",
-=======
-      "kind":"Snippet",
->>>>>>> 04d3bbe6
+      "kind":"Snippet",
       "detail":"Statement",
       "sortText":"200",
       "insertText":"${1:var1} -\u003e ${2:w1};",
@@ -167,22 +119,14 @@
     },
     {
       "label":"channel",
-<<<<<<< HEAD
-      "kind":"Reference",
-=======
-      "kind":"Keyword",
->>>>>>> 04d3bbe6
+      "kind":"Keyword",
       "detail":"BType",
       "sortText":"170",
       "insertText":"channel"
     },
     {
       "label":"xml",
-<<<<<<< HEAD
-      "kind":"Reference",
-=======
-      "kind":"Keyword",
->>>>>>> 04d3bbe6
+      "kind":"Keyword",
       "detail":"BType",
       "sortText":"170",
       "insertText":"xml"
@@ -198,11 +142,7 @@
     },
     {
       "label":"TableConfig",
-<<<<<<< HEAD
-      "kind":"Reference",
-=======
       "kind":"Class",
->>>>>>> 04d3bbe6
       "detail":"BType",
       "documentation":"TableConfig represents properties used during table initialization.\n",
       "sortText":"170",
@@ -210,11 +150,7 @@
     },
     {
       "label":"byte",
-<<<<<<< HEAD
-      "kind":"Reference",
-=======
-      "kind":"Keyword",
->>>>>>> 04d3bbe6
+      "kind":"Keyword",
       "detail":"BType",
       "sortText":"170",
       "insertText":"byte"
@@ -254,33 +190,21 @@
     },
     {
       "label":"stream",
-<<<<<<< HEAD
-      "kind":"Reference",
-=======
-      "kind":"Keyword",
->>>>>>> 04d3bbe6
+      "kind":"Keyword",
       "detail":"BType",
       "sortText":"170",
       "insertText":"stream"
     },
     {
       "label":"map",
-<<<<<<< HEAD
-      "kind":"Reference",
-=======
-      "kind":"Keyword",
->>>>>>> 04d3bbe6
+      "kind":"Keyword",
       "detail":"BType",
       "sortText":"170",
       "insertText":"map"
     },
     {
       "label":"table",
-<<<<<<< HEAD
-      "kind":"Reference",
-=======
-      "kind":"Keyword",
->>>>>>> 04d3bbe6
+      "kind":"Keyword",
       "detail":"BType",
       "sortText":"170",
       "insertText":"table"
@@ -309,22 +233,14 @@
     },
     {
       "label":"future",
-<<<<<<< HEAD
-      "kind":"Reference",
-=======
-      "kind":"Keyword",
->>>>>>> 04d3bbe6
+      "kind":"Keyword",
       "detail":"BType",
       "sortText":"170",
       "insertText":"future"
     },
     {
       "label":"typedesc",
-<<<<<<< HEAD
-      "kind":"Reference",
-=======
-      "kind":"Keyword",
->>>>>>> 04d3bbe6
+      "kind":"Keyword",
       "detail":"BType",
       "sortText":"170",
       "insertText":"typedesc"
@@ -339,11 +255,7 @@
     },
     {
       "label":"float",
-<<<<<<< HEAD
-      "kind":"Reference",
-=======
-      "kind":"Keyword",
->>>>>>> 04d3bbe6
+      "kind":"Keyword",
       "detail":"BType",
       "sortText":"170",
       "insertText":"float"
@@ -358,44 +270,28 @@
     },
     {
       "label":"null",
-<<<<<<< HEAD
-      "kind":"Reference",
-=======
-      "kind":"Keyword",
->>>>>>> 04d3bbe6
+      "kind":"Keyword",
       "detail":"BType",
       "sortText":"170",
       "insertText":"null"
     },
     {
       "label":"string",
-<<<<<<< HEAD
-      "kind":"Reference",
-=======
-      "kind":"Keyword",
->>>>>>> 04d3bbe6
+      "kind":"Keyword",
       "detail":"BType",
       "sortText":"170",
       "insertText":"string"
     },
     {
       "label":"error",
-<<<<<<< HEAD
-      "kind":"Reference",
-=======
-      "kind":"Keyword",
->>>>>>> 04d3bbe6
+      "kind":"Keyword",
       "detail":"BType",
       "sortText":"170",
       "insertText":"error"
     },
     {
       "label":"json",
-<<<<<<< HEAD
-      "kind":"Reference",
-=======
-      "kind":"Keyword",
->>>>>>> 04d3bbe6
+      "kind":"Keyword",
       "detail":"BType",
       "sortText":"170",
       "insertText":"json"
@@ -417,33 +313,21 @@
     },
     {
       "label":"any",
-<<<<<<< HEAD
-      "kind":"Reference",
-=======
-      "kind":"Keyword",
->>>>>>> 04d3bbe6
+      "kind":"Keyword",
       "detail":"BType",
       "sortText":"170",
       "insertText":"any"
     },
     {
       "label":"int",
-<<<<<<< HEAD
-      "kind":"Reference",
-=======
-      "kind":"Keyword",
->>>>>>> 04d3bbe6
+      "kind":"Keyword",
       "detail":"BType",
       "sortText":"170",
       "insertText":"int"
     },
     {
       "label":"docData",
-<<<<<<< HEAD
-      "kind":"Reference",
-=======
       "kind":"Class",
->>>>>>> 04d3bbe6
       "detail":"BType",
       "sortText":"170",
       "insertText":"docData"
@@ -457,11 +341,7 @@
     },
     {
       "label":"boolean",
-<<<<<<< HEAD
-      "kind":"Reference",
-=======
-      "kind":"Keyword",
->>>>>>> 04d3bbe6
+      "kind":"Keyword",
       "detail":"BType",
       "sortText":"170",
       "insertText":"boolean"
@@ -481,11 +361,7 @@
       "insertText":"http"
     },
     {
-<<<<<<< HEAD
-      "label":"ballerina/jdbc",
-=======
       "label":"ballerina/h2",
->>>>>>> 04d3bbe6
       "kind":"Module",
       "detail":"Package",
       "sortText":"140",
@@ -932,31 +808,6 @@
       ]
     },
     {
-<<<<<<< HEAD
-      "label":"ballerina/h2",
-      "kind":"Module",
-      "detail":"Package",
-      "sortText":"140",
-      "insertText":"h2",
-      "additionalTextEdits":[
-        {
-          "range":{
-            "start":{
-              "line":2,
-              "character":22
-            },
-            "end":{
-              "line":2,
-              "character":22
-            }
-          },
-          "newText":"\nimport ballerina/h2;\n"
-        }
-      ]
-    },
-    {
-=======
->>>>>>> 04d3bbe6
       "label":"ballerina/builtin",
       "kind":"Module",
       "detail":"Package",
