--- conflicted
+++ resolved
@@ -6,22 +6,11 @@
   "source": "typedesc_context/source/table_typedesc5.bal",
   "items": [
     {
-<<<<<<< HEAD
-      "label": "'error",
-      "kind": "Event",
-      "detail": "Error",
-      "documentation": {
-        "left": "Default error type.\nThe type parameter is for the error detail type. It's constrained to Cloneable type."
-      },
-      "sortText": "ABL",
-      "insertText": "'error",
-=======
       "label": "TEST_CONST",
       "kind": "TypeParameter",
       "detail": "Singleton",
       "sortText": "D",
       "insertText": "TEST_CONST",
->>>>>>> e8fb4b16
       "insertTextFormat": "Snippet"
     },
     {
@@ -39,11 +28,7 @@
       "label": "TableRecord",
       "kind": "Struct",
       "detail": "Record",
-<<<<<<< HEAD
-      "sortText": "AAM",
-=======
       "sortText": "AM",
->>>>>>> e8fb4b16
       "insertText": "TableRecord",
       "insertTextFormat": "Snippet"
     },
@@ -52,14 +37,6 @@
       "kind": "TypeParameter",
       "detail": "Union",
       "sortText": "BN",
-      "insertText": "Thread",
-      "insertTextFormat": "Snippet"
-    },
-    {
-      "label": "Thread",
-      "kind": "TypeParameter",
-      "detail": "Union",
-      "sortText": "ABN",
       "insertText": "Thread",
       "insertTextFormat": "Snippet"
     },
@@ -208,16 +185,11 @@
       "insertTextFormat": "Snippet"
     },
     {
-      "label": "ballerina/lang.array",
-      "kind": "Module",
-      "detail": "Module",
-<<<<<<< HEAD
-      "sortText": "ACE",
-      "insertText": "array",
-=======
+      "label": "ballerina/lang.test",
+      "kind": "Module",
+      "detail": "Module",
       "sortText": "CE",
       "insertText": "test",
->>>>>>> e8fb4b16
       "insertTextFormat": "Snippet",
       "additionalTextEdits": [
         {
@@ -231,21 +203,16 @@
               "character": 0
             }
           },
-          "newText": "import ballerina/lang.array;\n"
+          "newText": "import ballerina/lang.test;\n"
         }
       ]
     },
     {
-      "label": "ballerina/lang.runtime",
-      "kind": "Module",
-      "detail": "Module",
-<<<<<<< HEAD
-      "sortText": "ACE",
-      "insertText": "runtime",
-=======
+      "label": "ballerina/lang.array",
+      "kind": "Module",
+      "detail": "Module",
       "sortText": "CE",
       "insertText": "array",
->>>>>>> e8fb4b16
       "insertTextFormat": "Snippet",
       "additionalTextEdits": [
         {
@@ -259,21 +226,16 @@
               "character": 0
             }
           },
-          "newText": "import ballerina/lang.runtime;\n"
+          "newText": "import ballerina/lang.array;\n"
         }
       ]
     },
     {
-      "label": "ballerina/lang.test",
-      "kind": "Module",
-      "detail": "Module",
-<<<<<<< HEAD
-      "sortText": "ACE",
-      "insertText": "test",
-=======
+      "label": "ballerina/jballerina.java",
+      "kind": "Module",
+      "detail": "Module",
       "sortText": "CF",
       "insertText": "java",
->>>>>>> e8fb4b16
       "insertTextFormat": "Snippet",
       "additionalTextEdits": [
         {
@@ -287,21 +249,16 @@
               "character": 0
             }
           },
-          "newText": "import ballerina/lang.test;\n"
+          "newText": "import ballerina/jballerina.java;\n"
         }
       ]
     },
     {
-      "label": "ballerina/jballerina.java",
-      "kind": "Module",
-      "detail": "Module",
-<<<<<<< HEAD
-      "sortText": "ACF",
-      "insertText": "java",
-=======
+      "label": "ballerina/lang.value",
+      "kind": "Module",
+      "detail": "Module",
       "sortText": "CE",
       "insertText": "value",
->>>>>>> e8fb4b16
       "insertTextFormat": "Snippet",
       "additionalTextEdits": [
         {
@@ -315,21 +272,16 @@
               "character": 0
             }
           },
-          "newText": "import ballerina/jballerina.java;\n"
+          "newText": "import ballerina/lang.value;\n"
         }
       ]
     },
     {
-      "label": "ballerina/lang.value",
-      "kind": "Module",
-      "detail": "Module",
-<<<<<<< HEAD
-      "sortText": "ACE",
-      "insertText": "value",
-=======
+      "label": "ballerina/lang.runtime",
+      "kind": "Module",
+      "detail": "Module",
       "sortText": "CE",
       "insertText": "runtime",
->>>>>>> e8fb4b16
       "insertTextFormat": "Snippet",
       "additionalTextEdits": [
         {
@@ -343,7 +295,7 @@
               "character": 0
             }
           },
-          "newText": "import ballerina/lang.value;\n"
+          "newText": "import ballerina/lang.runtime;\n"
         }
       ]
     },
