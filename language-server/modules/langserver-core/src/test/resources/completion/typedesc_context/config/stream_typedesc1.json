--- conflicted
+++ resolved
@@ -6,24 +6,6 @@
   "source": "typedesc_context/source/stream_typedesc1.bal",
   "items": [
     {
-<<<<<<< HEAD
-      "label": "'error",
-      "kind": "Event",
-      "detail": "Error",
-      "documentation": {
-        "left": "Default error type.\nThe type parameter is for the error detail type. It's constrained to Cloneable type."
-      },
-      "sortText": "ABL",
-      "insertText": "'error",
-      "insertTextFormat": "Snippet"
-    },
-    {
-      "label": "TestMap2",
-      "kind": "TypeParameter",
-      "detail": "Map",
-      "sortText": "ABN",
-      "insertText": "TestMap2",
-=======
       "label": "TestMap3",
       "kind": "TypeParameter",
       "detail": "Map",
@@ -37,7 +19,6 @@
       "detail": "Singleton",
       "sortText": "D",
       "insertText": "TEST_CONST",
->>>>>>> e8fb4b16
       "insertTextFormat": "Snippet"
     },
     {
@@ -52,25 +33,6 @@
       "insertTextFormat": "Snippet"
     },
     {
-<<<<<<< HEAD
-      "label": "TestMap1",
-      "kind": "TypeParameter",
-      "detail": "Map",
-      "sortText": "ABN",
-      "insertText": "TestMap1",
-      "insertTextFormat": "Snippet"
-    },
-    {
-      "label": "TEST_CONST",
-      "kind": "TypeParameter",
-      "detail": "Singleton",
-      "sortText": "AD",
-      "insertText": "TEST_CONST",
-      "insertTextFormat": "Snippet"
-    },
-    {
-=======
->>>>>>> e8fb4b16
       "label": "TestRecord1",
       "kind": "Struct",
       "detail": "Record",
@@ -79,21 +41,6 @@
       "insertTextFormat": "Snippet"
     },
     {
-<<<<<<< HEAD
-      "label": "Thread",
-      "kind": "TypeParameter",
-      "detail": "Union",
-      "sortText": "ABN",
-      "insertText": "Thread",
-      "insertTextFormat": "Snippet"
-    },
-    {
-      "label": "TestMap3",
-      "kind": "TypeParameter",
-      "detail": "Map",
-      "sortText": "ABN",
-      "insertText": "TestMap3",
-=======
       "label": "TestMap2",
       "kind": "TypeParameter",
       "detail": "Map",
@@ -115,7 +62,6 @@
       "detail": "Union",
       "sortText": "BN",
       "insertText": "Thread",
->>>>>>> e8fb4b16
       "insertTextFormat": "Snippet"
     },
     {
@@ -263,16 +209,11 @@
       "insertTextFormat": "Snippet"
     },
     {
-      "label": "ballerina/lang.array",
-      "kind": "Module",
-      "detail": "Module",
-<<<<<<< HEAD
-      "sortText": "ACE",
-      "insertText": "array",
-=======
+      "label": "ballerina/lang.test",
+      "kind": "Module",
+      "detail": "Module",
       "sortText": "CE",
       "insertText": "test",
->>>>>>> e8fb4b16
       "insertTextFormat": "Snippet",
       "additionalTextEdits": [
         {
@@ -286,21 +227,16 @@
               "character": 0
             }
           },
-          "newText": "import ballerina/lang.array;\n"
+          "newText": "import ballerina/lang.test;\n"
         }
       ]
     },
     {
-      "label": "ballerina/lang.runtime",
-      "kind": "Module",
-      "detail": "Module",
-<<<<<<< HEAD
-      "sortText": "ACE",
-      "insertText": "runtime",
-=======
+      "label": "ballerina/lang.array",
+      "kind": "Module",
+      "detail": "Module",
       "sortText": "CE",
       "insertText": "array",
->>>>>>> e8fb4b16
       "insertTextFormat": "Snippet",
       "additionalTextEdits": [
         {
@@ -314,21 +250,16 @@
               "character": 0
             }
           },
-          "newText": "import ballerina/lang.runtime;\n"
+          "newText": "import ballerina/lang.array;\n"
         }
       ]
     },
     {
-      "label": "ballerina/lang.test",
-      "kind": "Module",
-      "detail": "Module",
-<<<<<<< HEAD
-      "sortText": "ACE",
-      "insertText": "test",
-=======
+      "label": "ballerina/jballerina.java",
+      "kind": "Module",
+      "detail": "Module",
       "sortText": "CF",
       "insertText": "java",
->>>>>>> e8fb4b16
       "insertTextFormat": "Snippet",
       "additionalTextEdits": [
         {
@@ -342,21 +273,16 @@
               "character": 0
             }
           },
-          "newText": "import ballerina/lang.test;\n"
+          "newText": "import ballerina/jballerina.java;\n"
         }
       ]
     },
     {
-      "label": "ballerina/jballerina.java",
-      "kind": "Module",
-      "detail": "Module",
-<<<<<<< HEAD
-      "sortText": "ACF",
-      "insertText": "java",
-=======
+      "label": "ballerina/lang.value",
+      "kind": "Module",
+      "detail": "Module",
       "sortText": "CE",
       "insertText": "value",
->>>>>>> e8fb4b16
       "insertTextFormat": "Snippet",
       "additionalTextEdits": [
         {
@@ -370,21 +296,16 @@
               "character": 0
             }
           },
-          "newText": "import ballerina/jballerina.java;\n"
+          "newText": "import ballerina/lang.value;\n"
         }
       ]
     },
     {
-      "label": "ballerina/lang.value",
-      "kind": "Module",
-      "detail": "Module",
-<<<<<<< HEAD
-      "sortText": "ACE",
-      "insertText": "value",
-=======
+      "label": "ballerina/lang.runtime",
+      "kind": "Module",
+      "detail": "Module",
       "sortText": "CE",
       "insertText": "runtime",
->>>>>>> e8fb4b16
       "insertTextFormat": "Snippet",
       "additionalTextEdits": [
         {
@@ -398,7 +319,7 @@
               "character": 0
             }
           },
-          "newText": "import ballerina/lang.value;\n"
+          "newText": "import ballerina/lang.runtime;\n"
         }
       ]
     },
