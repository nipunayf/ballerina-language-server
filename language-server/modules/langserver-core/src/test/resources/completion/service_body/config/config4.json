{
  "position": {
    "line": 5,
    "character": 8
  },
  "source": "service_body/source/source4.bal",
  "items": [
    {
      "label": "xmlns",
      "kind": "Snippet",
      "detail": "Snippet",
      "sortText": "P",
      "filterText": "xmlns",
      "insertText": "xmlns \"${1}\" as ${2:ns};",
      "insertTextFormat": "Snippet"
    },
    {
      "label": "xmlns",
      "kind": "Keyword",
      "detail": "Keyword",
      "sortText": "Q",
      "filterText": "xmlns",
      "insertText": "xmlns ",
      "insertTextFormat": "Snippet"
    },
    {
      "label": "var",
      "kind": "Keyword",
      "detail": "Keyword",
      "sortText": "Q",
      "filterText": "var",
      "insertText": "var ",
      "insertTextFormat": "Snippet"
    },
    {
      "label": "wait",
      "kind": "Keyword",
      "detail": "Keyword",
      "sortText": "Q",
      "filterText": "wait",
      "insertText": "wait ",
      "insertTextFormat": "Snippet"
    },
    {
      "label": "start",
      "kind": "Keyword",
      "detail": "Keyword",
      "sortText": "Q",
      "filterText": "start",
      "insertText": "start ",
      "insertTextFormat": "Snippet"
    },
    {
      "label": "flush",
      "kind": "Keyword",
      "detail": "Keyword",
      "sortText": "Q",
      "filterText": "flush",
      "insertText": "flush ",
      "insertTextFormat": "Snippet"
    },
    {
      "label": "isolated",
      "kind": "Keyword",
      "detail": "Keyword",
      "sortText": "Q",
      "filterText": "isolated",
      "insertText": "isolated ",
      "insertTextFormat": "Snippet"
    },
    {
      "label": "transactional",
      "kind": "Keyword",
      "detail": "Keyword",
      "sortText": "Q",
      "filterText": "transactional",
      "insertText": "transactional",
      "insertTextFormat": "Snippet"
    },
    {
      "label": "checkpanic",
      "kind": "Keyword",
      "detail": "Keyword",
      "sortText": "Q",
      "filterText": "checkpanic",
      "insertText": "checkpanic ",
      "insertTextFormat": "Snippet"
    },
    {
      "label": "check",
      "kind": "Keyword",
      "detail": "Keyword",
      "sortText": "Q",
      "filterText": "check",
      "insertText": "check ",
      "insertTextFormat": "Snippet"
    },
    {
      "label": "final",
      "kind": "Keyword",
      "detail": "Keyword",
      "sortText": "Q",
      "filterText": "final",
      "insertText": "final ",
      "insertTextFormat": "Snippet"
    },
    {
      "label": "fail",
      "kind": "Keyword",
      "detail": "Keyword",
      "sortText": "Q",
      "filterText": "fail",
      "insertText": "fail ",
      "insertTextFormat": "Snippet"
    },
    {
      "label": "from",
      "kind": "Keyword",
      "detail": "Keyword",
      "sortText": "Q",
      "filterText": "from",
      "insertText": "from ",
      "insertTextFormat": "Snippet"
    },
    {
      "label": "if",
      "kind": "Snippet",
      "detail": "Statement",
      "sortText": "P",
      "filterText": "if",
      "insertText": "if ${1:true} {\n\t${2}\n}",
      "insertTextFormat": "Snippet"
    },
    {
      "label": "while",
      "kind": "Snippet",
      "detail": "Statement",
      "sortText": "P",
      "filterText": "while",
      "insertText": "while ${1:true} {\n\t${2}\n}",
      "insertTextFormat": "Snippet"
    },
    {
      "label": "do",
      "kind": "Snippet",
      "detail": "Statement",
      "sortText": "P",
      "filterText": "do",
      "insertText": "do {\n\t${1}\n}",
      "insertTextFormat": "Snippet"
    },
    {
      "label": "lock",
      "kind": "Snippet",
      "detail": "Statement",
      "sortText": "P",
      "filterText": "lock",
      "insertText": "lock {\n\t${1}\n}",
      "insertTextFormat": "Snippet"
    },
    {
      "label": "foreach",
      "kind": "Snippet",
      "detail": "Statement",
      "sortText": "P",
      "filterText": "foreach",
      "insertText": "foreach ${1:var} ${2:item} in ${3:itemList} {\n\t${4}\n}",
      "insertTextFormat": "Snippet"
    },
    {
      "label": "foreach i",
      "kind": "Snippet",
      "detail": "Statement",
      "sortText": "P",
      "filterText": "foreach",
      "insertText": "foreach ${1:int} ${2:i} in ${3:0}...${4:9} {\n\t${5}\n}",
      "insertTextFormat": "Snippet"
    },
    {
      "label": "transaction",
      "kind": "Snippet",
      "detail": "Statement",
      "sortText": "P",
      "filterText": "transaction",
      "insertText": "transaction {\n\t${1}\n}",
      "insertTextFormat": "Snippet"
    },
    {
      "label": "retry",
      "kind": "Snippet",
      "detail": "Statement",
      "sortText": "P",
      "filterText": "retry",
      "insertText": "retry {\n\t${1}\n}",
      "insertTextFormat": "Snippet"
    },
    {
      "label": "retry transaction",
      "kind": "Snippet",
      "detail": "Statement",
      "sortText": "P",
      "filterText": "retry_transaction",
      "insertText": "retry transaction {\n\t${1}\n}",
      "insertTextFormat": "Snippet"
    },
    {
      "label": "match",
      "kind": "Snippet",
      "detail": "Statement",
      "sortText": "P",
      "filterText": "match",
      "insertText": "match ",
      "insertTextFormat": "Snippet"
    },
    {
      "label": "panic",
      "kind": "Snippet",
      "detail": "Statement",
      "sortText": "P",
      "filterText": "panic",
      "insertText": "panic ",
      "insertTextFormat": "Snippet"
    },
    {
      "label": "stream<> streamName = new;",
      "kind": "Snippet",
      "detail": "Snippet",
      "sortText": "P",
      "filterText": "stream",
      "insertText": "stream<${1}> ${2:streamName} = new;",
      "insertTextFormat": "Snippet"
    },
    {
      "label": "return;",
      "kind": "Snippet",
      "detail": "Statement",
      "sortText": "P",
      "filterText": "return;",
      "insertText": "return;",
      "insertTextFormat": "Snippet"
    },
    {
<<<<<<< HEAD
      "label": "'error",
      "kind": "Event",
      "detail": "Error",
      "documentation": {
        "left": "Default error type.\nThe type parameter is for the error detail type. It's constrained to Cloneable type."
      },
      "sortText": "L",
      "insertText": "'error",
      "insertTextFormat": "Snippet"
    },
    {
=======
>>>>>>> e8fb4b16
      "label": "StrandData",
      "kind": "Struct",
      "detail": "Record",
      "documentation": {
        "left": "Describes Strand execution details for the runtime.\n"
      },
      "sortText": "M",
      "insertText": "StrandData",
      "insertTextFormat": "Snippet"
    },
    {
      "label": "Thread",
      "kind": "TypeParameter",
      "detail": "Union",
      "sortText": "N",
      "insertText": "Thread",
      "insertTextFormat": "Snippet"
    },
    {
      "label": "readonly",
      "kind": "Unit",
      "detail": "type",
      "sortText": "R",
      "insertText": "readonly",
      "insertTextFormat": "Snippet"
    },
    {
      "label": "handle",
      "kind": "Unit",
      "detail": "type",
      "sortText": "R",
      "insertText": "handle",
      "insertTextFormat": "Snippet"
    },
    {
      "label": "never",
      "kind": "Unit",
      "detail": "type",
      "sortText": "R",
      "insertText": "never",
      "insertTextFormat": "Snippet"
    },
    {
      "label": "json",
      "kind": "Unit",
      "detail": "type",
      "sortText": "R",
      "insertText": "json",
      "insertTextFormat": "Snippet"
    },
    {
      "label": "anydata",
      "kind": "Unit",
      "detail": "type",
      "sortText": "R",
      "insertText": "anydata",
      "insertTextFormat": "Snippet"
    },
    {
      "label": "any",
      "kind": "Unit",
      "detail": "type",
      "sortText": "R",
      "insertText": "any",
      "insertTextFormat": "Snippet"
    },
    {
      "label": "byte",
      "kind": "Unit",
      "detail": "type",
      "sortText": "R",
      "insertText": "byte",
      "insertTextFormat": "Snippet"
    },
    {
      "label": "service",
      "kind": "Unit",
      "detail": "type",
      "sortText": "R",
      "insertText": "service",
      "insertTextFormat": "Snippet"
    },
    {
      "label": "record",
      "kind": "Keyword",
      "detail": "Keyword",
      "sortText": "Q",
      "filterText": "record",
      "insertText": "record ",
      "insertTextFormat": "Snippet"
    },
    {
      "label": "function",
      "kind": "Keyword",
      "detail": "Keyword",
      "sortText": "Q",
      "filterText": "function",
      "insertText": "function ",
      "insertTextFormat": "Snippet"
    },
    {
      "label": "record {}",
      "kind": "Snippet",
      "detail": "Snippet",
      "sortText": "P",
      "filterText": "record",
      "insertText": "record {${1}}",
      "insertTextFormat": "Snippet"
    },
    {
      "label": "record {||}",
      "kind": "Snippet",
      "detail": "Snippet",
      "sortText": "P",
      "filterText": "record",
      "insertText": "record {|${1}|}",
      "insertTextFormat": "Snippet"
    },
    {
      "label": "distinct",
      "kind": "Keyword",
      "detail": "Keyword",
      "sortText": "Q",
      "filterText": "distinct",
      "insertText": "distinct",
      "insertTextFormat": "Snippet"
    },
    {
      "label": "object {}",
      "kind": "Snippet",
      "detail": "Snippet",
      "sortText": "P",
      "filterText": "object",
      "insertText": "object {${1}}",
      "insertTextFormat": "Snippet"
    },
    {
      "label": "true",
      "kind": "Keyword",
      "detail": "Keyword",
      "sortText": "Q",
      "filterText": "true",
      "insertText": "true",
      "insertTextFormat": "Snippet"
    },
    {
      "label": "false",
      "kind": "Keyword",
      "detail": "Keyword",
      "sortText": "Q",
      "filterText": "false",
      "insertText": "false",
      "insertTextFormat": "Snippet"
    },
    {
      "label": "module1",
      "kind": "Module",
      "detail": "Module",
      "sortText": "O",
      "insertText": "module1",
      "insertTextFormat": "Snippet"
    },
    {
      "label": "ballerina/lang.array",
      "kind": "Module",
      "detail": "Module",
      "sortText": "R",
      "insertText": "array",
      "insertTextFormat": "Snippet",
      "additionalTextEdits": [
        {
          "range": {
            "start": {
              "line": 0,
              "character": 0
            },
            "end": {
              "line": 0,
              "character": 0
            }
          },
          "newText": "import ballerina/lang.array;\n"
        }
      ]
    },
    {
      "label": "ballerina/lang.runtime",
      "kind": "Module",
      "detail": "Module",
      "sortText": "R",
      "insertText": "runtime",
      "insertTextFormat": "Snippet",
      "additionalTextEdits": [
        {
          "range": {
            "start": {
              "line": 0,
              "character": 0
            },
            "end": {
              "line": 0,
              "character": 0
            }
          },
          "newText": "import ballerina/lang.runtime;\n"
        }
      ]
    },
    {
      "label": "ballerina/lang.test",
      "kind": "Module",
      "detail": "Module",
      "sortText": "R",
      "insertText": "test",
      "insertTextFormat": "Snippet",
      "additionalTextEdits": [
        {
          "range": {
            "start": {
              "line": 0,
              "character": 0
            },
            "end": {
              "line": 0,
              "character": 0
            }
          },
          "newText": "import ballerina/lang.test;\n"
        }
      ]
    },
    {
      "label": "ballerina/jballerina.java",
      "kind": "Module",
      "detail": "Module",
      "sortText": "R",
      "insertText": "java",
      "insertTextFormat": "Snippet",
      "additionalTextEdits": [
        {
          "range": {
            "start": {
              "line": 0,
              "character": 0
            },
            "end": {
              "line": 0,
              "character": 0
            }
          },
          "newText": "import ballerina/jballerina.java;\n"
        }
      ]
    },
    {
      "label": "ballerina/lang.value",
      "kind": "Module",
      "detail": "Module",
      "sortText": "R",
      "insertText": "value",
      "insertTextFormat": "Snippet",
      "additionalTextEdits": [
        {
          "range": {
            "start": {
              "line": 0,
              "character": 0
            },
            "end": {
              "line": 0,
              "character": 0
            }
          },
          "newText": "import ballerina/lang.value;\n"
        }
      ]
    },
    {
      "label": "boolean",
      "kind": "Unit",
      "detail": "type",
      "sortText": "R",
      "insertText": "boolean",
      "insertTextFormat": "Snippet"
    },
    {
      "label": "decimal",
      "kind": "Unit",
      "detail": "type",
      "sortText": "R",
      "insertText": "decimal",
      "insertTextFormat": "Snippet"
    },
    {
      "label": "error",
      "kind": "Unit",
      "detail": "type",
      "sortText": "R",
      "insertText": "error",
      "insertTextFormat": "Snippet"
    },
    {
      "label": "float",
      "kind": "Unit",
      "detail": "type",
      "sortText": "R",
      "insertText": "float",
      "insertTextFormat": "Snippet"
    },
    {
      "label": "future",
      "kind": "Unit",
      "detail": "type",
      "sortText": "R",
      "insertText": "future",
      "insertTextFormat": "Snippet"
    },
    {
      "label": "int",
      "kind": "Unit",
      "detail": "type",
      "sortText": "R",
      "insertText": "int",
      "insertTextFormat": "Snippet"
    },
    {
      "label": "map",
      "kind": "Unit",
      "detail": "type",
      "sortText": "R",
      "insertText": "map",
      "insertTextFormat": "Snippet"
    },
    {
      "label": "object",
      "kind": "Unit",
      "detail": "type",
      "sortText": "R",
      "insertText": "object",
      "insertTextFormat": "Snippet"
    },
    {
      "label": "stream",
      "kind": "Unit",
      "detail": "type",
      "sortText": "R",
      "insertText": "stream",
      "insertTextFormat": "Snippet"
    },
    {
      "label": "string",
      "kind": "Unit",
      "detail": "type",
      "sortText": "R",
      "insertText": "string",
      "insertTextFormat": "Snippet"
    },
    {
      "label": "table",
      "kind": "Unit",
      "detail": "type",
      "sortText": "R",
      "insertText": "table",
      "insertTextFormat": "Snippet"
    },
    {
      "label": "transaction",
      "kind": "Unit",
      "detail": "type",
      "sortText": "R",
      "insertText": "transaction",
      "insertTextFormat": "Snippet"
    },
    {
      "label": "typedesc",
      "kind": "Unit",
      "detail": "type",
      "sortText": "R",
      "insertText": "typedesc",
      "insertTextFormat": "Snippet"
    },
    {
      "label": "xml",
      "kind": "Unit",
      "detail": "type",
      "sortText": "R",
      "insertText": "xml",
      "insertTextFormat": "Snippet"
    },
    {
<<<<<<< HEAD
=======
      "label": "s",
      "kind": "Variable",
      "detail": "string",
      "sortText": "B",
      "insertText": "s",
      "insertTextFormat": "Snippet"
    },
    {
      "label": "self",
      "kind": "Variable",
      "detail": "isolated service object {isolated resource function get foo/[string bar] () returns () ;}",
      "sortText": "B",
      "insertText": "self",
      "insertTextFormat": "Snippet"
    },
    {
      "label": "bar",
      "kind": "Variable",
      "detail": "string",
      "sortText": "B",
      "insertText": "bar",
      "insertTextFormat": "Snippet"
    },
    {
>>>>>>> e8fb4b16
      "label": "testFunction()",
      "kind": "Function",
      "detail": "()",
      "documentation": {
        "right": {
          "kind": "markdown",
          "value": "**Package:** _._  \n  \n  \n"
        }
      },
      "sortText": "C",
      "filterText": "testFunction",
      "insertText": "testFunction()",
      "insertTextFormat": "Snippet"
    },
    {
<<<<<<< HEAD
      "label": "self",
      "kind": "Variable",
      "detail": "isolated service object {isolated resource function get foo/[string bar] () returns () ;}",
      "sortText": "B",
      "insertText": "self",
      "insertTextFormat": "Snippet"
    },
    {
      "label": "s",
      "kind": "Variable",
      "detail": "string",
      "sortText": "B",
      "insertText": "s",
      "insertTextFormat": "Snippet"
    },
    {
      "label": "bar",
      "kind": "Variable",
      "detail": "string",
      "sortText": "B",
      "insertText": "bar",
      "insertTextFormat": "Snippet"
    },
    {
=======
>>>>>>> e8fb4b16
      "label": "worker",
      "kind": "Snippet",
      "detail": "Snippet",
      "sortText": "P",
      "filterText": "worker",
      "insertText": "worker ${1:name} {\n\t${2}\n}",
      "insertTextFormat": "Snippet"
    }
  ]
}<|MERGE_RESOLUTION|>--- conflicted
+++ resolved
@@ -240,20 +240,6 @@
       "insertTextFormat": "Snippet"
     },
     {
-<<<<<<< HEAD
-      "label": "'error",
-      "kind": "Event",
-      "detail": "Error",
-      "documentation": {
-        "left": "Default error type.\nThe type parameter is for the error detail type. It's constrained to Cloneable type."
-      },
-      "sortText": "L",
-      "insertText": "'error",
-      "insertTextFormat": "Snippet"
-    },
-    {
-=======
->>>>>>> e8fb4b16
       "label": "StrandData",
       "kind": "Struct",
       "detail": "Record",
@@ -417,6 +403,29 @@
       "insertTextFormat": "Snippet"
     },
     {
+      "label": "ballerina/lang.test",
+      "kind": "Module",
+      "detail": "Module",
+      "sortText": "R",
+      "insertText": "test",
+      "insertTextFormat": "Snippet",
+      "additionalTextEdits": [
+        {
+          "range": {
+            "start": {
+              "line": 0,
+              "character": 0
+            },
+            "end": {
+              "line": 0,
+              "character": 0
+            }
+          },
+          "newText": "import ballerina/lang.test;\n"
+        }
+      ]
+    },
+    {
       "label": "ballerina/lang.array",
       "kind": "Module",
       "detail": "Module",
@@ -440,6 +449,52 @@
       ]
     },
     {
+      "label": "ballerina/jballerina.java",
+      "kind": "Module",
+      "detail": "Module",
+      "sortText": "R",
+      "insertText": "java",
+      "insertTextFormat": "Snippet",
+      "additionalTextEdits": [
+        {
+          "range": {
+            "start": {
+              "line": 0,
+              "character": 0
+            },
+            "end": {
+              "line": 0,
+              "character": 0
+            }
+          },
+          "newText": "import ballerina/jballerina.java;\n"
+        }
+      ]
+    },
+    {
+      "label": "ballerina/lang.value",
+      "kind": "Module",
+      "detail": "Module",
+      "sortText": "R",
+      "insertText": "value",
+      "insertTextFormat": "Snippet",
+      "additionalTextEdits": [
+        {
+          "range": {
+            "start": {
+              "line": 0,
+              "character": 0
+            },
+            "end": {
+              "line": 0,
+              "character": 0
+            }
+          },
+          "newText": "import ballerina/lang.value;\n"
+        }
+      ]
+    },
+    {
       "label": "ballerina/lang.runtime",
       "kind": "Module",
       "detail": "Module",
@@ -463,75 +518,6 @@
       ]
     },
     {
-      "label": "ballerina/lang.test",
-      "kind": "Module",
-      "detail": "Module",
-      "sortText": "R",
-      "insertText": "test",
-      "insertTextFormat": "Snippet",
-      "additionalTextEdits": [
-        {
-          "range": {
-            "start": {
-              "line": 0,
-              "character": 0
-            },
-            "end": {
-              "line": 0,
-              "character": 0
-            }
-          },
-          "newText": "import ballerina/lang.test;\n"
-        }
-      ]
-    },
-    {
-      "label": "ballerina/jballerina.java",
-      "kind": "Module",
-      "detail": "Module",
-      "sortText": "R",
-      "insertText": "java",
-      "insertTextFormat": "Snippet",
-      "additionalTextEdits": [
-        {
-          "range": {
-            "start": {
-              "line": 0,
-              "character": 0
-            },
-            "end": {
-              "line": 0,
-              "character": 0
-            }
-          },
-          "newText": "import ballerina/jballerina.java;\n"
-        }
-      ]
-    },
-    {
-      "label": "ballerina/lang.value",
-      "kind": "Module",
-      "detail": "Module",
-      "sortText": "R",
-      "insertText": "value",
-      "insertTextFormat": "Snippet",
-      "additionalTextEdits": [
-        {
-          "range": {
-            "start": {
-              "line": 0,
-              "character": 0
-            },
-            "end": {
-              "line": 0,
-              "character": 0
-            }
-          },
-          "newText": "import ballerina/lang.value;\n"
-        }
-      ]
-    },
-    {
       "label": "boolean",
       "kind": "Unit",
       "detail": "type",
@@ -644,8 +630,6 @@
       "insertTextFormat": "Snippet"
     },
     {
-<<<<<<< HEAD
-=======
       "label": "s",
       "kind": "Variable",
       "detail": "string",
@@ -670,7 +654,6 @@
       "insertTextFormat": "Snippet"
     },
     {
->>>>>>> e8fb4b16
       "label": "testFunction()",
       "kind": "Function",
       "detail": "()",
@@ -686,33 +669,6 @@
       "insertTextFormat": "Snippet"
     },
     {
-<<<<<<< HEAD
-      "label": "self",
-      "kind": "Variable",
-      "detail": "isolated service object {isolated resource function get foo/[string bar] () returns () ;}",
-      "sortText": "B",
-      "insertText": "self",
-      "insertTextFormat": "Snippet"
-    },
-    {
-      "label": "s",
-      "kind": "Variable",
-      "detail": "string",
-      "sortText": "B",
-      "insertText": "s",
-      "insertTextFormat": "Snippet"
-    },
-    {
-      "label": "bar",
-      "kind": "Variable",
-      "detail": "string",
-      "sortText": "B",
-      "insertText": "bar",
-      "insertTextFormat": "Snippet"
-    },
-    {
-=======
->>>>>>> e8fb4b16
       "label": "worker",
       "kind": "Snippet",
       "detail": "Snippet",
