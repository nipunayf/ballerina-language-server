{
  "position": {
    "line": 16,
    "character": 21
  },
  "source": "query_expression/source/query_expr_ctx_join_clause_source1.bal",
  "items": [
    {
      "label": "module1",
      "kind": "Module",
      "detail": "Module",
      "sortText": "N",
      "insertText": "module1",
      "insertTextFormat": "Snippet"
    },
    {
      "label": "ballerina/jballerina.java",
      "kind": "Module",
      "detail": "Module",
      "sortText": "Q",
      "insertText": "java",
      "insertTextFormat": "Snippet",
      "additionalTextEdits": [
        {
          "range": {
            "start": {
              "line": 0,
              "character": 0
            },
            "end": {
              "line": 0,
              "character": 0
            }
          },
          "newText": "import ballerina/jballerina.java;\n"
        }
      ]
    },
    {
      "label": "ballerina/lang.test",
      "kind": "Module",
      "detail": "Module",
      "sortText": "Q",
      "insertText": "test",
      "insertTextFormat": "Snippet",
      "additionalTextEdits": [
        {
          "range": {
            "start": {
              "line": 0,
              "character": 0
            },
            "end": {
              "line": 0,
              "character": 0
            }
          },
          "newText": "import ballerina/lang.test;\n"
        }
      ]
    },
    {
      "label": "ballerina/lang.value",
      "kind": "Module",
      "detail": "Module",
      "sortText": "Q",
      "insertText": "value",
      "insertTextFormat": "Snippet",
      "additionalTextEdits": [
        {
          "range": {
            "start": {
              "line": 0,
              "character": 0
            },
            "end": {
              "line": 0,
              "character": 0
            }
          },
          "newText": "import ballerina/lang.value;\n"
        }
      ]
    },
    {
      "label": "ballerina/lang.query",
      "kind": "Module",
      "detail": "Module",
      "sortText": "Q",
      "insertText": "query",
      "insertTextFormat": "Snippet",
      "additionalTextEdits": [
        {
          "range": {
            "start": {
              "line": 0,
              "character": 0
            },
            "end": {
              "line": 0,
              "character": 0
            }
          },
          "newText": "import ballerina/lang.query;\n"
        }
      ]
    },
    {
<<<<<<< HEAD
=======
      "label": "ballerina/lang.array",
      "kind": "Module",
      "detail": "Module",
      "sortText": "Q",
      "insertText": "array",
      "insertTextFormat": "Snippet",
      "additionalTextEdits": [
        {
          "range": {
            "start": {
              "line": 0,
              "character": 0
            },
            "end": {
              "line": 0,
              "character": 0
            }
          },
          "newText": "import ballerina/lang.array;\n"
        }
      ]
    },
    {
>>>>>>> 6809ee32
      "label": "ballerina/lang.runtime",
      "kind": "Module",
      "detail": "Module",
      "sortText": "Q",
      "insertText": "runtime",
      "insertTextFormat": "Snippet",
      "additionalTextEdits": [
        {
          "range": {
            "start": {
              "line": 0,
              "character": 0
            },
            "end": {
              "line": 0,
              "character": 0
            }
          },
          "newText": "import ballerina/lang.runtime;\n"
        }
      ]
    },
    {
      "label": "boolean",
      "kind": "Unit",
      "detail": "type",
      "sortText": "Q",
      "insertText": "boolean",
      "insertTextFormat": "Snippet"
    },
    {
      "label": "decimal",
      "kind": "Unit",
      "detail": "type",
      "sortText": "Q",
      "insertText": "decimal",
      "insertTextFormat": "Snippet"
    },
    {
      "label": "error",
      "kind": "Unit",
      "detail": "type",
      "sortText": "Q",
      "insertText": "error",
      "insertTextFormat": "Snippet"
    },
    {
      "label": "float",
      "kind": "Unit",
      "detail": "type",
      "sortText": "Q",
      "insertText": "float",
      "insertTextFormat": "Snippet"
    },
    {
      "label": "future",
      "kind": "Unit",
      "detail": "type",
      "sortText": "Q",
      "insertText": "future",
      "insertTextFormat": "Snippet"
    },
    {
      "label": "int",
      "kind": "Unit",
      "detail": "type",
      "sortText": "Q",
      "insertText": "int",
      "insertTextFormat": "Snippet"
    },
    {
      "label": "map",
      "kind": "Unit",
      "detail": "type",
      "sortText": "Q",
      "insertText": "map",
      "insertTextFormat": "Snippet"
    },
    {
      "label": "object",
      "kind": "Unit",
      "detail": "type",
      "sortText": "Q",
      "insertText": "object",
      "insertTextFormat": "Snippet"
    },
    {
      "label": "stream",
      "kind": "Unit",
      "detail": "type",
      "sortText": "Q",
      "insertText": "stream",
      "insertTextFormat": "Snippet"
    },
    {
      "label": "string",
      "kind": "Unit",
      "detail": "type",
      "sortText": "Q",
      "insertText": "string",
      "insertTextFormat": "Snippet"
    },
    {
      "label": "table",
      "kind": "Unit",
      "detail": "type",
      "sortText": "Q",
      "insertText": "table",
      "insertTextFormat": "Snippet"
    },
    {
      "label": "transaction",
      "kind": "Unit",
      "detail": "type",
      "sortText": "Q",
      "insertText": "transaction",
      "insertTextFormat": "Snippet"
    },
    {
      "label": "typedesc",
      "kind": "Unit",
      "detail": "type",
      "sortText": "Q",
      "insertText": "typedesc",
      "insertTextFormat": "Snippet"
    },
    {
      "label": "xml",
      "kind": "Unit",
      "detail": "type",
      "sortText": "Q",
      "insertText": "xml",
      "insertTextFormat": "Snippet"
    },
    {
      "label": "service",
      "kind": "Keyword",
      "detail": "Keyword",
      "sortText": "P",
      "insertText": "service",
      "insertTextFormat": "Snippet"
    },
    {
      "label": "new",
      "kind": "Keyword",
      "detail": "Keyword",
      "sortText": "P",
      "insertText": "new ",
      "insertTextFormat": "Snippet"
    },
    {
      "label": "isolated",
      "kind": "Keyword",
      "detail": "Keyword",
      "sortText": "P",
      "insertText": "isolated ",
      "insertTextFormat": "Snippet"
    },
    {
      "label": "transactional",
      "kind": "Keyword",
      "detail": "Keyword",
      "sortText": "P",
      "insertText": "transactional",
      "insertTextFormat": "Snippet"
    },
    {
      "label": "function",
      "kind": "Keyword",
      "detail": "Keyword",
      "sortText": "P",
      "insertText": "function ",
      "insertTextFormat": "Snippet"
    },
    {
      "label": "let",
      "kind": "Keyword",
      "detail": "Keyword",
      "sortText": "P",
      "insertText": "let",
      "insertTextFormat": "Snippet"
    },
    {
      "label": "typeof",
      "kind": "Keyword",
      "detail": "Keyword",
      "sortText": "P",
      "insertText": "typeof ",
      "insertTextFormat": "Snippet"
    },
    {
      "label": "trap",
      "kind": "Keyword",
      "detail": "Keyword",
      "sortText": "P",
      "insertText": "trap",
      "insertTextFormat": "Snippet"
    },
    {
      "label": "error",
      "kind": "Keyword",
      "detail": "Keyword",
      "sortText": "P",
      "insertText": "error",
      "insertTextFormat": "Snippet"
    },
    {
      "label": "client",
      "kind": "Keyword",
      "detail": "Keyword",
      "sortText": "P",
      "insertText": "client ",
      "insertTextFormat": "Snippet"
    },
    {
      "label": "object",
      "kind": "Keyword",
      "detail": "Keyword",
      "sortText": "P",
      "insertText": "object ",
      "insertTextFormat": "Snippet"
    },
    {
      "label": "true",
      "kind": "Keyword",
      "detail": "Keyword",
      "sortText": "P",
      "insertText": "true",
      "insertTextFormat": "Snippet"
    },
    {
      "label": "false",
      "kind": "Keyword",
      "detail": "Keyword",
      "sortText": "P",
      "insertText": "false",
      "insertTextFormat": "Snippet"
    },
    {
      "label": "check",
      "kind": "Keyword",
      "detail": "Keyword",
      "sortText": "P",
      "insertText": "check ",
      "insertTextFormat": "Snippet"
    },
    {
      "label": "checkpanic",
      "kind": "Keyword",
      "detail": "Keyword",
      "sortText": "P",
      "insertText": "checkpanic ",
      "insertTextFormat": "Snippet"
    },
    {
      "label": "is",
      "kind": "Keyword",
      "detail": "Keyword",
      "sortText": "P",
      "insertText": "is",
      "insertTextFormat": "Snippet"
    },
    {
      "label": "error constructor",
      "kind": "Snippet",
      "detail": "Snippet",
      "sortText": "O",
      "insertText": "error(\"${1}\")",
      "insertTextFormat": "Snippet"
    },
    {
      "label": "object constructor",
      "kind": "Snippet",
      "detail": "Snippet",
      "sortText": "O",
      "insertText": "object {${1}};",
      "insertTextFormat": "Snippet"
    },
    {
      "label": "base16",
      "kind": "Snippet",
      "detail": "Snippet",
      "sortText": "O",
      "insertText": "base16 `${1}`",
      "insertTextFormat": "Snippet"
    },
    {
      "label": "base64",
      "kind": "Snippet",
      "detail": "Snippet",
      "sortText": "O",
      "insertText": "base64 `${1}`",
      "insertTextFormat": "Snippet"
    },
    {
<<<<<<< HEAD
      "label": "c1",
      "kind": "Variable",
      "detail": "$CompilationError$",
      "sortText": "B",
      "insertText": "c1",
=======
      "label": "c3",
      "kind": "Variable",
      "detail": "Customer",
      "sortText": "B",
      "insertText": "c3",
>>>>>>> 6809ee32
      "insertTextFormat": "Snippet"
    },
    {
      "label": "c2",
      "kind": "Variable",
<<<<<<< HEAD
      "detail": "$CompilationError$",
=======
      "detail": "Customer",
>>>>>>> 6809ee32
      "sortText": "B",
      "insertText": "c2",
      "insertTextFormat": "Snippet"
    },
    {
<<<<<<< HEAD
      "label": "c3",
      "kind": "Variable",
      "detail": "$CompilationError$",
      "sortText": "B",
      "insertText": "c3",
      "insertTextFormat": "Snippet"
    },
    {
      "label": "p2",
      "kind": "Variable",
      "detail": "$CompilationError$",
      "sortText": "B",
      "insertText": "p2",
      "insertTextFormat": "Snippet"
    },
    {
      "label": "testIterableOperation()",
      "kind": "Function",
      "detail": "Function",
      "documentation": {
        "right": {
          "kind": "markdown",
          "value": "**Package:** _._  \n  \n  \n"
        }
      },
      "sortText": "C",
      "insertText": "testIterableOperation()",
=======
      "label": "c1",
      "kind": "Variable",
      "detail": "Customer",
      "sortText": "B",
      "insertText": "c1",
      "insertTextFormat": "Snippet"
    },
    {
      "label": "customerList",
      "kind": "Variable",
      "detail": "Customer[]",
      "sortText": "B",
      "insertText": "customerList",
>>>>>>> 6809ee32
      "insertTextFormat": "Snippet"
    },
    {
      "label": "testIterableOperation()",
      "kind": "Function",
      "detail": "Function",
      "documentation": {
        "right": {
          "kind": "markdown",
          "value": "**Package:** _._  \n  \n  \n"
        }
      },
      "sortText": "C",
      "insertText": "testIterableOperation()",
      "insertTextFormat": "Snippet"
    },
    {
<<<<<<< HEAD
      "label": "customerList",
      "kind": "Variable",
      "detail": "$CompilationError$[]",
      "sortText": "B",
      "insertText": "customerList",
      "insertTextFormat": "Snippet"
    },
    {
      "label": "Thread",
      "kind": "TypeParameter",
      "detail": "Union",
      "sortText": "M",
      "insertText": "Thread",
      "insertTextFormat": "Snippet"
    },
    {
      "label": "outputNameString",
      "kind": "Variable",
      "detail": "string",
      "sortText": "B",
      "insertText": "outputNameString",
      "insertTextFormat": "Snippet"
    },
    {
      "label": "onConflictError",
      "kind": "Variable",
      "detail": "error",
      "sortText": "B",
      "insertText": "onConflictError",
=======
      "label": "person",
      "kind": "Variable",
      "detail": "Person",
      "sortText": "B",
      "insertText": "person",
      "insertTextFormat": "Snippet"
    },
    {
      "label": "personList",
      "kind": "Variable",
      "detail": "Person[]",
      "sortText": "B",
      "insertText": "personList",
      "insertTextFormat": "Snippet"
    },
    {
      "label": "Person",
      "kind": "Struct",
      "detail": "Record",
      "sortText": "L",
      "insertText": "Person",
      "insertTextFormat": "Snippet"
    },
    {
      "label": "p1",
      "kind": "Variable",
      "detail": "Person",
      "sortText": "B",
      "insertText": "p1",
>>>>>>> 6809ee32
      "insertTextFormat": "Snippet"
    },
    {
      "label": "Customer",
      "kind": "Struct",
      "detail": "Record",
      "sortText": "L",
      "insertText": "Customer",
      "insertTextFormat": "Snippet"
    },
    {
      "label": "p2",
      "kind": "Variable",
      "detail": "Person",
      "sortText": "B",
      "insertText": "p2",
      "insertTextFormat": "Snippet"
    },
    {
      "label": "StrandData",
      "kind": "Struct",
      "detail": "Record",
      "documentation": {
        "left": "Describes Strand execution details for the runtime.\n"
      },
      "sortText": "L",
      "insertText": "StrandData",
      "insertTextFormat": "Snippet"
    },
    {
<<<<<<< HEAD
      "label": "StrandData",
      "kind": "Struct",
      "detail": "Record",
      "documentation": {
        "left": "Describes Strand execution details for the runtime.\n"
      },
      "sortText": "L",
      "insertText": "StrandData",
=======
      "label": "Thread",
      "kind": "TypeParameter",
      "detail": "Union",
      "sortText": "M",
      "insertText": "Thread",
      "insertTextFormat": "Snippet"
    },
    {
      "label": "outputNameString",
      "kind": "Variable",
      "detail": "string",
      "sortText": "B",
      "insertText": "outputNameString",
      "insertTextFormat": "Snippet"
    },
    {
      "label": "onConflictError",
      "kind": "Variable",
      "detail": "error",
      "sortText": "B",
      "insertText": "onConflictError",
>>>>>>> 6809ee32
      "insertTextFormat": "Snippet"
    },
    {
      "label": "readonly",
      "kind": "Unit",
      "detail": "type",
      "sortText": "Q",
      "insertText": "readonly",
      "insertTextFormat": "Snippet"
    },
    {
      "label": "handle",
      "kind": "Unit",
      "detail": "type",
      "sortText": "Q",
      "insertText": "handle",
      "insertTextFormat": "Snippet"
    },
    {
      "label": "never",
      "kind": "Unit",
      "detail": "type",
      "sortText": "Q",
      "insertText": "never",
      "insertTextFormat": "Snippet"
    },
    {
      "label": "json",
      "kind": "Unit",
      "detail": "type",
      "sortText": "Q",
      "insertText": "json",
      "insertTextFormat": "Snippet"
    },
    {
      "label": "anydata",
      "kind": "Unit",
      "detail": "type",
      "sortText": "Q",
      "insertText": "anydata",
      "insertTextFormat": "Snippet"
    },
    {
      "label": "any",
      "kind": "Unit",
      "detail": "type",
      "sortText": "Q",
      "insertText": "any",
      "insertTextFormat": "Snippet"
    },
    {
      "label": "byte",
      "kind": "Unit",
      "detail": "type",
      "sortText": "Q",
      "insertText": "byte",
      "insertTextFormat": "Snippet"
    }
  ]
}<|MERGE_RESOLUTION|>--- conflicted
+++ resolved
@@ -14,6 +14,52 @@
       "insertTextFormat": "Snippet"
     },
     {
+      "label": "ballerina/lang.test",
+      "kind": "Module",
+      "detail": "Module",
+      "sortText": "Q",
+      "insertText": "test",
+      "insertTextFormat": "Snippet",
+      "additionalTextEdits": [
+        {
+          "range": {
+            "start": {
+              "line": 0,
+              "character": 0
+            },
+            "end": {
+              "line": 0,
+              "character": 0
+            }
+          },
+          "newText": "import ballerina/lang.test;\n"
+        }
+      ]
+    },
+    {
+      "label": "ballerina/lang.array",
+      "kind": "Module",
+      "detail": "Module",
+      "sortText": "Q",
+      "insertText": "array",
+      "insertTextFormat": "Snippet",
+      "additionalTextEdits": [
+        {
+          "range": {
+            "start": {
+              "line": 0,
+              "character": 0
+            },
+            "end": {
+              "line": 0,
+              "character": 0
+            }
+          },
+          "newText": "import ballerina/lang.array;\n"
+        }
+      ]
+    },
+    {
       "label": "ballerina/jballerina.java",
       "kind": "Module",
       "detail": "Module",
@@ -37,29 +83,6 @@
       ]
     },
     {
-      "label": "ballerina/lang.test",
-      "kind": "Module",
-      "detail": "Module",
-      "sortText": "Q",
-      "insertText": "test",
-      "insertTextFormat": "Snippet",
-      "additionalTextEdits": [
-        {
-          "range": {
-            "start": {
-              "line": 0,
-              "character": 0
-            },
-            "end": {
-              "line": 0,
-              "character": 0
-            }
-          },
-          "newText": "import ballerina/lang.test;\n"
-        }
-      ]
-    },
-    {
       "label": "ballerina/lang.value",
       "kind": "Module",
       "detail": "Module",
@@ -83,55 +106,6 @@
       ]
     },
     {
-      "label": "ballerina/lang.query",
-      "kind": "Module",
-      "detail": "Module",
-      "sortText": "Q",
-      "insertText": "query",
-      "insertTextFormat": "Snippet",
-      "additionalTextEdits": [
-        {
-          "range": {
-            "start": {
-              "line": 0,
-              "character": 0
-            },
-            "end": {
-              "line": 0,
-              "character": 0
-            }
-          },
-          "newText": "import ballerina/lang.query;\n"
-        }
-      ]
-    },
-    {
-<<<<<<< HEAD
-=======
-      "label": "ballerina/lang.array",
-      "kind": "Module",
-      "detail": "Module",
-      "sortText": "Q",
-      "insertText": "array",
-      "insertTextFormat": "Snippet",
-      "additionalTextEdits": [
-        {
-          "range": {
-            "start": {
-              "line": 0,
-              "character": 0
-            },
-            "end": {
-              "line": 0,
-              "character": 0
-            }
-          },
-          "newText": "import ballerina/lang.array;\n"
-        }
-      ]
-    },
-    {
->>>>>>> 6809ee32
       "label": "ballerina/lang.runtime",
       "kind": "Module",
       "detail": "Module",
@@ -427,48 +401,11 @@
       "insertTextFormat": "Snippet"
     },
     {
-<<<<<<< HEAD
-      "label": "c1",
-      "kind": "Variable",
-      "detail": "$CompilationError$",
-      "sortText": "B",
-      "insertText": "c1",
-=======
-      "label": "c3",
-      "kind": "Variable",
-      "detail": "Customer",
-      "sortText": "B",
-      "insertText": "c3",
->>>>>>> 6809ee32
-      "insertTextFormat": "Snippet"
-    },
-    {
-      "label": "c2",
-      "kind": "Variable",
-<<<<<<< HEAD
-      "detail": "$CompilationError$",
-=======
-      "detail": "Customer",
->>>>>>> 6809ee32
-      "sortText": "B",
-      "insertText": "c2",
-      "insertTextFormat": "Snippet"
-    },
-    {
-<<<<<<< HEAD
-      "label": "c3",
-      "kind": "Variable",
-      "detail": "$CompilationError$",
-      "sortText": "B",
-      "insertText": "c3",
-      "insertTextFormat": "Snippet"
-    },
-    {
-      "label": "p2",
-      "kind": "Variable",
-      "detail": "$CompilationError$",
-      "sortText": "B",
-      "insertText": "p2",
+      "label": "person",
+      "kind": "Variable",
+      "detail": "Person",
+      "sortText": "B",
+      "insertText": "person",
       "insertTextFormat": "Snippet"
     },
     {
@@ -483,7 +420,33 @@
       },
       "sortText": "C",
       "insertText": "testIterableOperation()",
-=======
+      "insertTextFormat": "Snippet"
+    },
+    {
+      "label": "personList",
+      "kind": "Variable",
+      "detail": "Person[]",
+      "sortText": "B",
+      "insertText": "personList",
+      "insertTextFormat": "Snippet"
+    },
+    {
+      "label": "p2",
+      "kind": "Variable",
+      "detail": "Person",
+      "sortText": "B",
+      "insertText": "p2",
+      "insertTextFormat": "Snippet"
+    },
+    {
+      "label": "p1",
+      "kind": "Variable",
+      "detail": "Person",
+      "sortText": "B",
+      "insertText": "p1",
+      "insertTextFormat": "Snippet"
+    },
+    {
       "label": "c1",
       "kind": "Variable",
       "detail": "Customer",
@@ -492,35 +455,11 @@
       "insertTextFormat": "Snippet"
     },
     {
-      "label": "customerList",
-      "kind": "Variable",
-      "detail": "Customer[]",
-      "sortText": "B",
-      "insertText": "customerList",
->>>>>>> 6809ee32
-      "insertTextFormat": "Snippet"
-    },
-    {
-      "label": "testIterableOperation()",
-      "kind": "Function",
-      "detail": "Function",
-      "documentation": {
-        "right": {
-          "kind": "markdown",
-          "value": "**Package:** _._  \n  \n  \n"
-        }
-      },
-      "sortText": "C",
-      "insertText": "testIterableOperation()",
-      "insertTextFormat": "Snippet"
-    },
-    {
-<<<<<<< HEAD
-      "label": "customerList",
-      "kind": "Variable",
-      "detail": "$CompilationError$[]",
-      "sortText": "B",
-      "insertText": "customerList",
+      "label": "c2",
+      "kind": "Variable",
+      "detail": "Customer",
+      "sortText": "B",
+      "insertText": "c2",
       "insertTextFormat": "Snippet"
     },
     {
@@ -532,36 +471,6 @@
       "insertTextFormat": "Snippet"
     },
     {
-      "label": "outputNameString",
-      "kind": "Variable",
-      "detail": "string",
-      "sortText": "B",
-      "insertText": "outputNameString",
-      "insertTextFormat": "Snippet"
-    },
-    {
-      "label": "onConflictError",
-      "kind": "Variable",
-      "detail": "error",
-      "sortText": "B",
-      "insertText": "onConflictError",
-=======
-      "label": "person",
-      "kind": "Variable",
-      "detail": "Person",
-      "sortText": "B",
-      "insertText": "person",
-      "insertTextFormat": "Snippet"
-    },
-    {
-      "label": "personList",
-      "kind": "Variable",
-      "detail": "Person[]",
-      "sortText": "B",
-      "insertText": "personList",
-      "insertTextFormat": "Snippet"
-    },
-    {
       "label": "Person",
       "kind": "Struct",
       "detail": "Record",
@@ -570,12 +479,19 @@
       "insertTextFormat": "Snippet"
     },
     {
-      "label": "p1",
-      "kind": "Variable",
-      "detail": "Person",
-      "sortText": "B",
-      "insertText": "p1",
->>>>>>> 6809ee32
+      "label": "outputNameString",
+      "kind": "Variable",
+      "detail": "string",
+      "sortText": "B",
+      "insertText": "outputNameString",
+      "insertTextFormat": "Snippet"
+    },
+    {
+      "label": "customerList",
+      "kind": "Variable",
+      "detail": "Customer[]",
+      "sortText": "B",
+      "insertText": "customerList",
       "insertTextFormat": "Snippet"
     },
     {
@@ -587,11 +503,11 @@
       "insertTextFormat": "Snippet"
     },
     {
-      "label": "p2",
-      "kind": "Variable",
-      "detail": "Person",
-      "sortText": "B",
-      "insertText": "p2",
+      "label": "onConflictError",
+      "kind": "Variable",
+      "detail": "error",
+      "sortText": "B",
+      "insertText": "onConflictError",
       "insertTextFormat": "Snippet"
     },
     {
@@ -606,38 +522,11 @@
       "insertTextFormat": "Snippet"
     },
     {
-<<<<<<< HEAD
-      "label": "StrandData",
-      "kind": "Struct",
-      "detail": "Record",
-      "documentation": {
-        "left": "Describes Strand execution details for the runtime.\n"
-      },
-      "sortText": "L",
-      "insertText": "StrandData",
-=======
-      "label": "Thread",
-      "kind": "TypeParameter",
-      "detail": "Union",
-      "sortText": "M",
-      "insertText": "Thread",
-      "insertTextFormat": "Snippet"
-    },
-    {
-      "label": "outputNameString",
-      "kind": "Variable",
-      "detail": "string",
-      "sortText": "B",
-      "insertText": "outputNameString",
-      "insertTextFormat": "Snippet"
-    },
-    {
-      "label": "onConflictError",
-      "kind": "Variable",
-      "detail": "error",
-      "sortText": "B",
-      "insertText": "onConflictError",
->>>>>>> 6809ee32
+      "label": "c3",
+      "kind": "Variable",
+      "detail": "Customer",
+      "sortText": "B",
+      "insertText": "c3",
       "insertTextFormat": "Snippet"
     },
     {
