--- conflicted
+++ resolved
@@ -14,6 +14,29 @@
       "insertTextFormat": "Snippet"
     },
     {
+      "label": "ballerina/lang.test",
+      "kind": "Module",
+      "detail": "Module",
+      "sortText": "R",
+      "insertText": "test",
+      "insertTextFormat": "Snippet",
+      "additionalTextEdits": [
+        {
+          "range": {
+            "start": {
+              "line": 0,
+              "character": 0
+            },
+            "end": {
+              "line": 0,
+              "character": 0
+            }
+          },
+          "newText": "import ballerina/lang.test;\n"
+        }
+      ]
+    },
+    {
       "label": "ballerina/lang.array",
       "kind": "Module",
       "detail": "Module",
@@ -37,6 +60,52 @@
       ]
     },
     {
+      "label": "ballerina/jballerina.java",
+      "kind": "Module",
+      "detail": "Module",
+      "sortText": "R",
+      "insertText": "java",
+      "insertTextFormat": "Snippet",
+      "additionalTextEdits": [
+        {
+          "range": {
+            "start": {
+              "line": 0,
+              "character": 0
+            },
+            "end": {
+              "line": 0,
+              "character": 0
+            }
+          },
+          "newText": "import ballerina/jballerina.java;\n"
+        }
+      ]
+    },
+    {
+      "label": "ballerina/lang.value",
+      "kind": "Module",
+      "detail": "Module",
+      "sortText": "R",
+      "insertText": "value",
+      "insertTextFormat": "Snippet",
+      "additionalTextEdits": [
+        {
+          "range": {
+            "start": {
+              "line": 0,
+              "character": 0
+            },
+            "end": {
+              "line": 0,
+              "character": 0
+            }
+          },
+          "newText": "import ballerina/lang.value;\n"
+        }
+      ]
+    },
+    {
       "label": "ballerina/lang.runtime",
       "kind": "Module",
       "detail": "Module",
@@ -60,75 +129,6 @@
       ]
     },
     {
-      "label": "ballerina/lang.test",
-      "kind": "Module",
-      "detail": "Module",
-      "sortText": "R",
-      "insertText": "test",
-      "insertTextFormat": "Snippet",
-      "additionalTextEdits": [
-        {
-          "range": {
-            "start": {
-              "line": 0,
-              "character": 0
-            },
-            "end": {
-              "line": 0,
-              "character": 0
-            }
-          },
-          "newText": "import ballerina/lang.test;\n"
-        }
-      ]
-    },
-    {
-      "label": "ballerina/jballerina.java",
-      "kind": "Module",
-      "detail": "Module",
-      "sortText": "R",
-      "insertText": "java",
-      "insertTextFormat": "Snippet",
-      "additionalTextEdits": [
-        {
-          "range": {
-            "start": {
-              "line": 0,
-              "character": 0
-            },
-            "end": {
-              "line": 0,
-              "character": 0
-            }
-          },
-          "newText": "import ballerina/jballerina.java;\n"
-        }
-      ]
-    },
-    {
-      "label": "ballerina/lang.value",
-      "kind": "Module",
-      "detail": "Module",
-      "sortText": "R",
-      "insertText": "value",
-      "insertTextFormat": "Snippet",
-      "additionalTextEdits": [
-        {
-          "range": {
-            "start": {
-              "line": 0,
-              "character": 0
-            },
-            "end": {
-              "line": 0,
-              "character": 0
-            }
-          },
-          "newText": "import ballerina/lang.value;\n"
-        }
-      ]
-    },
-    {
       "label": "boolean",
       "kind": "Unit",
       "detail": "type",
@@ -421,33 +421,6 @@
       "insertTextFormat": "Snippet"
     },
     {
-<<<<<<< HEAD
-      "label": "Thread",
-      "kind": "TypeParameter",
-      "detail": "Union",
-      "sortText": "N",
-      "insertText": "Thread",
-      "insertTextFormat": "Snippet"
-    },
-    {
-      "label": "outputPersonList",
-      "kind": "Variable",
-      "detail": "Person[]",
-      "sortText": "B",
-      "insertText": "outputPersonList",
-      "insertTextFormat": "Snippet"
-    },
-    {
-      "label": "personList",
-      "kind": "Variable",
-      "detail": "Person[]",
-      "sortText": "B",
-      "insertText": "personList",
-      "insertTextFormat": "Snippet"
-    },
-    {
-=======
->>>>>>> e8fb4b16
       "label": "testOnConflictClauseWithNonTableTypes()",
       "kind": "Function",
       "detail": "()",
@@ -463,6 +436,46 @@
       "insertTextFormat": "Snippet"
     },
     {
+      "label": "personList",
+      "kind": "Variable",
+      "detail": "Person[]",
+      "sortText": "B",
+      "insertText": "personList",
+      "insertTextFormat": "Snippet"
+    },
+    {
+      "label": "Thread",
+      "kind": "TypeParameter",
+      "detail": "Union",
+      "sortText": "N",
+      "insertText": "Thread",
+      "insertTextFormat": "Snippet"
+    },
+    {
+      "label": "outputPersonList",
+      "kind": "Variable",
+      "detail": "Person[]",
+      "sortText": "B",
+      "insertText": "outputPersonList",
+      "insertTextFormat": "Snippet"
+    },
+    {
+      "label": "Customer",
+      "kind": "Struct",
+      "detail": "Record",
+      "sortText": "M",
+      "insertText": "Customer",
+      "insertTextFormat": "Snippet"
+    },
+    {
+      "label": "onConflictError",
+      "kind": "Variable",
+      "detail": "error",
+      "sortText": "B",
+      "insertText": "onConflictError",
+      "insertTextFormat": "Snippet"
+    },
+    {
       "label": "StrandData",
       "kind": "Struct",
       "detail": "Record",
@@ -474,6 +487,22 @@
       "insertTextFormat": "Snippet"
     },
     {
+      "label": "Person",
+      "kind": "Struct",
+      "detail": "Record",
+      "sortText": "M",
+      "insertText": "Person",
+      "insertTextFormat": "Snippet"
+    },
+    {
+      "label": "p3",
+      "kind": "Variable",
+      "detail": "Person",
+      "sortText": "B",
+      "insertText": "p3",
+      "insertTextFormat": "Snippet"
+    },
+    {
       "label": "p1",
       "kind": "Variable",
       "detail": "Person",
@@ -482,19 +511,7 @@
       "insertTextFormat": "Snippet"
     },
     {
-<<<<<<< HEAD
       "label": "p2",
-=======
-      "label": "Thread",
-      "kind": "TypeParameter",
-      "detail": "Union",
-      "sortText": "N",
-      "insertText": "Thread",
-      "insertTextFormat": "Snippet"
-    },
-    {
-      "label": "outputPersonList",
->>>>>>> e8fb4b16
       "kind": "Variable",
       "detail": "Person",
       "sortText": "B",
@@ -502,91 +519,6 @@
       "insertTextFormat": "Snippet"
     },
     {
-<<<<<<< HEAD
-      "label": "p3",
-=======
-      "label": "Customer",
-      "kind": "Struct",
-      "detail": "Record",
-      "sortText": "M",
-      "insertText": "Customer",
-      "insertTextFormat": "Snippet"
-    },
-    {
-      "label": "onConflictError",
->>>>>>> e8fb4b16
-      "kind": "Variable",
-      "detail": "Person",
-      "sortText": "B",
-      "insertText": "p3",
-      "insertTextFormat": "Snippet"
-    },
-    {
-<<<<<<< HEAD
-      "label": "'error",
-      "kind": "Event",
-      "detail": "Error",
-      "documentation": {
-        "left": "Default error type.\nThe type parameter is for the error detail type. It's constrained to Cloneable type."
-      },
-      "sortText": "L",
-      "insertText": "'error",
-=======
-      "label": "StrandData",
-      "kind": "Struct",
-      "detail": "Record",
-      "documentation": {
-        "left": "Describes Strand execution details for the runtime.\n"
-      },
-      "sortText": "M",
-      "insertText": "StrandData",
->>>>>>> e8fb4b16
-      "insertTextFormat": "Snippet"
-    },
-    {
-      "label": "Person",
-      "kind": "Struct",
-      "detail": "Record",
-      "sortText": "M",
-      "insertText": "Person",
-<<<<<<< HEAD
-=======
-      "insertTextFormat": "Snippet"
-    },
-    {
-      "label": "p3",
-      "kind": "Variable",
-      "detail": "Person",
-      "sortText": "B",
-      "insertText": "p3",
->>>>>>> e8fb4b16
-      "insertTextFormat": "Snippet"
-    },
-    {
-      "label": "Customer",
-      "kind": "Struct",
-      "detail": "Record",
-      "sortText": "M",
-      "insertText": "Customer",
-      "insertTextFormat": "Snippet"
-    },
-    {
-<<<<<<< HEAD
-      "label": "onConflictError",
-=======
-      "label": "p2",
->>>>>>> e8fb4b16
-      "kind": "Variable",
-      "detail": "error",
-      "sortText": "B",
-<<<<<<< HEAD
-      "insertText": "onConflictError",
-=======
-      "insertText": "p2",
->>>>>>> e8fb4b16
-      "insertTextFormat": "Snippet"
-    },
-    {
       "label": "readonly",
       "kind": "Unit",
       "detail": "type",
