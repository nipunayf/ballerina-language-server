{
  "position": {
    "line": 16,
    "character": 35
  },
  "source": "query_expression/source/query_expr_ctx_orderby_clause_source3.bal",
  "items": [
    {
      "label": "ascending",
      "kind": "Keyword",
      "detail": "Keyword",
      "sortText": "BQ",
      "filterText": "ascending",
      "insertText": "ascending",
      "insertTextFormat": "Snippet"
    },
    {
      "label": "descending",
      "kind": "Keyword",
      "detail": "Keyword",
      "sortText": "BQ",
      "filterText": "descending",
      "insertText": "descending",
      "insertTextFormat": "Snippet"
    },
    {
      "label": "where",
      "kind": "Keyword",
      "detail": "Keyword",
      "sortText": "BQ",
      "filterText": "where",
      "insertText": "where ",
      "insertTextFormat": "Snippet"
    },
    {
      "label": "let",
      "kind": "Keyword",
      "detail": "Keyword",
      "sortText": "BQ",
      "filterText": "let",
      "insertText": "let",
      "insertTextFormat": "Snippet"
    },
    {
      "label": "let clause",
      "kind": "Snippet",
      "detail": "Snippet",
      "sortText": "BP",
      "filterText": "let",
      "insertText": "let ${1:var} ${2:varName} = ${3}",
      "insertTextFormat": "Snippet"
    },
    {
      "label": "join",
      "kind": "Keyword",
      "detail": "Keyword",
      "sortText": "BQ",
      "filterText": "join",
      "insertText": "join ",
      "insertTextFormat": "Snippet"
    },
    {
<<<<<<< HEAD
      "label": "join clause",
      "kind": "Snippet",
      "detail": "Snippet",
      "sortText": "BP",
      "filterText": "join",
      "insertText": "join ${1:var} ${2:varName} in ${3:expr} on ${3:onExpr} equals ${3:equalsExpr}",
      "insertTextFormat": "Snippet"
    },
    {
=======
>>>>>>> 7815efb4
      "label": "order by",
      "kind": "Keyword",
      "detail": "Keyword",
      "sortText": "BQ",
      "filterText": "order by",
      "insertText": "order by ",
      "insertTextFormat": "Snippet"
    },
    {
      "label": "limit",
      "kind": "Keyword",
      "detail": "Keyword",
      "sortText": "BQ",
      "filterText": "limit",
      "insertText": "limit ",
      "insertTextFormat": "Snippet"
    },
    {
      "label": "do",
      "kind": "Snippet",
      "detail": "Snippet",
      "sortText": "BP",
      "filterText": "do",
      "insertText": "do {\n\t${1}\n}",
      "insertTextFormat": "Snippet"
    },
    {
      "label": "select",
      "kind": "Keyword",
      "detail": "Keyword",
      "sortText": "BQ",
      "filterText": "select",
      "insertText": "select ",
      "insertTextFormat": "Snippet"
    },
    {
      "label": "outer",
      "kind": "Keyword",
      "detail": "Keyword",
      "sortText": "BQ",
      "filterText": "outer",
      "insertText": "outer ",
      "insertTextFormat": "Snippet"
    },
    {
      "label": "join clause",
      "kind": "Snippet",
      "detail": "Snippet",
      "sortText": "BP",
      "filterText": "join",
      "insertText": "join ${1:var} ${2:varName} in ${3:expr} on ${4:onExpr} equals ${5:equalsExpr}",
      "insertTextFormat": "Snippet"
    }
  ]
}<|MERGE_RESOLUTION|>--- conflicted
+++ resolved
@@ -60,18 +60,6 @@
       "insertTextFormat": "Snippet"
     },
     {
-<<<<<<< HEAD
-      "label": "join clause",
-      "kind": "Snippet",
-      "detail": "Snippet",
-      "sortText": "BP",
-      "filterText": "join",
-      "insertText": "join ${1:var} ${2:varName} in ${3:expr} on ${3:onExpr} equals ${3:equalsExpr}",
-      "insertTextFormat": "Snippet"
-    },
-    {
-=======
->>>>>>> 7815efb4
       "label": "order by",
       "kind": "Keyword",
       "detail": "Keyword",
