{
  "position": {
    "line": 13,
    "character": 19
  },
  "source": "query_expression/source/query_expr_ctx_select_clause_source1.bal",
  "items": [
    {
      "label": "module1",
      "kind": "Module",
      "detail": "Module",
      "sortText": "O",
      "insertText": "module1",
      "insertTextFormat": "Snippet"
    },
    {
      "label": "ballerina/lang.array",
      "kind": "Module",
      "detail": "Module",
      "sortText": "R",
      "insertText": "array",
      "insertTextFormat": "Snippet",
      "additionalTextEdits": [
        {
          "range": {
            "start": {
              "line": 0,
              "character": 0
            },
            "end": {
              "line": 0,
              "character": 0
            }
          },
          "newText": "import ballerina/lang.array;\n"
        }
      ]
    },
    {
      "label": "ballerina/lang.runtime",
      "kind": "Module",
      "detail": "Module",
      "sortText": "R",
      "insertText": "runtime",
      "insertTextFormat": "Snippet",
      "additionalTextEdits": [
        {
          "range": {
            "start": {
              "line": 0,
              "character": 0
            },
            "end": {
              "line": 0,
              "character": 0
            }
          },
          "newText": "import ballerina/lang.runtime;\n"
        }
      ]
    },
    {
      "label": "ballerina/lang.test",
      "kind": "Module",
      "detail": "Module",
      "sortText": "R",
      "insertText": "test",
      "insertTextFormat": "Snippet",
      "additionalTextEdits": [
        {
          "range": {
            "start": {
              "line": 0,
              "character": 0
            },
            "end": {
              "line": 0,
              "character": 0
            }
          },
          "newText": "import ballerina/lang.test;\n"
        }
      ]
    },
    {
      "label": "ballerina/jballerina.java",
      "kind": "Module",
      "detail": "Module",
      "sortText": "R",
      "insertText": "java",
      "insertTextFormat": "Snippet",
      "additionalTextEdits": [
        {
          "range": {
            "start": {
              "line": 0,
              "character": 0
            },
            "end": {
              "line": 0,
              "character": 0
            }
          },
          "newText": "import ballerina/jballerina.java;\n"
        }
      ]
    },
    {
      "label": "ballerina/lang.value",
      "kind": "Module",
      "detail": "Module",
      "sortText": "R",
      "insertText": "value",
      "insertTextFormat": "Snippet",
      "additionalTextEdits": [
        {
          "range": {
            "start": {
              "line": 0,
              "character": 0
            },
            "end": {
              "line": 0,
              "character": 0
            }
          },
          "newText": "import ballerina/lang.value;\n"
        }
      ]
    },
    {
      "label": "boolean",
      "kind": "Unit",
      "detail": "type",
      "sortText": "R",
      "insertText": "boolean",
      "insertTextFormat": "Snippet"
    },
    {
      "label": "decimal",
      "kind": "Unit",
      "detail": "type",
      "sortText": "R",
      "insertText": "decimal",
      "insertTextFormat": "Snippet"
    },
    {
      "label": "error",
      "kind": "Unit",
      "detail": "type",
      "sortText": "R",
      "insertText": "error",
      "insertTextFormat": "Snippet"
    },
    {
      "label": "float",
      "kind": "Unit",
      "detail": "type",
      "sortText": "R",
      "insertText": "float",
      "insertTextFormat": "Snippet"
    },
    {
      "label": "future",
      "kind": "Unit",
      "detail": "type",
      "sortText": "R",
      "insertText": "future",
      "insertTextFormat": "Snippet"
    },
    {
      "label": "int",
      "kind": "Unit",
      "detail": "type",
      "sortText": "R",
      "insertText": "int",
      "insertTextFormat": "Snippet"
    },
    {
      "label": "map",
      "kind": "Unit",
      "detail": "type",
      "sortText": "R",
      "insertText": "map",
      "insertTextFormat": "Snippet"
    },
    {
      "label": "object",
      "kind": "Unit",
      "detail": "type",
      "sortText": "R",
      "insertText": "object",
      "insertTextFormat": "Snippet"
    },
    {
      "label": "stream",
      "kind": "Unit",
      "detail": "type",
      "sortText": "R",
      "insertText": "stream",
      "insertTextFormat": "Snippet"
    },
    {
      "label": "string",
      "kind": "Unit",
      "detail": "type",
      "sortText": "R",
      "insertText": "string",
      "insertTextFormat": "Snippet"
    },
    {
      "label": "table",
      "kind": "Unit",
      "detail": "type",
      "sortText": "R",
      "insertText": "table",
      "insertTextFormat": "Snippet"
    },
    {
      "label": "transaction",
      "kind": "Unit",
      "detail": "type",
      "sortText": "R",
      "insertText": "transaction",
      "insertTextFormat": "Snippet"
    },
    {
      "label": "typedesc",
      "kind": "Unit",
      "detail": "type",
      "sortText": "R",
      "insertText": "typedesc",
      "insertTextFormat": "Snippet"
    },
    {
      "label": "xml",
      "kind": "Unit",
      "detail": "type",
      "sortText": "R",
      "insertText": "xml",
      "insertTextFormat": "Snippet"
    },
    {
      "label": "service",
      "kind": "Keyword",
      "detail": "Keyword",
      "sortText": "Q",
      "filterText": "service",
      "insertText": "service",
      "insertTextFormat": "Snippet"
    },
    {
      "label": "new",
      "kind": "Keyword",
      "detail": "Keyword",
      "sortText": "Q",
      "filterText": "new",
      "insertText": "new ",
      "insertTextFormat": "Snippet"
    },
    {
      "label": "isolated",
      "kind": "Keyword",
      "detail": "Keyword",
      "sortText": "Q",
      "filterText": "isolated",
      "insertText": "isolated ",
      "insertTextFormat": "Snippet"
    },
    {
      "label": "transactional",
      "kind": "Keyword",
      "detail": "Keyword",
      "sortText": "Q",
      "filterText": "transactional",
      "insertText": "transactional",
      "insertTextFormat": "Snippet"
    },
    {
      "label": "function",
      "kind": "Keyword",
      "detail": "Keyword",
      "sortText": "Q",
      "filterText": "function",
      "insertText": "function ",
      "insertTextFormat": "Snippet"
    },
    {
      "label": "let",
      "kind": "Keyword",
      "detail": "Keyword",
      "sortText": "Q",
      "filterText": "let",
      "insertText": "let",
      "insertTextFormat": "Snippet"
    },
    {
      "label": "typeof",
      "kind": "Keyword",
      "detail": "Keyword",
      "sortText": "Q",
      "filterText": "typeof",
      "insertText": "typeof ",
      "insertTextFormat": "Snippet"
    },
    {
      "label": "trap",
      "kind": "Keyword",
      "detail": "Keyword",
      "sortText": "Q",
      "filterText": "trap",
      "insertText": "trap",
      "insertTextFormat": "Snippet"
    },
    {
      "label": "client",
      "kind": "Keyword",
      "detail": "Keyword",
      "sortText": "Q",
      "filterText": "client",
      "insertText": "client ",
      "insertTextFormat": "Snippet"
    },
    {
      "label": "object",
      "kind": "Keyword",
      "detail": "Keyword",
      "sortText": "Q",
      "filterText": "object",
      "insertText": "object ",
      "insertTextFormat": "Snippet"
    },
    {
      "label": "true",
      "kind": "Keyword",
      "detail": "Keyword",
      "sortText": "Q",
      "filterText": "true",
      "insertText": "true",
      "insertTextFormat": "Snippet"
    },
    {
      "label": "false",
      "kind": "Keyword",
      "detail": "Keyword",
      "sortText": "Q",
      "filterText": "false",
      "insertText": "false",
      "insertTextFormat": "Snippet"
    },
    {
      "label": "check",
      "kind": "Keyword",
      "detail": "Keyword",
      "sortText": "Q",
      "filterText": "check",
      "insertText": "check ",
      "insertTextFormat": "Snippet"
    },
    {
      "label": "checkpanic",
      "kind": "Keyword",
      "detail": "Keyword",
      "sortText": "Q",
      "filterText": "checkpanic",
      "insertText": "checkpanic ",
      "insertTextFormat": "Snippet"
    },
    {
      "label": "is",
      "kind": "Keyword",
      "detail": "Keyword",
      "sortText": "Q",
      "filterText": "is",
      "insertText": "is",
      "insertTextFormat": "Snippet"
    },
    {
      "label": "error constructor",
      "kind": "Snippet",
      "detail": "Snippet",
      "sortText": "P",
      "filterText": "error",
      "insertText": "error(\"${1}\")",
      "insertTextFormat": "Snippet"
    },
    {
      "label": "object constructor",
      "kind": "Snippet",
      "detail": "Snippet",
      "sortText": "P",
      "filterText": "object",
      "insertText": "object {${1}}",
      "insertTextFormat": "Snippet"
    },
    {
      "label": "base16",
      "kind": "Snippet",
      "detail": "Snippet",
      "sortText": "P",
      "filterText": "base16",
      "insertText": "base16 `${1}`",
      "insertTextFormat": "Snippet"
    },
    {
      "label": "base64",
      "kind": "Snippet",
      "detail": "Snippet",
      "sortText": "P",
      "filterText": "base64",
      "insertText": "base64 `${1}`",
      "insertTextFormat": "Snippet"
    },
    {
      "label": "from",
      "kind": "Keyword",
      "detail": "Keyword",
      "sortText": "Q",
      "filterText": "from",
      "insertText": "from ",
      "insertTextFormat": "Snippet"
    },
    {
      "label": "Thread",
      "kind": "TypeParameter",
      "detail": "Union",
      "sortText": "N",
      "insertText": "Thread",
      "insertTextFormat": "Snippet"
    },
    {
      "label": "testOnConflictClauseWithNonTableTypes()",
      "kind": "Function",
      "detail": "()",
      "documentation": {
        "right": {
          "kind": "markdown",
          "value": "**Package:** _._  \n  \n  \n"
        }
      },
      "sortText": "C",
      "filterText": "testOnConflictClauseWithNonTableTypes",
      "insertText": "testOnConflictClauseWithNonTableTypes()",
      "insertTextFormat": "Snippet"
    },
    {
      "label": "personList",
      "kind": "Variable",
      "detail": "Person[]",
      "sortText": "B",
      "insertText": "personList",
      "insertTextFormat": "Snippet"
    },
    {
<<<<<<< HEAD
      "label": "person",
      "kind": "Variable",
      "detail": "Person",
      "sortText": "B",
      "insertText": "person",
      "insertTextFormat": "Snippet"
    },
    {
      "label": "testOnConflictClauseWithNonTableTypes()",
      "kind": "Function",
      "detail": "()",
      "documentation": {
        "right": {
          "kind": "markdown",
          "value": "**Package:** _._  \n  \n  \n"
        }
      },
      "sortText": "C",
      "filterText": "testOnConflictClauseWithNonTableTypes",
      "insertText": "testOnConflictClauseWithNonTableTypes()",
      "insertTextFormat": "Snippet"
    },
    {
      "label": "StrandData",
      "kind": "Struct",
      "detail": "Record",
      "documentation": {
        "left": "Describes Strand execution details for the runtime.\n"
      },
      "sortText": "M",
      "insertText": "StrandData",
      "insertTextFormat": "Snippet"
    },
    {
      "label": "p1",
      "kind": "Variable",
      "detail": "Person",
      "sortText": "B",
      "insertText": "p1",
      "insertTextFormat": "Snippet"
    },
    {
      "label": "p2",
=======
      "label": "Thread",
      "kind": "TypeParameter",
      "detail": "Union",
      "sortText": "N",
      "insertText": "Thread",
      "insertTextFormat": "Snippet"
    },
    {
      "label": "outputPersonList",
>>>>>>> e8fb4b16
      "kind": "Variable",
      "detail": "Person[]",
      "sortText": "B",
      "insertText": "outputPersonList",
      "insertTextFormat": "Snippet"
    },
    {
      "label": "p3",
      "kind": "Variable",
      "detail": "Person",
      "sortText": "B",
      "insertText": "p3",
      "insertTextFormat": "Snippet"
    },
    {
<<<<<<< HEAD
      "label": "'error",
      "kind": "Event",
      "detail": "Error",
      "documentation": {
        "left": "Default error type.\nThe type parameter is for the error detail type. It's constrained to Cloneable type."
      },
      "sortText": "L",
      "insertText": "'error",
=======
      "label": "onConflictError",
      "kind": "Variable",
      "detail": "error",
      "sortText": "B",
      "insertText": "onConflictError",
>>>>>>> e8fb4b16
      "insertTextFormat": "Snippet"
    },
    {
      "label": "newAge",
      "kind": "Variable",
      "detail": "int",
      "sortText": "B",
      "insertText": "newAge",
      "insertTextFormat": "Snippet"
    },
    {
      "label": "Person",
      "kind": "Struct",
      "detail": "Record",
      "sortText": "M",
      "insertText": "Person",
      "insertTextFormat": "Snippet"
    },
    {
      "label": "Customer",
      "kind": "Struct",
      "detail": "Record",
      "sortText": "M",
      "insertText": "Customer",
      "insertTextFormat": "Snippet"
    },
    {
      "label": "p3",
      "kind": "Variable",
      "detail": "Person",
      "sortText": "B",
      "insertText": "p3",
      "insertTextFormat": "Snippet"
    },
    {
      "label": "p1",
      "kind": "Variable",
      "detail": "Person",
      "sortText": "B",
      "insertText": "p1",
      "insertTextFormat": "Snippet"
    },
    {
      "label": "p2",
      "kind": "Variable",
      "detail": "Person",
      "sortText": "B",
      "insertText": "p2",
      "insertTextFormat": "Snippet"
    },
    {
      "label": "readonly",
      "kind": "Unit",
      "detail": "type",
      "sortText": "R",
      "insertText": "readonly",
      "insertTextFormat": "Snippet"
    },
    {
      "label": "handle",
      "kind": "Unit",
      "detail": "type",
      "sortText": "R",
      "insertText": "handle",
      "insertTextFormat": "Snippet"
    },
    {
      "label": "never",
      "kind": "Unit",
      "detail": "type",
      "sortText": "R",
      "insertText": "never",
      "insertTextFormat": "Snippet"
    },
    {
      "label": "json",
      "kind": "Unit",
      "detail": "type",
      "sortText": "R",
      "insertText": "json",
      "insertTextFormat": "Snippet"
    },
    {
      "label": "anydata",
      "kind": "Unit",
      "detail": "type",
      "sortText": "R",
      "insertText": "anydata",
      "insertTextFormat": "Snippet"
    },
    {
      "label": "any",
      "kind": "Unit",
      "detail": "type",
      "sortText": "R",
      "insertText": "any",
      "insertTextFormat": "Snippet"
    },
    {
      "label": "byte",
      "kind": "Unit",
      "detail": "type",
      "sortText": "R",
      "insertText": "byte",
      "insertTextFormat": "Snippet"
    },
    {
      "label": "on conflict",
      "kind": "Snippet",
      "detail": "Snippet",
      "sortText": "P",
      "filterText": "on_conflict",
      "insertText": "on conflict ",
      "insertTextFormat": "Snippet"
    }
  ]
}<|MERGE_RESOLUTION|>--- conflicted
+++ resolved
@@ -14,6 +14,29 @@
       "insertTextFormat": "Snippet"
     },
     {
+      "label": "ballerina/lang.test",
+      "kind": "Module",
+      "detail": "Module",
+      "sortText": "R",
+      "insertText": "test",
+      "insertTextFormat": "Snippet",
+      "additionalTextEdits": [
+        {
+          "range": {
+            "start": {
+              "line": 0,
+              "character": 0
+            },
+            "end": {
+              "line": 0,
+              "character": 0
+            }
+          },
+          "newText": "import ballerina/lang.test;\n"
+        }
+      ]
+    },
+    {
       "label": "ballerina/lang.array",
       "kind": "Module",
       "detail": "Module",
@@ -37,6 +60,52 @@
       ]
     },
     {
+      "label": "ballerina/jballerina.java",
+      "kind": "Module",
+      "detail": "Module",
+      "sortText": "R",
+      "insertText": "java",
+      "insertTextFormat": "Snippet",
+      "additionalTextEdits": [
+        {
+          "range": {
+            "start": {
+              "line": 0,
+              "character": 0
+            },
+            "end": {
+              "line": 0,
+              "character": 0
+            }
+          },
+          "newText": "import ballerina/jballerina.java;\n"
+        }
+      ]
+    },
+    {
+      "label": "ballerina/lang.value",
+      "kind": "Module",
+      "detail": "Module",
+      "sortText": "R",
+      "insertText": "value",
+      "insertTextFormat": "Snippet",
+      "additionalTextEdits": [
+        {
+          "range": {
+            "start": {
+              "line": 0,
+              "character": 0
+            },
+            "end": {
+              "line": 0,
+              "character": 0
+            }
+          },
+          "newText": "import ballerina/lang.value;\n"
+        }
+      ]
+    },
+    {
       "label": "ballerina/lang.runtime",
       "kind": "Module",
       "detail": "Module",
@@ -60,75 +129,6 @@
       ]
     },
     {
-      "label": "ballerina/lang.test",
-      "kind": "Module",
-      "detail": "Module",
-      "sortText": "R",
-      "insertText": "test",
-      "insertTextFormat": "Snippet",
-      "additionalTextEdits": [
-        {
-          "range": {
-            "start": {
-              "line": 0,
-              "character": 0
-            },
-            "end": {
-              "line": 0,
-              "character": 0
-            }
-          },
-          "newText": "import ballerina/lang.test;\n"
-        }
-      ]
-    },
-    {
-      "label": "ballerina/jballerina.java",
-      "kind": "Module",
-      "detail": "Module",
-      "sortText": "R",
-      "insertText": "java",
-      "insertTextFormat": "Snippet",
-      "additionalTextEdits": [
-        {
-          "range": {
-            "start": {
-              "line": 0,
-              "character": 0
-            },
-            "end": {
-              "line": 0,
-              "character": 0
-            }
-          },
-          "newText": "import ballerina/jballerina.java;\n"
-        }
-      ]
-    },
-    {
-      "label": "ballerina/lang.value",
-      "kind": "Module",
-      "detail": "Module",
-      "sortText": "R",
-      "insertText": "value",
-      "insertTextFormat": "Snippet",
-      "additionalTextEdits": [
-        {
-          "range": {
-            "start": {
-              "line": 0,
-              "character": 0
-            },
-            "end": {
-              "line": 0,
-              "character": 0
-            }
-          },
-          "newText": "import ballerina/lang.value;\n"
-        }
-      ]
-    },
-    {
       "label": "boolean",
       "kind": "Unit",
       "detail": "type",
@@ -421,11 +421,11 @@
       "insertTextFormat": "Snippet"
     },
     {
-      "label": "Thread",
-      "kind": "TypeParameter",
-      "detail": "Union",
-      "sortText": "N",
-      "insertText": "Thread",
+      "label": "person",
+      "kind": "Variable",
+      "detail": "Person",
+      "sortText": "B",
+      "insertText": "person",
       "insertTextFormat": "Snippet"
     },
     {
@@ -452,27 +452,43 @@
       "insertTextFormat": "Snippet"
     },
     {
-<<<<<<< HEAD
-      "label": "person",
-      "kind": "Variable",
-      "detail": "Person",
-      "sortText": "B",
-      "insertText": "person",
-      "insertTextFormat": "Snippet"
-    },
-    {
-      "label": "testOnConflictClauseWithNonTableTypes()",
-      "kind": "Function",
-      "detail": "()",
-      "documentation": {
-        "right": {
-          "kind": "markdown",
-          "value": "**Package:** _._  \n  \n  \n"
-        }
-      },
-      "sortText": "C",
-      "filterText": "testOnConflictClauseWithNonTableTypes",
-      "insertText": "testOnConflictClauseWithNonTableTypes()",
+      "label": "Thread",
+      "kind": "TypeParameter",
+      "detail": "Union",
+      "sortText": "N",
+      "insertText": "Thread",
+      "insertTextFormat": "Snippet"
+    },
+    {
+      "label": "outputPersonList",
+      "kind": "Variable",
+      "detail": "Person[]",
+      "sortText": "B",
+      "insertText": "outputPersonList",
+      "insertTextFormat": "Snippet"
+    },
+    {
+      "label": "Customer",
+      "kind": "Struct",
+      "detail": "Record",
+      "sortText": "M",
+      "insertText": "Customer",
+      "insertTextFormat": "Snippet"
+    },
+    {
+      "label": "onConflictError",
+      "kind": "Variable",
+      "detail": "error",
+      "sortText": "B",
+      "insertText": "onConflictError",
+      "insertTextFormat": "Snippet"
+    },
+    {
+      "label": "newAge",
+      "kind": "Variable",
+      "detail": "int",
+      "sortText": "B",
+      "insertText": "newAge",
       "insertTextFormat": "Snippet"
     },
     {
@@ -487,81 +503,11 @@
       "insertTextFormat": "Snippet"
     },
     {
-      "label": "p1",
-      "kind": "Variable",
-      "detail": "Person",
-      "sortText": "B",
-      "insertText": "p1",
-      "insertTextFormat": "Snippet"
-    },
-    {
-      "label": "p2",
-=======
-      "label": "Thread",
-      "kind": "TypeParameter",
-      "detail": "Union",
-      "sortText": "N",
-      "insertText": "Thread",
-      "insertTextFormat": "Snippet"
-    },
-    {
-      "label": "outputPersonList",
->>>>>>> e8fb4b16
-      "kind": "Variable",
-      "detail": "Person[]",
-      "sortText": "B",
-      "insertText": "outputPersonList",
-      "insertTextFormat": "Snippet"
-    },
-    {
-      "label": "p3",
-      "kind": "Variable",
-      "detail": "Person",
-      "sortText": "B",
-      "insertText": "p3",
-      "insertTextFormat": "Snippet"
-    },
-    {
-<<<<<<< HEAD
-      "label": "'error",
-      "kind": "Event",
-      "detail": "Error",
-      "documentation": {
-        "left": "Default error type.\nThe type parameter is for the error detail type. It's constrained to Cloneable type."
-      },
-      "sortText": "L",
-      "insertText": "'error",
-=======
-      "label": "onConflictError",
-      "kind": "Variable",
-      "detail": "error",
-      "sortText": "B",
-      "insertText": "onConflictError",
->>>>>>> e8fb4b16
-      "insertTextFormat": "Snippet"
-    },
-    {
-      "label": "newAge",
-      "kind": "Variable",
-      "detail": "int",
-      "sortText": "B",
-      "insertText": "newAge",
-      "insertTextFormat": "Snippet"
-    },
-    {
       "label": "Person",
       "kind": "Struct",
       "detail": "Record",
       "sortText": "M",
       "insertText": "Person",
-      "insertTextFormat": "Snippet"
-    },
-    {
-      "label": "Customer",
-      "kind": "Struct",
-      "detail": "Record",
-      "sortText": "M",
-      "insertText": "Customer",
       "insertTextFormat": "Snippet"
     },
     {
