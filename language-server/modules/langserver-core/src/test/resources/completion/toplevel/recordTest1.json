{
  "position": {
    "line": 3,
    "character": 4
  },
  "source": "toplevel/source/recordTest1.bal",
  "items": [
    {
      "label": "channel",
      "kind": "Keyword",
      "detail": "Channel",
      "insertText": "channel",
      "insertTextFormat": "Snippet"
    },
    {
      "label": "xml",
      "kind": "Keyword",
      "detail": "Xml",
      "insertText": "xml",
      "insertTextFormat": "Snippet"
    },
    {
      "label": "TableConfig",
      "kind": "Class",
      "detail": "Record",
      "documentation": {
        "left": "TableConfig represents properties used during table initialization.\n"
      },
      "insertText": "TableConfig",
      "insertTextFormat": "Snippet"
    },
    {
      "label": "byte",
      "kind": "Keyword",
      "detail": "Byte",
      "insertText": "byte",
      "insertTextFormat": "Snippet"
    },
    {
      "label": "stream",
      "kind": "Keyword",
      "detail": "Stream",
      "insertText": "stream",
      "insertTextFormat": "Snippet"
    },
    {
      "label": "AbstractListener",
      "kind": "Class",
      "detail": "Object",
      "insertText": "AbstractListener",
      "insertTextFormat": "Snippet"
    },
    {
      "label": "map",
      "kind": "Keyword",
      "detail": "Map",
      "insertText": "map",
      "insertTextFormat": "Snippet"
    },
    {
      "label": "table",
      "kind": "Keyword",
      "detail": "Table",
      "insertText": "table",
      "insertTextFormat": "Snippet"
    },
    {
      "label": "anydata",
      "kind": "Keyword",
      "detail": "Anydata",
      "insertText": "anydata",
      "insertTextFormat": "Snippet"
    },
    {
      "label": "future",
      "kind": "Keyword",
      "detail": "Future",
      "insertText": "future",
      "insertTextFormat": "Snippet"
    },
    {
      "label": "typedesc",
      "kind": "Keyword",
      "detail": "Typedesc",
      "insertText": "typedesc",
      "insertTextFormat": "Snippet"
    },
    {
      "label": "float",
      "kind": "Keyword",
      "detail": "Float",
      "insertText": "float",
      "insertTextFormat": "Snippet"
    },
    {
      "label": "ArgsData",
      "kind": "Class",
      "detail": "Record",
      "documentation": {
        "left": "Defaultable argument names. This is for internal use.\n"
      },
      "insertText": "ArgsData",
      "insertTextFormat": "Snippet"
    },
    {
      "label": "null",
      "kind": "Keyword",
      "detail": "Nil",
      "insertText": "null",
      "insertTextFormat": "Snippet"
    },
    {
      "label": "decimal",
      "kind": "Keyword",
      "detail": "Decimal",
      "insertText": "decimal",
      "insertTextFormat": "Snippet"
    },
    {
      "label": "string",
      "kind": "Keyword",
      "detail": "String",
      "insertText": "string",
      "insertTextFormat": "Snippet"
    },
    {
      "label": "error",
      "kind": "Keyword",
      "detail": "Error",
      "insertText": "error",
      "insertTextFormat": "Snippet"
    },
    {
      "label": "json",
      "kind": "Keyword",
      "detail": "Json",
      "insertText": "json",
      "insertTextFormat": "Snippet"
    },
    {
      "label": "any",
      "kind": "Keyword",
      "detail": "Any",
      "insertText": "any",
      "insertTextFormat": "Snippet"
    },
    {
      "label": "int",
      "kind": "Keyword",
      "detail": "Int",
      "insertText": "int",
      "insertTextFormat": "Snippet"
    },
    {
      "label": "testRecord",
      "kind": "Class",
      "detail": "Record",
      "insertText": "testRecord",
      "insertTextFormat": "Snippet"
    },
    {
      "label": "boolean",
      "kind": "Keyword",
      "detail": "Boolean",
      "insertText": "boolean",
      "insertTextFormat": "Snippet"
    },
    {
      "label": "service",
      "kind": "Keyword",
      "detail": "Service",
      "insertText": "service",
      "insertTextFormat": "Snippet"
    },
    {
      "label": "http",
      "kind": "Module",
      "detail": "Package",
      "insertText": "http",
      "insertTextFormat": "Snippet"
    },
    {
      "label": "ballerinax/jdbc",
      "kind": "Module",
      "detail": "Package",
      "insertText": "jdbc",
      "insertTextFormat": "Snippet",
      "additionalTextEdits": [
        {
          "range": {
            "start": {
              "line": 1,
              "character": 0
            },
            "end": {
              "line": 1,
              "character": 0
            }
          },
          "newText": "import ballerinax/jdbc;\n"
        }
      ]
    },
    {
      "label": "ballerinax/jms",
      "kind": "Module",
      "detail": "Package",
      "insertText": "jms",
      "insertTextFormat": "Snippet",
      "additionalTextEdits": [
        {
          "range": {
            "start": {
              "line": 1,
              "character": 0
            },
            "end": {
              "line": 1,
              "character": 0
            }
          },
          "newText": "import ballerinax/jms;\n"
        }
      ]
    },
    {
<<<<<<< HEAD
      "label": "ballerinax/java.jdbc",
=======
      "label": "ballerina/jwt",
>>>>>>> 1507abc4
      "kind": "Module",
      "detail": "Package",
      "insertText": "jwt",
      "insertTextFormat": "Snippet",
      "additionalTextEdits": [
        {
          "range": {
            "start": {
              "line": 1,
              "character": 0
            },
            "end": {
              "line": 1,
              "character": 0
            }
          },
<<<<<<< HEAD
          "newText": "import ballerinax/java.jdbc;\n"
=======
          "newText": "import ballerina/jwt;\n"
        }
      ]
    },
    {
      "label": "ballerina/crypto",
      "kind": "Module",
      "detail": "Package",
      "insertText": "crypto",
      "insertTextFormat": "Snippet",
      "additionalTextEdits": [
        {
          "range": {
            "start": {
              "line": 1,
              "character": 0
            },
            "end": {
              "line": 1,
              "character": 0
            }
          },
          "newText": "import ballerina/crypto;\n"
>>>>>>> 1507abc4
        }
      ]
    },
    {
      "label": "ballerina/cache",
      "kind": "Module",
      "detail": "Package",
      "insertText": "cache",
      "insertTextFormat": "Snippet",
      "additionalTextEdits": [
        {
          "range": {
            "start": {
              "line": 1,
              "character": 0
            },
            "end": {
              "line": 1,
              "character": 0
            }
          },
          "newText": "import ballerina/cache;\n"
        }
      ]
    },
    {
      "label": "ballerina/test",
      "kind": "Module",
      "detail": "Package",
      "insertText": "test",
      "insertTextFormat": "Snippet",
      "additionalTextEdits": [
        {
          "range": {
            "start": {
              "line": 1,
              "character": 0
            },
            "end": {
              "line": 1,
              "character": 0
            }
          },
          "newText": "import ballerina/test;\n"
        }
      ]
    },
    {
      "label": "ballerina/file",
      "kind": "Module",
      "detail": "Package",
      "insertText": "file",
      "insertTextFormat": "Snippet",
      "additionalTextEdits": [
        {
          "range": {
            "start": {
              "line": 1,
              "character": 0
            },
            "end": {
              "line": 1,
              "character": 0
            }
          },
          "newText": "import ballerina/file;\n"
        }
      ]
    },
    {
      "label": "ballerina/grpc",
      "kind": "Module",
      "detail": "Package",
      "insertText": "grpc",
      "insertTextFormat": "Snippet",
      "additionalTextEdits": [
        {
          "range": {
            "start": {
              "line": 1,
              "character": 0
            },
            "end": {
              "line": 1,
              "character": 0
            }
          },
          "newText": "import ballerina/grpc;\n"
        }
      ]
    },
    {
      "label": "ballerina/config",
      "kind": "Module",
      "detail": "Package",
      "insertText": "config",
      "insertTextFormat": "Snippet",
      "additionalTextEdits": [
        {
          "range": {
            "start": {
              "line": 1,
              "character": 0
            },
            "end": {
              "line": 1,
              "character": 0
            }
          },
          "newText": "import ballerina/config;\n"
        }
      ]
    },
    {
      "label": "ballerina/auth",
      "kind": "Module",
      "detail": "Package",
      "insertText": "auth",
      "insertTextFormat": "Snippet",
      "additionalTextEdits": [
        {
          "range": {
            "start": {
              "line": 1,
              "character": 0
            },
            "end": {
              "line": 1,
              "character": 0
            }
          },
          "newText": "import ballerina/auth;\n"
        }
      ]
    },
    {
      "label": "ballerina/filepath",
      "kind": "Module",
      "detail": "Package",
      "insertText": "filepath",
      "insertTextFormat": "Snippet",
      "additionalTextEdits": [
        {
          "range": {
            "start": {
              "line": 1,
              "character": 0
            },
            "end": {
              "line": 1,
              "character": 0
            }
          },
          "newText": "import ballerina/filepath;\n"
        }
      ]
    },
    {
      "label": "ballerina/ldap",
      "kind": "Module",
      "detail": "Package",
      "insertText": "ldap",
      "insertTextFormat": "Snippet",
      "additionalTextEdits": [
        {
          "range": {
            "start": {
              "line": 1,
              "character": 0
            },
            "end": {
              "line": 1,
              "character": 0
            }
          },
          "newText": "import ballerina/ldap;\n"
        }
      ]
    },
    {
      "label": "ballerina/streams",
      "kind": "Module",
      "detail": "Package",
      "insertText": "streams",
      "insertTextFormat": "Snippet",
      "additionalTextEdits": [
        {
          "range": {
            "start": {
              "line": 1,
              "character": 0
            },
            "end": {
              "line": 1,
              "character": 0
            }
          },
          "newText": "import ballerina/streams;\n"
        }
      ]
    },
    {
      "label": "ballerina/artemis",
      "kind": "Module",
      "detail": "Package",
      "insertText": "artemis",
      "insertTextFormat": "Snippet",
      "additionalTextEdits": [
        {
          "range": {
            "start": {
              "line": 1,
              "character": 0
            },
            "end": {
              "line": 1,
              "character": 0
            }
          },
          "newText": "import ballerina/artemis;\n"
        }
      ]
    },
    {
      "label": "ballerina/reflect",
      "kind": "Module",
      "detail": "Package",
      "insertText": "reflect",
      "insertTextFormat": "Snippet",
      "additionalTextEdits": [
        {
          "range": {
            "start": {
              "line": 1,
              "character": 0
            },
            "end": {
              "line": 1,
              "character": 0
            }
          },
          "newText": "import ballerina/reflect;\n"
        }
      ]
    },
    {
      "label": "ballerina/io",
      "kind": "Module",
      "detail": "Package",
      "insertText": "io",
      "insertTextFormat": "Snippet",
      "additionalTextEdits": [
        {
          "range": {
            "start": {
              "line": 1,
              "character": 0
            },
            "end": {
              "line": 1,
              "character": 0
            }
          },
          "newText": "import ballerina/io;\n"
        }
      ]
    },
    {
      "label": "ballerina/runtime",
      "kind": "Module",
      "detail": "Package",
      "insertText": "runtime",
      "insertTextFormat": "Snippet",
      "additionalTextEdits": [
        {
          "range": {
            "start": {
              "line": 1,
              "character": 0
            },
            "end": {
              "line": 1,
              "character": 0
            }
          },
          "newText": "import ballerina/runtime;\n"
        }
      ]
    },
    {
      "label": "ballerina/oauth2",
      "kind": "Module",
      "detail": "Package",
      "insertText": "oauth2",
      "insertTextFormat": "Snippet",
      "additionalTextEdits": [
        {
          "range": {
            "start": {
              "line": 1,
              "character": 0
            },
            "end": {
              "line": 1,
              "character": 0
            }
          },
          "newText": "import ballerina/oauth2;\n"
        }
      ]
    },
    {
      "label": "ballerina/internal",
      "kind": "Module",
      "detail": "Package",
      "insertText": "internal",
      "insertTextFormat": "Snippet",
      "additionalTextEdits": [
        {
          "range": {
            "start": {
              "line": 1,
              "character": 0
            },
            "end": {
              "line": 1,
              "character": 0
            }
          },
          "newText": "import ballerina/internal;\n"
        }
      ]
    },
    {
      "label": "ballerina/encoding",
      "kind": "Module",
      "detail": "Package",
      "insertText": "encoding",
      "insertTextFormat": "Snippet",
      "additionalTextEdits": [
        {
          "range": {
            "start": {
              "line": 1,
              "character": 0
            },
            "end": {
              "line": 1,
              "character": 0
            }
          },
          "newText": "import ballerina/encoding;\n"
        }
      ]
    },
    {
      "label": "ballerina/utils",
      "kind": "Module",
      "detail": "Package",
      "insertText": "utils",
      "insertTextFormat": "Snippet",
      "additionalTextEdits": [
        {
          "range": {
            "start": {
              "line": 1,
              "character": 0
            },
            "end": {
              "line": 1,
              "character": 0
            }
          },
          "newText": "import ballerina/utils;\n"
        }
      ]
    },
    {
      "label": "ballerina/rabbitmq",
      "kind": "Module",
      "detail": "Package",
      "insertText": "rabbitmq",
      "insertTextFormat": "Snippet",
      "additionalTextEdits": [
        {
          "range": {
            "start": {
              "line": 1,
              "character": 0
            },
            "end": {
              "line": 1,
              "character": 0
            }
          },
          "newText": "import ballerina/rabbitmq;\n"
        }
      ]
    },
    {
      "label": "ballerina/openapi",
      "kind": "Module",
      "detail": "Package",
      "insertText": "openapi",
      "insertTextFormat": "Snippet",
      "additionalTextEdits": [
        {
          "range": {
            "start": {
              "line": 1,
              "character": 0
            },
            "end": {
              "line": 1,
              "character": 0
            }
          },
          "newText": "import ballerina/openapi;\n"
        }
      ]
    },
    {
      "label": "ballerina/math",
      "kind": "Module",
      "detail": "Package",
      "insertText": "math",
      "insertTextFormat": "Snippet",
      "additionalTextEdits": [
        {
          "range": {
            "start": {
              "line": 1,
              "character": 0
            },
            "end": {
              "line": 1,
              "character": 0
            }
          },
          "newText": "import ballerina/math;\n"
        }
      ]
    },
    {
      "label": "ballerina/time",
      "kind": "Module",
      "detail": "Package",
      "insertText": "time",
      "insertTextFormat": "Snippet",
      "additionalTextEdits": [
        {
          "range": {
            "start": {
              "line": 1,
              "character": 0
            },
            "end": {
              "line": 1,
              "character": 0
            }
          },
          "newText": "import ballerina/time;\n"
        }
      ]
    },
    {
      "label": "ballerina/observe",
      "kind": "Module",
      "detail": "Package",
      "insertText": "observe",
      "insertTextFormat": "Snippet",
      "additionalTextEdits": [
        {
          "range": {
            "start": {
              "line": 1,
              "character": 0
            },
            "end": {
              "line": 1,
              "character": 0
            }
          },
          "newText": "import ballerina/observe;\n"
        }
      ]
    },
    {
      "label": "ballerina/system",
      "kind": "Module",
      "detail": "Package",
      "insertText": "system",
      "insertTextFormat": "Snippet",
      "additionalTextEdits": [
        {
          "range": {
            "start": {
              "line": 1,
              "character": 0
            },
            "end": {
              "line": 1,
              "character": 0
            }
          },
          "newText": "import ballerina/system;\n"
        }
      ]
    },
    {
      "label": "ballerina/transactions",
      "kind": "Module",
      "detail": "Package",
      "insertText": "transactions",
      "insertTextFormat": "Snippet",
      "additionalTextEdits": [
        {
          "range": {
            "start": {
              "line": 1,
              "character": 0
            },
            "end": {
              "line": 1,
              "character": 0
            }
          },
          "newText": "import ballerina/transactions;\n"
        }
      ]
    },
    {
      "label": "ballerina/nats",
      "kind": "Module",
      "detail": "Package",
      "insertText": "nats",
      "insertTextFormat": "Snippet",
      "additionalTextEdits": [
        {
          "range": {
            "start": {
              "line": 1,
              "character": 0
            },
            "end": {
              "line": 1,
              "character": 0
            }
          },
          "newText": "import ballerina/nats;\n"
        }
      ]
    },
    {
      "label": "ballerina/transactions.balx",
      "kind": "Module",
      "detail": "Package",
      "insertText": "transactions.balx",
      "insertTextFormat": "Snippet",
      "additionalTextEdits": [
        {
          "range": {
            "start": {
              "line": 1,
              "character": 0
            },
            "end": {
              "line": 1,
              "character": 0
            }
          },
          "newText": "import ballerina/transactions.balx;\n"
        }
      ]
    },
    {
      "label": "ballerina/task",
      "kind": "Module",
      "detail": "Package",
      "insertText": "task",
      "insertTextFormat": "Snippet",
      "additionalTextEdits": [
        {
          "range": {
            "start": {
              "line": 1,
              "character": 0
            },
            "end": {
              "line": 1,
              "character": 0
            }
          },
          "newText": "import ballerina/task;\n"
        }
      ]
    },
    {
      "label": "ballerina/cache.balx",
      "kind": "Module",
      "detail": "Package",
      "insertText": "cache.balx",
      "insertTextFormat": "Snippet",
      "additionalTextEdits": [
        {
          "range": {
            "start": {
              "line": 1,
              "character": 0
            },
            "end": {
              "line": 1,
              "character": 0
            }
          },
          "newText": "import ballerina/cache.balx;\n"
        }
      ]
    },
    {
      "label": "ballerina/log",
      "kind": "Module",
      "detail": "Package",
      "insertText": "log",
      "insertTextFormat": "Snippet",
      "additionalTextEdits": [
        {
          "range": {
            "start": {
              "line": 1,
              "character": 0
            },
            "end": {
              "line": 1,
              "character": 0
            }
          },
          "newText": "import ballerina/log;\n"
        }
      ]
    },
    {
      "label": "ballerina/mime",
      "kind": "Module",
      "detail": "Package",
      "insertText": "mime",
      "insertTextFormat": "Snippet",
      "additionalTextEdits": [
        {
          "range": {
            "start": {
              "line": 1,
              "character": 0
            },
            "end": {
              "line": 1,
              "character": 0
            }
          },
          "newText": "import ballerina/mime;\n"
        }
      ]
    },
    {
      "label": "ballerina/socket",
      "kind": "Module",
      "detail": "Package",
      "insertText": "socket",
      "insertTextFormat": "Snippet",
      "additionalTextEdits": [
        {
          "range": {
            "start": {
              "line": 1,
              "character": 0
            },
            "end": {
              "line": 1,
              "character": 0
            }
          },
          "newText": "import ballerina/socket;\n"
        }
      ]
    }
  ]
}<|MERGE_RESOLUTION|>--- conflicted
+++ resolved
@@ -224,11 +224,7 @@
       ]
     },
     {
-<<<<<<< HEAD
-      "label": "ballerinax/java.jdbc",
-=======
       "label": "ballerina/jwt",
->>>>>>> 1507abc4
       "kind": "Module",
       "detail": "Package",
       "insertText": "jwt",
@@ -245,9 +241,6 @@
               "character": 0
             }
           },
-<<<<<<< HEAD
-          "newText": "import ballerinax/java.jdbc;\n"
-=======
           "newText": "import ballerina/jwt;\n"
         }
       ]
@@ -271,7 +264,6 @@
             }
           },
           "newText": "import ballerina/crypto;\n"
->>>>>>> 1507abc4
         }
       ]
     },
