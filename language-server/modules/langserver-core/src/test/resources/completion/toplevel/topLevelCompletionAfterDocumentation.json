{
  "position": {
    "line": 5,
    "character": 1
  },
  "source": "toplevel/source/topLevelCompletionAfterDocumentation.bal",
  "items": [
    {
      "label": "import",
      "kind": "Keyword",
      "detail": "Keyword",
      "insertText": "import ",
      "insertTextFormat": "Snippet"
    },
    {
      "label": "function",
      "kind": "Keyword",
      "detail": "Keyword",
      "insertText": "function ",
      "insertTextFormat": "Snippet"
    },
    {
      "label": "function",
      "kind": "Snippet",
      "detail": "Snippet",
      "insertText": "function ${1:name}(${2}) {\n\t${3}\n}",
      "insertTextFormat": "Snippet"
    },
    {
      "label": "public main function",
      "kind": "Snippet",
      "detail": "Snippet",
      "insertText": "public function main(string... args) {\n\t${1}\n}",
      "insertTextFormat": "Snippet"
    },
    {
      "label": "service/http",
      "kind": "Snippet",
      "detail": "Snippet",
      "insertText": "service ${1:serviceName} on new http:Listener(8080) {\n\tresource function ${2:newResource}(http:Caller ${3:caller}, http:Request ${5:request}) {\n\t\t\n\t}\n}",
      "insertTextFormat": "Snippet",
      "additionalTextEdits": []
    },
    {
      "label": "service/webSocket",
      "kind": "Snippet",
      "detail": "Snippet",
      "insertText": "service ${1:serviceName} on new http:WebSocketListener(9090) {\n\tresource function onOpen(http:WebSocketCaller caller) {\n\t\t\n\t}\n\tresource function onText(http:WebSocketCaller caller, string data, boolean finalFrame) {\n\t\t\n\t}\n\tresource function onClose(http:WebSocketCaller caller, int statusCode, string reason) {\n\t\t\n\t}\n}",
      "insertTextFormat": "Snippet",
      "additionalTextEdits": []
    },
    {
      "label": "service/webSub",
      "kind": "Snippet",
      "detail": "Snippet",
      "insertText": "service ${1:websubSubscriber} on new websub:Listener(9092) {\n\tresource function onIntentVerification(websub:Caller caller, websub:IntentVerificationRequest request) {\n\t\t\n\t}\n\tresource function onNotification(websub:Notification notification) {\n\t\t\n\t}\n}",
      "insertTextFormat": "Snippet",
      "additionalTextEdits": [
        {
          "range": {
            "start": {
              "line": 1,
              "character": 0
            },
            "end": {
              "line": 1,
              "character": 0
            }
          },
          "newText": "import ballerina/websub;\n"
        }
      ]
    },
    {
      "label": "service/gRPC",
      "kind": "Snippet",
      "detail": "Snippet",
      "insertText": "service ${1:serviceName} on new grpc:Listener(9092) {\n\tresource function ${2:newResource}(grpc:Caller caller, ${3:string} request) {\n\t\t\n\t}\n}",
      "insertTextFormat": "Snippet",
      "additionalTextEdits": [
        {
          "range": {
            "start": {
              "line": 1,
              "character": 0
            },
            "end": {
              "line": 1,
              "character": 0
            }
          },
          "newText": "import ballerina/grpc;\n"
        }
      ]
    },
    {
      "label": "annotation",
      "kind": "Snippet",
      "detail": "Snippet",
      "insertText": "annotation\u003c${1:attachmentPoint}\u003e ${2:name};",
      "insertTextFormat": "Snippet"
    },
    {
      "label": "xmlns",
      "kind": "Snippet",
      "detail": "Snippet",
      "insertText": "xmlns \"${1}\" as ${2:ns};",
      "insertTextFormat": "Snippet"
    },
    {
      "label": "type \u003cObjectName\u003e object",
      "kind": "Snippet",
      "detail": "Snippet",
      "insertText": "type ${1:ObjectName} object {\n\t${2}\n};",
      "insertTextFormat": "Snippet"
    },
    {
      "label": "type \u003cRecordName\u003e record",
      "kind": "Snippet",
      "detail": "Snippet",
      "insertText": "type ${1:RecordName} record {\n\t${2}\n};",
      "insertTextFormat": "Snippet"
    },
    {
      "label": "type",
      "kind": "Keyword",
      "detail": "Keyword",
      "insertText": "type ",
      "insertTextFormat": "Snippet"
    },
    {
      "label": "public",
      "kind": "Keyword",
      "detail": "Keyword",
      "insertText": "public ",
      "insertTextFormat": "Snippet"
    },
    {
      "label": "final",
      "kind": "Keyword",
      "detail": "Keyword",
      "insertText": "final ",
      "insertTextFormat": "Snippet"
    },
    {
      "label": "const",
      "kind": "Keyword",
      "detail": "Keyword",
      "insertText": "const ",
      "insertTextFormat": "Snippet"
    },
    {
      "label": "error",
      "kind": "Snippet",
      "detail": "Snippet",
      "insertText": "error ${1:name} \u003d error(\"${2:errorCode}\", { message: \"${3}\" });",
      "insertTextFormat": "Snippet"
    },
    {
      "label": "listener",
      "kind": "Keyword",
      "detail": "Keyword",
      "insertText": "listener ",
      "insertTextFormat": "Snippet"
    },
    {
      "label": "channel",
      "kind": "Keyword",
      "detail": "Channel",
      "insertText": "channel",
      "insertTextFormat": "Snippet"
    },
    {
      "label": "xml",
      "kind": "Keyword",
      "detail": "Xml",
      "insertText": "xml",
      "insertTextFormat": "Snippet"
    },
    {
      "label": "TableConfig",
      "kind": "Class",
      "detail": "Record",
      "documentation": {
        "left": "TableConfig represents properties used during table initialization.\n"
      },
      "insertText": "TableConfig",
      "insertTextFormat": "Snippet"
    },
    {
      "label": "byte",
      "kind": "Keyword",
      "detail": "Byte",
      "insertText": "byte",
      "insertTextFormat": "Snippet"
    },
    {
      "label": "stream",
      "kind": "Keyword",
      "detail": "Stream",
      "insertText": "stream",
      "insertTextFormat": "Snippet"
    },
    {
      "label": "AbstractListener",
      "kind": "Class",
      "detail": "Object",
      "insertText": "AbstractListener",
      "insertTextFormat": "Snippet"
    },
    {
      "label": "map",
      "kind": "Keyword",
      "detail": "Map",
      "insertText": "map",
      "insertTextFormat": "Snippet"
    },
    {
      "label": "table",
      "kind": "Keyword",
      "detail": "Table",
      "insertText": "table",
      "insertTextFormat": "Snippet"
    },
    {
      "label": "anydata",
      "kind": "Keyword",
      "detail": "Anydata",
      "insertText": "anydata",
      "insertTextFormat": "Snippet"
    },
    {
      "label": "future",
      "kind": "Keyword",
      "detail": "Future",
      "insertText": "future",
      "insertTextFormat": "Snippet"
    },
    {
      "label": "typedesc",
      "kind": "Keyword",
      "detail": "Typedesc",
      "insertText": "typedesc",
      "insertTextFormat": "Snippet"
    },
    {
      "label": "float",
      "kind": "Keyword",
      "detail": "Float",
      "insertText": "float",
      "insertTextFormat": "Snippet"
    },
    {
      "label": "null",
      "kind": "Keyword",
      "detail": "Nil",
      "insertText": "null",
      "insertTextFormat": "Snippet"
    },
    {
      "label": "decimal",
      "kind": "Keyword",
      "detail": "Decimal",
      "insertText": "decimal",
      "insertTextFormat": "Snippet"
    },
    {
      "label": "string",
      "kind": "Keyword",
      "detail": "String",
      "insertText": "string",
      "insertTextFormat": "Snippet"
    },
    {
      "label": "json",
      "kind": "Keyword",
      "detail": "Json",
      "insertText": "json",
      "insertTextFormat": "Snippet"
    },
    {
      "label": "any",
      "kind": "Keyword",
      "detail": "Any",
      "insertText": "any",
      "insertTextFormat": "Snippet"
    },
    {
      "label": "int",
      "kind": "Keyword",
      "detail": "Int",
      "insertText": "int",
      "insertTextFormat": "Snippet"
    },
    {
      "label": "boolean",
      "kind": "Keyword",
      "detail": "Boolean",
      "insertText": "boolean",
      "insertTextFormat": "Snippet"
    },
    {
      "label": "service",
      "kind": "Keyword",
      "detail": "Service",
      "insertText": "service",
      "insertTextFormat": "Snippet"
    },
    {
      "label": "http",
      "kind": "Module",
      "detail": "Package",
      "insertText": "http",
      "insertTextFormat": "Snippet"
    },
    {
      "label": "ballerina/jwt",
      "kind": "Module",
      "detail": "Package",
      "insertText": "jwt",
      "insertTextFormat": "Snippet",
      "additionalTextEdits": [
        {
          "range": {
            "start": {
              "line": 1,
              "character": 0
            },
            "end": {
              "line": 1,
              "character": 0
            }
          },
          "newText": "import ballerina/jwt;\n"
        }
      ]
    },
    {
      "label": "ballerina/crypto",
      "kind": "Module",
      "detail": "Package",
      "insertText": "crypto",
      "insertTextFormat": "Snippet",
      "additionalTextEdits": [
        {
          "range": {
            "start": {
              "line": 1,
              "character": 0
            },
            "end": {
              "line": 1,
              "character": 0
            }
          },
          "newText": "import ballerina/crypto;\n"
        }
      ]
    },
    {
      "label": "ballerina/h2",
      "kind": "Module",
      "detail": "Package",
      "insertText": "h2",
      "insertTextFormat": "Snippet",
      "additionalTextEdits": [
        {
          "range": {
            "start": {
              "line": 1,
              "character": 0
            },
            "end": {
              "line": 1,
              "character": 0
            }
          },
          "newText": "import ballerina/h2;\n"
        }
      ]
    },
    {
      "label": "ballerina/cache",
      "kind": "Module",
      "detail": "Package",
      "insertText": "cache",
      "insertTextFormat": "Snippet",
      "additionalTextEdits": [
        {
          "range": {
            "start": {
              "line": 1,
              "character": 0
            },
            "end": {
              "line": 1,
              "character": 0
            }
          },
          "newText": "import ballerina/cache;\n"
        }
      ]
    },
    {
      "label": "ballerina/test",
      "kind": "Module",
      "detail": "Package",
      "insertText": "test",
      "insertTextFormat": "Snippet",
      "additionalTextEdits": [
        {
          "range": {
            "start": {
              "line": 1,
              "character": 0
            },
            "end": {
              "line": 1,
              "character": 0
            }
          },
          "newText": "import ballerina/test;\n"
        }
      ]
    },
    {
      "label": "ballerina/file",
      "kind": "Module",
      "detail": "Package",
      "insertText": "file",
      "insertTextFormat": "Snippet",
      "additionalTextEdits": [
        {
          "range": {
            "start": {
              "line": 1,
              "character": 0
            },
            "end": {
              "line": 1,
              "character": 0
            }
          },
          "newText": "import ballerina/file;\n"
        }
      ]
    },
    {
      "label": "ballerina/grpc",
      "kind": "Module",
      "detail": "Package",
      "insertText": "grpc",
      "insertTextFormat": "Snippet",
      "additionalTextEdits": [
        {
          "range": {
            "start": {
              "line": 1,
              "character": 0
            },
            "end": {
              "line": 1,
              "character": 0
            }
          },
          "newText": "import ballerina/grpc;\n"
        }
      ]
    },
    {
      "label": "ballerina/config",
      "kind": "Module",
      "detail": "Package",
      "insertText": "config",
      "insertTextFormat": "Snippet",
      "additionalTextEdits": [
        {
          "range": {
            "start": {
              "line": 1,
              "character": 0
            },
            "end": {
              "line": 1,
              "character": 0
            }
          },
          "newText": "import ballerina/config;\n"
        }
      ]
    },
    {
      "label": "ballerina/auth",
      "kind": "Module",
      "detail": "Package",
      "insertText": "auth",
      "insertTextFormat": "Snippet",
      "additionalTextEdits": [
        {
          "range": {
            "start": {
              "line": 1,
              "character": 0
            },
            "end": {
              "line": 1,
              "character": 0
            }
          },
          "newText": "import ballerina/auth;\n"
        }
      ]
    },
    {
      "label": "ballerina/filepath",
      "kind": "Module",
      "detail": "Package",
      "insertText": "filepath",
      "insertTextFormat": "Snippet",
      "additionalTextEdits": [
        {
          "range": {
            "start": {
              "line": 1,
              "character": 0
            },
            "end": {
              "line": 1,
              "character": 0
            }
          },
          "newText": "import ballerina/filepath;\n"
        }
      ]
    },
    {
      "label": "ballerina/ldap",
      "kind": "Module",
      "detail": "Package",
      "insertText": "ldap",
      "insertTextFormat": "Snippet",
      "additionalTextEdits": [
        {
          "range": {
            "start": {
              "line": 1,
              "character": 0
            },
            "end": {
              "line": 1,
              "character": 0
            }
          },
          "newText": "import ballerina/ldap;\n"
        }
      ]
    },
    {
      "label": "ballerina/streams",
      "kind": "Module",
      "detail": "Package",
      "insertText": "streams",
      "insertTextFormat": "Snippet",
      "additionalTextEdits": [
        {
          "range": {
            "start": {
              "line": 1,
              "character": 0
            },
            "end": {
              "line": 1,
              "character": 0
            }
          },
          "newText": "import ballerina/streams;\n"
        }
      ]
    },
    {
      "label": "ballerina/artemis",
      "kind": "Module",
      "detail": "Package",
      "insertText": "artemis",
      "insertTextFormat": "Snippet",
      "additionalTextEdits": [
        {
          "range": {
            "start": {
              "line": 1,
              "character": 0
            },
            "end": {
              "line": 1,
              "character": 0
            }
          },
          "newText": "import ballerina/artemis;\n"
        }
      ]
    },
    {
      "label": "ballerina/reflect",
      "kind": "Module",
      "detail": "Package",
      "insertText": "reflect",
      "insertTextFormat": "Snippet",
      "additionalTextEdits": [
        {
          "range": {
            "start": {
              "line": 1,
              "character": 0
            },
            "end": {
              "line": 1,
              "character": 0
            }
          },
          "newText": "import ballerina/reflect;\n"
        }
      ]
    },
    {
      "label": "ballerina/io",
      "kind": "Module",
      "detail": "Package",
      "insertText": "io",
      "insertTextFormat": "Snippet",
      "additionalTextEdits": [
        {
          "range": {
            "start": {
              "line": 1,
              "character": 0
            },
            "end": {
              "line": 1,
              "character": 0
            }
          },
          "newText": "import ballerina/io;\n"
        }
      ]
    },
    {
      "label": "ballerina/runtime",
      "kind": "Module",
      "detail": "Package",
      "insertText": "runtime",
      "insertTextFormat": "Snippet",
      "additionalTextEdits": [
        {
          "range": {
            "start": {
              "line": 1,
              "character": 0
            },
            "end": {
              "line": 1,
              "character": 0
            }
          },
          "newText": "import ballerina/runtime;\n"
        }
      ]
    },
    {
      "label": "ballerina/oauth2",
      "kind": "Module",
      "detail": "Package",
      "insertText": "oauth2",
      "insertTextFormat": "Snippet",
      "additionalTextEdits": [
        {
          "range": {
            "start": {
              "line": 1,
              "character": 0
            },
            "end": {
              "line": 1,
              "character": 0
            }
          },
          "newText": "import ballerina/oauth2;\n"
        }
      ]
    },
    {
      "label": "ballerina/internal",
      "kind": "Module",
      "detail": "Package",
      "insertText": "internal",
      "insertTextFormat": "Snippet",
      "additionalTextEdits": [
        {
          "range": {
            "start": {
              "line": 1,
              "character": 0
            },
            "end": {
              "line": 1,
              "character": 0
            }
          },
          "newText": "import ballerina/internal;\n"
        }
      ]
    },
    {
      "label": "ballerina/encoding",
      "kind": "Module",
      "detail": "Package",
      "insertText": "encoding",
      "insertTextFormat": "Snippet",
      "additionalTextEdits": [
        {
          "range": {
            "start": {
              "line": 1,
              "character": 0
            },
            "end": {
              "line": 1,
              "character": 0
            }
          },
          "newText": "import ballerina/encoding;\n"
        }
      ]
    },
    {
      "label": "ballerina/utils",
      "kind": "Module",
      "detail": "Package",
      "insertText": "utils",
      "insertTextFormat": "Snippet",
      "additionalTextEdits": [
        {
          "range": {
            "start": {
              "line": 1,
              "character": 0
            },
            "end": {
              "line": 1,
              "character": 0
            }
          },
          "newText": "import ballerina/utils;\n"
        }
      ]
    },
    {
      "label": "ballerina/rabbitmq",
      "kind": "Module",
      "detail": "Package",
      "insertText": "rabbitmq",
      "insertTextFormat": "Snippet",
      "additionalTextEdits": [
        {
          "range": {
            "start": {
              "line": 1,
              "character": 0
            },
            "end": {
              "line": 1,
              "character": 0
            }
          },
          "newText": "import ballerina/rabbitmq;\n"
        }
      ]
    },
    {
      "label": "ballerina/openapi",
      "kind": "Module",
      "detail": "Package",
      "insertText": "openapi",
      "insertTextFormat": "Snippet",
      "additionalTextEdits": [
        {
          "range": {
            "start": {
              "line": 1,
              "character": 0
            },
            "end": {
              "line": 1,
              "character": 0
            }
          },
          "newText": "import ballerina/openapi;\n"
        }
      ]
    },
    {
      "label": "ballerina/math",
      "kind": "Module",
      "detail": "Package",
      "insertText": "math",
      "insertTextFormat": "Snippet",
      "additionalTextEdits": [
        {
          "range": {
            "start": {
              "line": 1,
              "character": 0
            },
            "end": {
              "line": 1,
              "character": 0
            }
          },
          "newText": "import ballerina/math;\n"
        }
      ]
    },
    {
      "label": "ballerina/time",
      "kind": "Module",
      "detail": "Package",
      "insertText": "time",
      "insertTextFormat": "Snippet",
      "additionalTextEdits": [
        {
          "range": {
            "start": {
              "line": 1,
              "character": 0
            },
            "end": {
              "line": 1,
              "character": 0
            }
          },
          "newText": "import ballerina/time;\n"
        }
      ]
    },
    {
      "label": "ballerina/observe",
      "kind": "Module",
      "detail": "Package",
      "insertText": "observe",
      "insertTextFormat": "Snippet",
      "additionalTextEdits": [
        {
          "range": {
            "start": {
              "line": 1,
              "character": 0
            },
            "end": {
              "line": 1,
              "character": 0
            }
          },
          "newText": "import ballerina/observe;\n"
        }
      ]
    },
    {
      "label": "ballerina/system",
      "kind": "Module",
      "detail": "Package",
      "insertText": "system",
      "insertTextFormat": "Snippet",
      "additionalTextEdits": [
        {
          "range": {
            "start": {
              "line": 1,
              "character": 0
            },
            "end": {
              "line": 1,
              "character": 0
            }
          },
          "newText": "import ballerina/system;\n"
        }
      ]
    },
    {
      "label": "ballerina/transactions",
      "kind": "Module",
      "detail": "Package",
      "insertText": "transactions",
      "insertTextFormat": "Snippet",
      "additionalTextEdits": [
        {
          "range": {
            "start": {
              "line": 1,
              "character": 0
            },
            "end": {
              "line": 1,
              "character": 0
            }
          },
          "newText": "import ballerina/transactions;\n"
        }
      ]
    },
    {
      "label": "ballerina/nats",
      "kind": "Module",
      "detail": "Package",
      "insertText": "nats",
      "insertTextFormat": "Snippet",
      "additionalTextEdits": [
        {
          "range": {
            "start": {
              "line": 1,
              "character": 0
            },
            "end": {
              "line": 1,
              "character": 0
            }
          },
          "newText": "import ballerina/nats;\n"
        }
      ]
    },
    {
<<<<<<< HEAD
=======
      "label": "ballerina/transactions.balx",
      "kind": "Module",
      "detail": "Package",
      "insertText": "transactions.balx",
      "insertTextFormat": "Snippet",
      "additionalTextEdits": [
        {
          "range": {
            "start": {
              "line": 1,
              "character": 0
            },
            "end": {
              "line": 1,
              "character": 0
            }
          },
          "newText": "import ballerina/transactions.balx;\n"
        }
      ]
    },
    {
      "label": "ballerina/mysql",
      "kind": "Module",
      "detail": "Package",
      "insertText": "mysql",
      "insertTextFormat": "Snippet",
      "additionalTextEdits": [
        {
          "range": {
            "start": {
              "line": 1,
              "character": 0
            },
            "end": {
              "line": 1,
              "character": 0
            }
          },
          "newText": "import ballerina/mysql;\n"
        }
      ]
    },
    {
>>>>>>> 21b34fd6
      "label": "ballerina/task",
      "kind": "Module",
      "detail": "Package",
      "insertText": "task",
      "insertTextFormat": "Snippet",
      "additionalTextEdits": [
        {
          "range": {
            "start": {
              "line": 1,
              "character": 0
            },
            "end": {
              "line": 1,
              "character": 0
            }
          },
          "newText": "import ballerina/task;\n"
        }
      ]
    },
    {
      "label": "ballerina/cache.balx",
      "kind": "Module",
      "detail": "Package",
      "insertText": "cache.balx",
      "insertTextFormat": "Snippet",
      "additionalTextEdits": [
        {
          "range": {
            "start": {
              "line": 1,
              "character": 0
            },
            "end": {
              "line": 1,
              "character": 0
            }
          },
          "newText": "import ballerina/cache.balx;\n"
        }
      ]
    },
    {
      "label": "ballerina/log",
      "kind": "Module",
      "detail": "Package",
      "insertText": "log",
      "insertTextFormat": "Snippet",
      "additionalTextEdits": [
        {
          "range": {
            "start": {
              "line": 1,
              "character": 0
            },
            "end": {
              "line": 1,
              "character": 0
            }
          },
          "newText": "import ballerina/log;\n"
        }
      ]
    },
    {
      "label": "ballerina/mime",
      "kind": "Module",
      "detail": "Package",
      "insertText": "mime",
      "insertTextFormat": "Snippet",
      "additionalTextEdits": [
        {
          "range": {
            "start": {
              "line": 1,
              "character": 0
            },
            "end": {
              "line": 1,
              "character": 0
            }
          },
          "newText": "import ballerina/mime;\n"
        }
      ]
    },
    {
      "label": "ballerina/jms",
      "kind": "Module",
      "detail": "Package",
      "insertText": "jms",
      "insertTextFormat": "Snippet",
      "additionalTextEdits": [
        {
          "range": {
            "start": {
              "line": 1,
              "character": 0
            },
            "end": {
              "line": 1,
              "character": 0
            }
          },
          "newText": "import ballerina/jms;\n"
        }
      ]
    },
    {
      "label": "ballerina/sql",
      "kind": "Module",
      "detail": "Package",
      "insertText": "sql",
      "insertTextFormat": "Snippet",
      "additionalTextEdits": [
        {
          "range": {
            "start": {
              "line": 1,
              "character": 0
            },
            "end": {
              "line": 1,
              "character": 0
            }
          },
          "newText": "import ballerina/sql;\n"
        }
      ]
    }
  ]
}<|MERGE_RESOLUTION|>--- conflicted
+++ resolved
@@ -930,8 +930,6 @@
       ]
     },
     {
-<<<<<<< HEAD
-=======
       "label": "ballerina/transactions.balx",
       "kind": "Module",
       "detail": "Package",
@@ -954,29 +952,6 @@
       ]
     },
     {
-      "label": "ballerina/mysql",
-      "kind": "Module",
-      "detail": "Package",
-      "insertText": "mysql",
-      "insertTextFormat": "Snippet",
-      "additionalTextEdits": [
-        {
-          "range": {
-            "start": {
-              "line": 1,
-              "character": 0
-            },
-            "end": {
-              "line": 1,
-              "character": 0
-            }
-          },
-          "newText": "import ballerina/mysql;\n"
-        }
-      ]
-    },
-    {
->>>>>>> 21b34fd6
       "label": "ballerina/task",
       "kind": "Module",
       "detail": "Package",
