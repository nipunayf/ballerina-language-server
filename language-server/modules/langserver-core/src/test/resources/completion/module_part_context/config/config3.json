--- conflicted
+++ resolved
@@ -830,7 +830,6 @@
       "insertTextFormat": "Snippet"
     },
     {
-<<<<<<< HEAD
       "label": "client",
       "kind": "Snippet",
       "detail": "Snippet",
@@ -838,7 +837,8 @@
       "filterText": "client",
       "insertText": "client \"${1}\" as ${2:clientName};",
       "insertTextFormat": "Snippet"
-=======
+    },
+    {
       "label": "ballerina/lang.regexp",
       "kind": "Module",
       "detail": "Module",
@@ -861,7 +861,6 @@
           "newText": "import ballerina/lang.regexp;\n"
         }
       ]
->>>>>>> e69958bd
     }
   ]
 }