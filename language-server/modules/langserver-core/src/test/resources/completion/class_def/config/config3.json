--- conflicted
+++ resolved
@@ -102,25 +102,6 @@
       "sortText": "P",
       "filterText": "init_function",
       "insertText": "function init(${1:any arg}) {\n\t${2}\n}",
-      "insertTextFormat": "Snippet"
-    },
-    {
-      "label": "testClass",
-      "kind": "Interface",
-      "detail": "Class",
-      "sortText": "K",
-      "insertText": "testClass",
-      "insertTextFormat": "Snippet"
-    },
-    {
-      "label": "'error",
-      "kind": "Event",
-      "detail": "Error",
-      "documentation": {
-        "left": "Default error type.\nThe type parameter is for the error detail type. It's constrained to Cloneable type."
-      },
-      "sortText": "L",
-      "insertText": "'error",
       "insertTextFormat": "Snippet"
     },
     {
@@ -135,8 +116,6 @@
       "insertTextFormat": "Snippet"
     },
     {
-<<<<<<< HEAD
-=======
       "label": "testClass",
       "kind": "Interface",
       "detail": "Class",
@@ -145,7 +124,6 @@
       "insertTextFormat": "Snippet"
     },
     {
->>>>>>> e8fb4b16
       "label": "Thread",
       "kind": "TypeParameter",
       "detail": "Union",
@@ -296,6 +274,29 @@
       "sortText": "O",
       "insertText": "module1",
       "insertTextFormat": "Snippet"
+    },
+    {
+      "label": "ballerina/lang.test",
+      "kind": "Module",
+      "detail": "Module",
+      "sortText": "R",
+      "insertText": "test",
+      "insertTextFormat": "Snippet",
+      "additionalTextEdits": [
+        {
+          "range": {
+            "start": {
+              "line": 0,
+              "character": 0
+            },
+            "end": {
+              "line": 0,
+              "character": 0
+            }
+          },
+          "newText": "import ballerina/lang.test;\n"
+        }
+      ]
     },
     {
       "label": "ballerina/lang.array",
@@ -321,6 +322,52 @@
       ]
     },
     {
+      "label": "ballerina/jballerina.java",
+      "kind": "Module",
+      "detail": "Module",
+      "sortText": "R",
+      "insertText": "java",
+      "insertTextFormat": "Snippet",
+      "additionalTextEdits": [
+        {
+          "range": {
+            "start": {
+              "line": 0,
+              "character": 0
+            },
+            "end": {
+              "line": 0,
+              "character": 0
+            }
+          },
+          "newText": "import ballerina/jballerina.java;\n"
+        }
+      ]
+    },
+    {
+      "label": "ballerina/lang.value",
+      "kind": "Module",
+      "detail": "Module",
+      "sortText": "R",
+      "insertText": "value",
+      "insertTextFormat": "Snippet",
+      "additionalTextEdits": [
+        {
+          "range": {
+            "start": {
+              "line": 0,
+              "character": 0
+            },
+            "end": {
+              "line": 0,
+              "character": 0
+            }
+          },
+          "newText": "import ballerina/lang.value;\n"
+        }
+      ]
+    },
+    {
       "label": "ballerina/lang.runtime",
       "kind": "Module",
       "detail": "Module",
@@ -344,75 +391,6 @@
       ]
     },
     {
-      "label": "ballerina/lang.test",
-      "kind": "Module",
-      "detail": "Module",
-      "sortText": "R",
-      "insertText": "test",
-      "insertTextFormat": "Snippet",
-      "additionalTextEdits": [
-        {
-          "range": {
-            "start": {
-              "line": 0,
-              "character": 0
-            },
-            "end": {
-              "line": 0,
-              "character": 0
-            }
-          },
-          "newText": "import ballerina/lang.test;\n"
-        }
-      ]
-    },
-    {
-      "label": "ballerina/jballerina.java",
-      "kind": "Module",
-      "detail": "Module",
-      "sortText": "R",
-      "insertText": "java",
-      "insertTextFormat": "Snippet",
-      "additionalTextEdits": [
-        {
-          "range": {
-            "start": {
-              "line": 0,
-              "character": 0
-            },
-            "end": {
-              "line": 0,
-              "character": 0
-            }
-          },
-          "newText": "import ballerina/jballerina.java;\n"
-        }
-      ]
-    },
-    {
-      "label": "ballerina/lang.value",
-      "kind": "Module",
-      "detail": "Module",
-      "sortText": "R",
-      "insertText": "value",
-      "insertTextFormat": "Snippet",
-      "additionalTextEdits": [
-        {
-          "range": {
-            "start": {
-              "line": 0,
-              "character": 0
-            },
-            "end": {
-              "line": 0,
-              "character": 0
-            }
-          },
-          "newText": "import ballerina/lang.value;\n"
-        }
-      ]
-    },
-    {
       "label": "boolean",
       "kind": "Unit",
       "detail": "type",
