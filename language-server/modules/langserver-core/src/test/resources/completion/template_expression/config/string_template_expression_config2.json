--- conflicted
+++ resolved
@@ -6,9 +6,6 @@
   "source": "template_expression/source/string_template_expression_source2.bal",
   "items": [
     {
-<<<<<<< HEAD
-      "label": "ballerina/lang.array",
-=======
       "label": "error constructor",
       "kind": "Snippet",
       "detail": "Snippet",
@@ -99,7 +96,29 @@
     },
     {
       "label": "ballerina/lang.test",
->>>>>>> e8fb4b16
+      "kind": "Module",
+      "detail": "Module",
+      "sortText": "R",
+      "insertText": "test",
+      "insertTextFormat": "Snippet",
+      "additionalTextEdits": [
+        {
+          "range": {
+            "start": {
+              "line": 0,
+              "character": 0
+            },
+            "end": {
+              "line": 0,
+              "character": 0
+            }
+          },
+          "newText": "import ballerina/lang.test;\n"
+        }
+      ]
+    },
+    {
+      "label": "ballerina/lang.array",
       "kind": "Module",
       "detail": "Module",
       "sortText": "R",
@@ -122,6 +141,75 @@
       ]
     },
     {
+      "label": "ballerina/jballerina.java",
+      "kind": "Module",
+      "detail": "Module",
+      "sortText": "R",
+      "insertText": "java",
+      "insertTextFormat": "Snippet",
+      "additionalTextEdits": [
+        {
+          "range": {
+            "start": {
+              "line": 0,
+              "character": 0
+            },
+            "end": {
+              "line": 0,
+              "character": 0
+            }
+          },
+          "newText": "import ballerina/jballerina.java;\n"
+        }
+      ]
+    },
+    {
+      "label": "ballerina/lang.value",
+      "kind": "Module",
+      "detail": "Module",
+      "sortText": "R",
+      "insertText": "value",
+      "insertTextFormat": "Snippet",
+      "additionalTextEdits": [
+        {
+          "range": {
+            "start": {
+              "line": 0,
+              "character": 0
+            },
+            "end": {
+              "line": 0,
+              "character": 0
+            }
+          },
+          "newText": "import ballerina/lang.value;\n"
+        }
+      ]
+    },
+    {
+      "label": "ballerina/module1",
+      "kind": "Module",
+      "detail": "Module",
+      "sortText": "R",
+      "insertText": "module1",
+      "insertTextFormat": "Snippet",
+      "additionalTextEdits": [
+        {
+          "range": {
+            "start": {
+              "line": 0,
+              "character": 0
+            },
+            "end": {
+              "line": 0,
+              "character": 0
+            }
+          },
+          "newText": "import ballerina/module1;\n"
+        }
+      ]
+    },
+    {
       "label": "ballerina/lang.runtime",
       "kind": "Module",
       "detail": "Module",
@@ -141,98 +229,6 @@
             }
           },
           "newText": "import ballerina/lang.runtime;\n"
-        }
-      ]
-    },
-    {
-      "label": "ballerina/module1",
-      "kind": "Module",
-      "detail": "Module",
-      "sortText": "R",
-      "insertText": "module1",
-      "insertTextFormat": "Snippet",
-      "additionalTextEdits": [
-        {
-          "range": {
-            "start": {
-              "line": 0,
-              "character": 0
-            },
-            "end": {
-              "line": 0,
-              "character": 0
-            }
-          },
-          "newText": "import ballerina/module1;\n"
-        }
-      ]
-    },
-    {
-      "label": "ballerina/lang.test",
-      "kind": "Module",
-      "detail": "Module",
-      "sortText": "R",
-      "insertText": "test",
-      "insertTextFormat": "Snippet",
-      "additionalTextEdits": [
-        {
-          "range": {
-            "start": {
-              "line": 0,
-              "character": 0
-            },
-            "end": {
-              "line": 0,
-              "character": 0
-            }
-          },
-          "newText": "import ballerina/lang.test;\n"
-        }
-      ]
-    },
-    {
-      "label": "ballerina/jballerina.java",
-      "kind": "Module",
-      "detail": "Module",
-      "sortText": "R",
-      "insertText": "java",
-      "insertTextFormat": "Snippet",
-      "additionalTextEdits": [
-        {
-          "range": {
-            "start": {
-              "line": 0,
-              "character": 0
-            },
-            "end": {
-              "line": 0,
-              "character": 0
-            }
-          },
-          "newText": "import ballerina/jballerina.java;\n"
-        }
-      ]
-    },
-    {
-      "label": "ballerina/lang.value",
-      "kind": "Module",
-      "detail": "Module",
-      "sortText": "R",
-      "insertText": "value",
-      "insertTextFormat": "Snippet",
-      "additionalTextEdits": [
-        {
-          "range": {
-            "start": {
-              "line": 0,
-              "character": 0
-            },
-            "end": {
-              "line": 0,
-              "character": 0
-            }
-          },
-          "newText": "import ballerina/lang.value;\n"
         }
       ]
     },
@@ -487,74 +483,17 @@
       "insertTextFormat": "Snippet"
     },
     {
-<<<<<<< HEAD
-      "label": "from",
-      "kind": "Keyword",
-      "detail": "Keyword",
-      "sortText": "Q",
-      "filterText": "from",
-      "insertText": "from ",
-      "insertTextFormat": "Snippet"
-    },
-    {
-      "label": "'error",
-      "kind": "Event",
-      "detail": "Error",
-=======
-      "label": "StrandData",
-      "kind": "Struct",
-      "detail": "Record",
->>>>>>> e8fb4b16
-      "documentation": {
-        "left": "Default error type.\nThe type parameter is for the error detail type. It's constrained to Cloneable type."
-      },
-<<<<<<< HEAD
-      "sortText": "L",
-      "insertText": "'error",
-      "insertTextFormat": "Snippet"
-    },
-    {
-      "label": "main()",
-      "kind": "Function",
-      "detail": "()",
-      "documentation": {
-        "right": {
-          "kind": "markdown",
-          "value": "**Package:** _._  \n  \n  \n"
-        }
-      },
-      "sortText": "C",
-      "filterText": "main",
-      "insertText": "main()",
-      "insertTextFormat": "Snippet"
-    },
-    {
       "label": "StrandData",
       "kind": "Struct",
       "detail": "Record",
       "documentation": {
         "left": "Describes Strand execution details for the runtime.\n"
       },
-      "sortText": "M",
-      "insertText": "StrandData",
-      "insertTextFormat": "Snippet"
-    },
-    {
-      "label": "a",
-      "kind": "Variable",
-      "detail": "int",
-      "sortText": "B",
-      "insertText": "a",
-      "insertTextFormat": "Snippet"
-    },
-    {
-=======
       "sortText": "ACM",
       "insertText": "StrandData",
       "insertTextFormat": "Snippet"
     },
     {
->>>>>>> e8fb4b16
       "label": "Thread",
       "kind": "TypeParameter",
       "detail": "Union",
@@ -563,33 +502,6 @@
       "insertTextFormat": "Snippet"
     },
     {
-<<<<<<< HEAD
-      "label": "another",
-      "kind": "Variable",
-      "detail": "string",
-      "sortText": "B",
-      "insertText": "another",
-      "insertTextFormat": "Snippet"
-    },
-    {
-      "label": "val",
-      "kind": "Variable",
-      "detail": "string",
-      "sortText": "B",
-      "insertText": "val",
-      "insertTextFormat": "Snippet"
-    },
-    {
-      "label": "last",
-      "kind": "Variable",
-      "detail": "string",
-      "sortText": "B",
-      "insertText": "last",
-      "insertTextFormat": "Snippet"
-    },
-    {
-=======
->>>>>>> e8fb4b16
       "label": "readonly",
       "kind": "Unit",
       "detail": "type",
