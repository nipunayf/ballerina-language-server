{
  "position": {
    "line": 9,
    "character": 14
  },
  "source": "service_decl/source/source14.bal",
  "items": [
    {
      "label": "TestObject",
      "kind": "Interface",
      "detail": "Object",
      "sortText": "B",
      "insertText": "TestObject",
      "insertTextFormat": "Snippet"
    },
    {
      "label": "StrandData",
      "kind": "Struct",
      "detail": "Record",
      "documentation": {
        "left": "Describes Strand execution details for the runtime.\n"
      },
      "sortText": "B",
      "insertText": "StrandData",
      "insertTextFormat": "Snippet"
    },
    {
      "label": "Thread",
      "kind": "TypeParameter",
      "detail": "Union",
      "sortText": "B",
      "insertText": "Thread",
      "insertTextFormat": "Snippet"
    },
    {
      "label": "readonly",
      "kind": "Unit",
      "detail": "type",
      "sortText": "D",
      "insertText": "readonly",
      "insertTextFormat": "Snippet"
    },
    {
      "label": "handle",
      "kind": "Unit",
      "detail": "type",
      "sortText": "D",
      "insertText": "handle",
      "insertTextFormat": "Snippet"
    },
    {
      "label": "never",
      "kind": "Unit",
      "detail": "type",
      "sortText": "D",
      "insertText": "never",
      "insertTextFormat": "Snippet"
    },
    {
      "label": "json",
      "kind": "Unit",
      "detail": "type",
      "sortText": "D",
      "insertText": "json",
      "insertTextFormat": "Snippet"
    },
    {
      "label": "anydata",
      "kind": "Unit",
      "detail": "type",
      "sortText": "D",
      "insertText": "anydata",
      "insertTextFormat": "Snippet"
    },
    {
      "label": "any",
      "kind": "Unit",
      "detail": "type",
      "sortText": "D",
      "insertText": "any",
      "insertTextFormat": "Snippet"
    },
    {
      "label": "byte",
      "kind": "Unit",
      "detail": "type",
      "sortText": "D",
      "insertText": "byte",
      "insertTextFormat": "Snippet"
    },
    {
      "label": "service",
      "kind": "Unit",
      "detail": "type",
      "sortText": "D",
      "insertText": "service",
      "insertTextFormat": "Snippet"
    },
    {
      "label": "record",
      "kind": "Keyword",
      "detail": "Keyword",
      "sortText": "D",
      "filterText": "record",
      "insertText": "record ",
      "insertTextFormat": "Snippet"
    },
    {
      "label": "function",
      "kind": "Keyword",
      "detail": "Keyword",
      "sortText": "D",
      "filterText": "function",
      "insertText": "function ",
      "insertTextFormat": "Snippet"
    },
    {
      "label": "record {}",
      "kind": "Snippet",
      "detail": "Snippet",
      "sortText": "D",
      "filterText": "record",
      "insertText": "record {${1}}",
      "insertTextFormat": "Snippet"
    },
    {
      "label": "record {||}",
      "kind": "Snippet",
      "detail": "Snippet",
      "sortText": "D",
      "filterText": "record",
      "insertText": "record {|${1}|}",
      "insertTextFormat": "Snippet"
    },
    {
      "label": "distinct",
      "kind": "Keyword",
      "detail": "Keyword",
      "sortText": "D",
      "filterText": "distinct",
      "insertText": "distinct",
      "insertTextFormat": "Snippet"
    },
    {
      "label": "object {}",
      "kind": "Snippet",
      "detail": "Snippet",
      "sortText": "D",
      "filterText": "object",
      "insertText": "object {${1}}",
      "insertTextFormat": "Snippet"
    },
    {
      "label": "true",
      "kind": "Keyword",
      "detail": "Keyword",
      "sortText": "D",
      "filterText": "true",
      "insertText": "true",
      "insertTextFormat": "Snippet"
    },
    {
      "label": "false",
      "kind": "Keyword",
      "detail": "Keyword",
      "sortText": "D",
      "filterText": "false",
      "insertText": "false",
      "insertTextFormat": "Snippet"
    },
    {
      "label": "module1",
      "kind": "Module",
      "detail": "Module",
      "sortText": "CB",
      "filterText": "module1",
      "insertText": "module1",
      "insertTextFormat": "Snippet"
    },
    {
      "label": "ballerina/lang.test",
      "kind": "Module",
      "detail": "Module",
      "sortText": "CE",
      "filterText": "test",
      "insertText": "test",
      "insertTextFormat": "Snippet",
      "additionalTextEdits": [
        {
          "range": {
            "start": {
              "line": 0,
              "character": 0
            },
            "end": {
              "line": 0,
              "character": 0
            }
          },
          "newText": "import ballerina/lang.test;\n"
        }
      ]
    },
    {
      "label": "ballerina/lang.array",
      "kind": "Module",
      "detail": "Module",
      "sortText": "CE",
      "filterText": "array",
      "insertText": "array",
      "insertTextFormat": "Snippet",
      "additionalTextEdits": [
        {
          "range": {
            "start": {
              "line": 0,
              "character": 0
            },
            "end": {
              "line": 0,
              "character": 0
            }
          },
          "newText": "import ballerina/lang.array;\n"
        }
      ]
    },
    {
      "label": "ballerina/jballerina.java",
      "kind": "Module",
      "detail": "Module",
      "sortText": "CF",
      "filterText": "java",
      "insertText": "java",
      "insertTextFormat": "Snippet",
      "additionalTextEdits": [
        {
          "range": {
            "start": {
              "line": 0,
              "character": 0
            },
            "end": {
              "line": 0,
              "character": 0
            }
          },
          "newText": "import ballerina/jballerina.java;\n"
        }
      ]
    },
    {
      "label": "ballerina/lang.value",
      "kind": "Module",
      "detail": "Module",
      "sortText": "CE",
      "filterText": "value",
      "insertText": "value",
      "insertTextFormat": "Snippet",
      "additionalTextEdits": [
        {
          "range": {
            "start": {
              "line": 0,
              "character": 0
            },
            "end": {
              "line": 0,
              "character": 0
            }
          },
          "newText": "import ballerina/lang.value;\n"
        }
      ]
    },
    {
      "label": "ballerina/lang.runtime",
      "kind": "Module",
      "detail": "Module",
      "sortText": "CE",
      "filterText": "runtime",
      "insertText": "runtime",
      "insertTextFormat": "Snippet",
      "additionalTextEdits": [
        {
          "range": {
            "start": {
              "line": 0,
              "character": 0
            },
            "end": {
              "line": 0,
              "character": 0
            }
          },
          "newText": "import ballerina/lang.runtime;\n"
        }
      ]
    },
    {
      "label": "boolean",
      "kind": "Unit",
      "detail": "type",
      "sortText": "D",
      "insertText": "boolean",
      "insertTextFormat": "Snippet"
    },
    {
      "label": "decimal",
      "kind": "Unit",
      "detail": "type",
      "sortText": "D",
      "insertText": "decimal",
      "insertTextFormat": "Snippet"
    },
    {
      "label": "error",
      "kind": "Unit",
      "detail": "type",
      "sortText": "D",
      "insertText": "error",
      "insertTextFormat": "Snippet"
    },
    {
      "label": "float",
      "kind": "Unit",
      "detail": "type",
      "sortText": "D",
      "insertText": "float",
      "insertTextFormat": "Snippet"
    },
    {
      "label": "future",
      "kind": "Unit",
      "detail": "type",
      "sortText": "D",
      "insertText": "future",
      "insertTextFormat": "Snippet"
    },
    {
      "label": "int",
      "kind": "Unit",
      "detail": "type",
      "sortText": "D",
      "insertText": "int",
      "insertTextFormat": "Snippet"
    },
    {
      "label": "map",
      "kind": "Unit",
      "detail": "type",
      "sortText": "D",
      "insertText": "map",
      "insertTextFormat": "Snippet"
    },
    {
      "label": "object",
      "kind": "Unit",
      "detail": "type",
      "sortText": "D",
      "insertText": "object",
      "insertTextFormat": "Snippet"
    },
    {
      "label": "stream",
      "kind": "Unit",
      "detail": "type",
      "sortText": "D",
      "insertText": "stream",
      "insertTextFormat": "Snippet"
    },
    {
      "label": "string",
      "kind": "Unit",
      "detail": "type",
      "sortText": "D",
      "insertText": "string",
      "insertTextFormat": "Snippet"
    },
    {
      "label": "table",
      "kind": "Unit",
      "detail": "type",
      "sortText": "D",
      "insertText": "table",
      "insertTextFormat": "Snippet"
    },
    {
      "label": "transaction",
      "kind": "Unit",
      "detail": "type",
      "sortText": "D",
      "insertText": "transaction",
      "insertTextFormat": "Snippet"
    },
    {
      "label": "typedesc",
      "kind": "Unit",
      "detail": "type",
      "sortText": "D",
      "insertText": "typedesc",
      "insertTextFormat": "Snippet"
    },
    {
      "label": "xml",
      "kind": "Unit",
      "detail": "type",
      "sortText": "D",
      "insertText": "xml",
      "insertTextFormat": "Snippet"
    },
    {
      "label": "private",
      "kind": "Keyword",
      "detail": "Keyword",
      "sortText": "D",
      "filterText": "private",
      "insertText": "private ",
      "insertTextFormat": "Snippet"
    },
    {
      "label": "public",
      "kind": "Keyword",
      "detail": "Keyword",
      "sortText": "D",
      "filterText": "public",
      "insertText": "public ",
      "insertTextFormat": "Snippet"
    },
    {
      "label": "final",
      "kind": "Keyword",
      "detail": "Keyword",
      "sortText": "D",
      "filterText": "final",
      "insertText": "final ",
      "insertTextFormat": "Snippet"
    },
    {
      "label": "remote",
      "kind": "Keyword",
      "detail": "Keyword",
      "sortText": "D",
      "filterText": "remote",
      "insertText": "remote",
      "insertTextFormat": "Snippet"
    },
    {
      "label": "resource",
      "kind": "Keyword",
      "detail": "Keyword",
      "sortText": "D",
      "filterText": "resource",
      "insertText": "resource ",
      "insertTextFormat": "Snippet"
    },
    {
      "label": "remote function <name>();",
      "kind": "Snippet",
      "detail": "Snippet",
      "sortText": "A",
      "filterText": "remote_function",
      "insertText": "remote function ${1:name}(${2})${3} {\n\t${4}\n}",
      "insertTextFormat": "Snippet"
    },
    {
      "label": "function",
      "kind": "Snippet",
      "detail": "Snippet",
      "sortText": "A",
      "filterText": "function",
      "insertText": "function ${1:name}(${2})${3} {\n\t${4}\n}",
      "insertTextFormat": "Snippet"
    },
    {
      "label": "isolated",
      "kind": "Keyword",
      "detail": "Keyword",
      "sortText": "D",
      "filterText": "isolated",
      "insertText": "isolated ",
      "insertTextFormat": "Snippet"
    },
    {
      "label": "transactional",
      "kind": "Keyword",
      "detail": "Keyword",
      "sortText": "D",
      "filterText": "transactional",
      "insertText": "transactional",
      "insertTextFormat": "Snippet"
    },
    {
      "label": "init function",
      "kind": "Snippet",
      "detail": "Snippet",
      "sortText": "A",
      "filterText": "init_function",
      "insertText": "function init(${1}) {\n\t${2}\n}",
      "insertTextFormat": "Snippet"
    },
    {
      "label": "test/project1",
      "kind": "Module",
      "detail": "Module",
      "sortText": "CG",
      "filterText": "project1",
      "insertText": "project1",
      "insertTextFormat": "Snippet",
      "additionalTextEdits": [
        {
          "range": {
            "start": {
              "line": 0,
              "character": 0
            },
            "end": {
              "line": 0,
              "character": 0
            }
          },
          "newText": "import test/project1;\n"
        }
      ]
    },
    {
      "label": "test/project2",
      "kind": "Module",
      "detail": "Module",
      "sortText": "CG",
      "filterText": "project2",
      "insertText": "project2",
      "insertTextFormat": "Snippet",
      "additionalTextEdits": [
        {
          "range": {
            "start": {
              "line": 0,
              "character": 0
            },
            "end": {
              "line": 0,
              "character": 0
            }
          },
          "newText": "import test/project2;\n"
        }
      ]
    },
    {
      "label": "test/local_project1",
      "kind": "Module",
      "detail": "Module",
      "sortText": "CG",
      "filterText": "local_project1",
      "insertText": "local_project1",
      "insertTextFormat": "Snippet",
      "additionalTextEdits": [
        {
          "range": {
            "start": {
              "line": 0,
              "character": 0
            },
            "end": {
              "line": 0,
              "character": 0
            }
          },
          "newText": "import test/local_project1;\n"
        }
      ]
    },
    {
      "label": "test/local_project2",
      "kind": "Module",
      "detail": "Module",
      "sortText": "CG",
      "filterText": "local_project2",
      "insertText": "local_project2",
      "insertTextFormat": "Snippet",
      "additionalTextEdits": [
        {
          "range": {
            "start": {
              "line": 0,
              "character": 0
            },
            "end": {
              "line": 0,
              "character": 0
            }
          },
          "newText": "import test/local_project2;\n"
        }
      ]
    },
    {
      "label": "resource function",
      "kind": "Snippet",
      "detail": "Snippet",
      "sortText": "A",
      "filterText": "resource_function",
      "insertText": "resource function ${1:accessor} ${2:path} (${3})${4} {\n\t${5}\n}",
      "insertTextFormat": "Snippet"
    },
    {
      "label": "null",
      "kind": "Keyword",
      "detail": "Keyword",
      "sortText": "D",
      "filterText": "null",
      "insertText": "null",
      "insertTextFormat": "Snippet"
    },
    {
<<<<<<< HEAD
      "label": "function",
      "kind": "Unit",
      "detail": "type",
      "sortText": "D",
      "insertText": "function",
=======
      "label": "module1:function4(int param1, int param2, string param3, float... param4)",
      "kind": "Function",
      "detail": "()",
      "documentation": {
        "right": {
          "kind": "markdown",
          "value": "**Package:** _ballerina/module1:0.1.0_  \n  \nThis is function4 with input parameters\n  \n**Params**  \n- `int` param1: param1 Parameter Description   \n- `int` param2: param2 Parameter Description  \n- `string` param3: param3 Parameter Description(Defaultable)  \n- `float[]` param4: param4 Parameter Description"
        }
      },
      "sortText": "D",
      "filterText": "function4",
      "insertText": "module1:function4(${1})",
      "insertTextFormat": "Snippet",
      "command": {
        "title": "editor.action.triggerParameterHints",
        "command": "editor.action.triggerParameterHints"
      }
    },
    {
      "label": "module1:function3(int param1, int param2, float... param3)",
      "kind": "Function",
      "detail": "int",
      "documentation": {
        "right": {
          "kind": "markdown",
          "value": "**Package:** _ballerina/module1:0.1.0_  \n  \nThis is function3 with input parameters\n  \n**Params**  \n- `int` param1: param1 Parameter Description   \n- `int` param2: param2 Parameter Description  \n- `float[]` param3: param3 Parameter Description  \n  \n**Return** `int`   \n- Return Value Description  \n  \n"
        }
      },
      "sortText": "D",
      "filterText": "function3",
      "insertText": "module1:function3(${1})",
      "insertTextFormat": "Snippet",
      "command": {
        "title": "editor.action.triggerParameterHints",
        "command": "editor.action.triggerParameterHints"
      }
    },
    {
      "label": "module1:function2()",
      "kind": "Function",
      "detail": "()",
      "documentation": {
        "right": {
          "kind": "markdown",
          "value": "**Package:** _ballerina/module1:0.1.0_  \n  \nThis is function2  \n"
        }
      },
      "sortText": "D",
      "filterText": "function2",
      "insertText": "module1:function2()",
      "insertTextFormat": "Snippet"
    },
    {
      "label": "module1:function1()",
      "kind": "Function",
      "detail": "()",
      "documentation": {
        "right": {
          "kind": "markdown",
          "value": "**Package:** _ballerina/module1:0.1.0_  \n  \n  \n"
        }
      },
      "sortText": "D",
      "filterText": "function1",
      "insertText": "module1:function1()",
>>>>>>> c1ddd3aa
      "insertTextFormat": "Snippet"
    }
  ]
}<|MERGE_RESOLUTION|>--- conflicted
+++ resolved
@@ -614,13 +614,6 @@
       "insertTextFormat": "Snippet"
     },
     {
-<<<<<<< HEAD
-      "label": "function",
-      "kind": "Unit",
-      "detail": "type",
-      "sortText": "D",
-      "insertText": "function",
-=======
       "label": "module1:function4(int param1, int param2, string param3, float... param4)",
       "kind": "Function",
       "detail": "()",
@@ -686,7 +679,14 @@
       "sortText": "D",
       "filterText": "function1",
       "insertText": "module1:function1()",
->>>>>>> c1ddd3aa
+      "insertTextFormat": "Snippet"
+    },
+    {
+      "label": "function",
+      "kind": "Unit",
+      "detail": "type",
+      "sortText": "D",
+      "insertText": "function",
       "insertTextFormat": "Snippet"
     }
   ]
