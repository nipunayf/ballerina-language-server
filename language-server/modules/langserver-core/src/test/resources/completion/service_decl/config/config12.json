{
  "position": {
    "line": 9,
    "character": 15
  },
  "source": "service_decl/source/source12.bal",
  "items": [
    {
      "label": "module1",
      "kind": "Module",
      "detail": "Module",
      "sortText": "Q",
      "insertText": "module1",
      "insertTextFormat": "Snippet"
    },
    {
      "label": "ballerina/lang.array",
      "kind": "Module",
      "detail": "Module",
      "sortText": "R",
      "insertText": "array",
      "insertTextFormat": "Snippet",
      "additionalTextEdits": [
        {
          "range": {
            "start": {
              "line": 0,
              "character": 0
            },
            "end": {
              "line": 0,
              "character": 0
            }
          },
          "newText": "import ballerina/lang.array;\n"
        }
      ]
    },
    {
      "label": "ballerina/jballerina.java",
      "kind": "Module",
      "detail": "Module",
      "sortText": "R",
      "insertText": "java",
      "insertTextFormat": "Snippet",
      "additionalTextEdits": [
        {
          "range": {
            "start": {
              "line": 0,
              "character": 0
            },
            "end": {
              "line": 0,
              "character": 0
            }
          },
          "newText": "import ballerina/jballerina.java;\n"
        }
      ]
    },
    {
      "label": "ballerina/lang.value",
      "kind": "Module",
      "detail": "Module",
      "sortText": "R",
      "insertText": "value",
      "insertTextFormat": "Snippet",
      "additionalTextEdits": [
        {
          "range": {
            "start": {
              "line": 0,
              "character": 0
            },
            "end": {
              "line": 0,
              "character": 0
            }
          },
          "newText": "import ballerina/lang.value;\n"
        }
      ]
    },
    {
      "label": "ballerina/lang.runtime",
      "kind": "Module",
      "detail": "Module",
      "sortText": "R",
      "insertText": "runtime",
      "insertTextFormat": "Snippet",
      "additionalTextEdits": [
        {
          "range": {
            "start": {
              "line": 0,
              "character": 0
            },
            "end": {
              "line": 0,
              "character": 0
            }
          },
          "newText": "import ballerina/lang.runtime;\n"
        }
      ]
    },
    {
      "label": "boolean",
      "kind": "Unit",
      "detail": "type",
      "sortText": "R",
      "insertText": "boolean",
      "insertTextFormat": "Snippet"
    },
    {
      "label": "decimal",
      "kind": "Unit",
      "detail": "type",
      "sortText": "R",
      "insertText": "decimal",
      "insertTextFormat": "Snippet"
    },
    {
      "label": "error",
      "kind": "Unit",
      "detail": "type",
      "sortText": "R",
      "insertText": "error",
      "insertTextFormat": "Snippet"
    },
    {
      "label": "float",
      "kind": "Unit",
      "detail": "type",
      "sortText": "R",
      "insertText": "float",
      "insertTextFormat": "Snippet"
    },
    {
      "label": "future",
      "kind": "Unit",
      "detail": "type",
      "sortText": "R",
      "insertText": "future",
      "insertTextFormat": "Snippet"
    },
    {
      "label": "int",
      "kind": "Unit",
      "detail": "type",
      "sortText": "R",
      "insertText": "int",
      "insertTextFormat": "Snippet"
    },
    {
      "label": "map",
      "kind": "Unit",
      "detail": "type",
      "sortText": "R",
      "insertText": "map",
      "insertTextFormat": "Snippet"
    },
    {
      "label": "object",
      "kind": "Unit",
      "detail": "type",
      "sortText": "R",
      "insertText": "object",
      "insertTextFormat": "Snippet"
    },
    {
      "label": "stream",
      "kind": "Unit",
      "detail": "type",
      "sortText": "R",
      "insertText": "stream",
      "insertTextFormat": "Snippet"
    },
    {
      "label": "string",
      "kind": "Unit",
      "detail": "type",
      "sortText": "R",
      "insertText": "string",
      "insertTextFormat": "Snippet"
    },
    {
      "label": "table",
      "kind": "Unit",
      "detail": "type",
      "sortText": "R",
      "insertText": "table",
      "insertTextFormat": "Snippet"
    },
    {
      "label": "transaction",
      "kind": "Unit",
      "detail": "type",
      "sortText": "R",
      "insertText": "transaction",
      "insertTextFormat": "Snippet"
    },
    {
      "label": "typedesc",
      "kind": "Unit",
      "detail": "type",
      "sortText": "R",
      "insertText": "typedesc",
      "insertTextFormat": "Snippet"
    },
    {
      "label": "xml",
      "kind": "Unit",
      "detail": "type",
      "sortText": "R",
      "insertText": "xml",
      "insertTextFormat": "Snippet"
    },
    {
      "label": "service",
      "kind": "Keyword",
      "detail": "Keyword",
      "sortText": "S",
      "filterText": "service",
      "insertText": "service",
      "insertTextFormat": "Snippet"
    },
    {
      "label": "new",
      "kind": "Keyword",
      "detail": "Keyword",
      "sortText": "S",
      "filterText": "new",
      "insertText": "new ",
      "insertTextFormat": "Snippet"
    },
    {
      "label": "isolated",
      "kind": "Keyword",
      "detail": "Keyword",
      "sortText": "S",
      "filterText": "isolated",
      "insertText": "isolated ",
      "insertTextFormat": "Snippet"
    },
    {
      "label": "transactional",
      "kind": "Keyword",
      "detail": "Keyword",
      "sortText": "S",
      "filterText": "transactional",
      "insertText": "transactional",
      "insertTextFormat": "Snippet"
    },
    {
      "label": "function",
      "kind": "Keyword",
      "detail": "Keyword",
      "sortText": "S",
      "filterText": "function",
      "insertText": "function ",
      "insertTextFormat": "Snippet"
    },
    {
      "label": "let",
      "kind": "Keyword",
      "detail": "Keyword",
      "sortText": "S",
      "filterText": "let",
      "insertText": "let",
      "insertTextFormat": "Snippet"
    },
    {
      "label": "typeof",
      "kind": "Keyword",
      "detail": "Keyword",
      "sortText": "S",
      "filterText": "typeof",
      "insertText": "typeof ",
      "insertTextFormat": "Snippet"
    },
    {
      "label": "trap",
      "kind": "Keyword",
      "detail": "Keyword",
      "sortText": "S",
      "filterText": "trap",
      "insertText": "trap",
      "insertTextFormat": "Snippet"
    },
    {
      "label": "client",
      "kind": "Keyword",
      "detail": "Keyword",
      "sortText": "S",
      "filterText": "client",
      "insertText": "client ",
      "insertTextFormat": "Snippet"
    },
    {
      "label": "true",
      "kind": "Keyword",
      "detail": "Keyword",
      "sortText": "S",
      "filterText": "true",
      "insertText": "true",
      "insertTextFormat": "Snippet"
    },
    {
      "label": "false",
      "kind": "Keyword",
      "detail": "Keyword",
      "sortText": "S",
      "filterText": "false",
      "insertText": "false",
      "insertTextFormat": "Snippet"
    },
    {
      "label": "check",
      "kind": "Keyword",
      "detail": "Keyword",
      "sortText": "S",
      "filterText": "check",
      "insertText": "check ",
      "insertTextFormat": "Snippet"
    },
    {
      "label": "checkpanic",
      "kind": "Keyword",
      "detail": "Keyword",
      "sortText": "S",
      "filterText": "checkpanic",
      "insertText": "checkpanic ",
      "insertTextFormat": "Snippet"
    },
    {
      "label": "is",
      "kind": "Keyword",
      "detail": "Keyword",
      "sortText": "S",
      "filterText": "is",
      "insertText": "is",
      "insertTextFormat": "Snippet"
    },
    {
      "label": "error constructor",
      "kind": "Snippet",
      "detail": "Snippet",
      "sortText": "R",
      "filterText": "error",
      "insertText": "error(\"${1}\")",
      "insertTextFormat": "Snippet"
    },
    {
      "label": "object constructor",
      "kind": "Snippet",
      "detail": "Snippet",
      "sortText": "R",
      "filterText": "object",
      "insertText": "object {${1}}",
      "insertTextFormat": "Snippet"
    },
    {
      "label": "base16",
      "kind": "Snippet",
      "detail": "Snippet",
      "sortText": "R",
      "filterText": "base16",
      "insertText": "base16 `${1}`",
      "insertTextFormat": "Snippet"
    },
    {
      "label": "base64",
      "kind": "Snippet",
      "detail": "Snippet",
      "sortText": "R",
      "filterText": "base64",
      "insertText": "base64 `${1}`",
      "insertTextFormat": "Snippet"
    },
    {
      "label": "from",
      "kind": "Keyword",
      "detail": "Keyword",
      "sortText": "S",
      "filterText": "from",
      "insertText": "from ",
      "insertTextFormat": "Snippet"
    },
    {
      "label": "lst",
      "kind": "Variable",
      "detail": "module1:Listener",
      "sortText": "D",
      "insertText": "lst",
      "insertTextFormat": "Snippet"
    },
    {
      "label": "Thread",
      "kind": "TypeParameter",
      "detail": "Union",
      "sortText": "P",
      "insertText": "Thread",
      "insertTextFormat": "Snippet"
    },
    {
      "label": "testFunction()",
      "kind": "Function",
      "detail": "int",
      "documentation": {
        "right": {
          "kind": "markdown",
          "value": "**Package:** _._  \n  \n  \n  \n  \n**Return** `int`   \n  \n"
        }
      },
      "sortText": "AC",
      "filterText": "testFunction",
      "insertText": "testFunction()",
      "insertTextFormat": "Snippet"
    },
    {
      "label": "TestObject",
      "kind": "Interface",
      "detail": "Object",
      "sortText": "M",
      "insertText": "TestObject",
      "insertTextFormat": "Snippet"
    },
    {
      "label": "StrandData",
      "kind": "Struct",
      "detail": "Record",
      "documentation": {
        "left": "Describes Strand execution details for the runtime.\n"
      },
      "sortText": "O",
      "insertText": "StrandData",
      "insertTextFormat": "Snippet"
    },
    {
      "label": "readonly",
      "kind": "Unit",
      "detail": "type",
      "sortText": "R",
      "insertText": "readonly",
      "insertTextFormat": "Snippet"
    },
    {
      "label": "handle",
      "kind": "Unit",
      "detail": "type",
      "sortText": "R",
      "insertText": "handle",
      "insertTextFormat": "Snippet"
    },
    {
      "label": "never",
      "kind": "Unit",
      "detail": "type",
      "sortText": "R",
      "insertText": "never",
      "insertTextFormat": "Snippet"
    },
    {
      "label": "json",
      "kind": "Unit",
      "detail": "type",
      "sortText": "R",
      "insertText": "json",
      "insertTextFormat": "Snippet"
    },
    {
      "label": "anydata",
      "kind": "Unit",
      "detail": "type",
      "sortText": "R",
      "insertText": "anydata",
      "insertTextFormat": "Snippet"
    },
    {
      "label": "any",
      "kind": "Unit",
      "detail": "type",
      "sortText": "R",
      "insertText": "any",
      "insertTextFormat": "Snippet"
    },
    {
      "label": "byte",
      "kind": "Unit",
      "detail": "type",
      "sortText": "R",
      "insertText": "byte",
      "insertTextFormat": "Snippet"
    },
    {
      "label": "null",
      "kind": "Keyword",
      "detail": "Keyword",
      "sortText": "S",
      "filterText": "null",
      "insertText": "null",
      "insertTextFormat": "Snippet"
    },
    {
<<<<<<< HEAD
      "label": "ballerina/lang.test",
      "kind": "Module",
      "detail": "Module",
      "sortText": "R",
      "insertText": "test",
      "insertTextFormat": "Snippet",
      "additionalTextEdits": [
        {
          "range": {
            "start": {
              "line": 0,
              "character": 0
            },
            "end": {
              "line": 0,
              "character": 0
            }
          },
          "newText": "import ballerina/lang.test;\n"
        }
      ]
=======
      "label": "test",
      "kind": "Field",
      "detail": "int",
      "sortText": "AF",
      "insertText": "test",
      "insertTextFormat": "Snippet"
>>>>>>> 52489cf2
    }
  ]
}<|MERGE_RESOLUTION|>--- conflicted
+++ resolved
@@ -12,6 +12,29 @@
       "sortText": "Q",
       "insertText": "module1",
       "insertTextFormat": "Snippet"
+    },
+    {
+      "label": "ballerina/lang.test",
+      "kind": "Module",
+      "detail": "Module",
+      "sortText": "R",
+      "insertText": "test1",
+      "insertTextFormat": "Snippet",
+      "additionalTextEdits": [
+        {
+          "range": {
+            "start": {
+              "line": 0,
+              "character": 0
+            },
+            "end": {
+              "line": 0,
+              "character": 0
+            }
+          },
+          "newText": "import ballerina/lang.test as test1 ;\n"
+        }
+      ]
     },
     {
       "label": "ballerina/lang.array",
@@ -504,36 +527,12 @@
       "insertTextFormat": "Snippet"
     },
     {
-<<<<<<< HEAD
-      "label": "ballerina/lang.test",
-      "kind": "Module",
-      "detail": "Module",
-      "sortText": "R",
-      "insertText": "test",
-      "insertTextFormat": "Snippet",
-      "additionalTextEdits": [
-        {
-          "range": {
-            "start": {
-              "line": 0,
-              "character": 0
-            },
-            "end": {
-              "line": 0,
-              "character": 0
-            }
-          },
-          "newText": "import ballerina/lang.test;\n"
-        }
-      ]
-=======
       "label": "test",
       "kind": "Field",
       "detail": "int",
       "sortText": "AF",
       "insertText": "test",
       "insertTextFormat": "Snippet"
->>>>>>> 52489cf2
     }
   ]
 }