--- conflicted
+++ resolved
@@ -615,8 +615,6 @@
       "detail": "int",
       "sortText": "B",
       "insertText": "testInt",
-<<<<<<< HEAD
-=======
       "insertTextFormat": "Snippet"
     },
     {
@@ -631,7 +629,6 @@
       },
       "sortText": "C",
       "insertText": "testFunction()",
->>>>>>> 51c4dca3
       "insertTextFormat": "Snippet"
     },
     {
