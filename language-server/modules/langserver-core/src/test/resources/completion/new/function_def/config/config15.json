--- conflicted
+++ resolved
@@ -1,6 +1,3 @@
-<<<<<<< HEAD
-{"position":{"line":2,"character":57},"source":"function_def/source/source15.bal","items":[]}
-=======
 {
   "position": {
     "line": 2,
@@ -499,5 +496,4 @@
       }
     }
   ]
-}
->>>>>>> 590d15a0
+}