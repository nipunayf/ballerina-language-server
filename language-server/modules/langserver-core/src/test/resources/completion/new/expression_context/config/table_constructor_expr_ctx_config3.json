{
  "position": {
    "line": 1,
    "character": 27
  },
  "source": "expression_context/source/table_constructor_expr_ctx_source3.bal",
  "items": [
    {
      "label": "ballerina/lang.test",
      "kind": "Module",
      "detail": "Module",
      "insertText": "'test",
      "insertTextFormat": "Snippet",
      "additionalTextEdits": [
        {
          "range": {
            "start": {
              "line": 0,
              "character": 0
            },
            "end": {
              "line": 0,
              "character": 0
            }
          },
          "newText": "import ballerina/lang.'test;\n"
        }
      ]
    },
    {
      "label": "ballerina/lang.array",
      "kind": "Module",
      "detail": "Module",
      "insertText": "'array",
      "insertTextFormat": "Snippet",
      "additionalTextEdits": [
        {
          "range": {
            "start": {
              "line": 0,
              "character": 0
            },
            "end": {
              "line": 0,
              "character": 0
            }
          },
          "newText": "import ballerina/lang.'array;\n"
        }
      ]
    },
    {
      "label": "ballerina/lang.transaction",
      "kind": "Module",
      "detail": "Module",
      "insertText": "'transaction",
      "insertTextFormat": "Snippet",
      "additionalTextEdits": [
        {
          "range": {
            "start": {
              "line": 0,
              "character": 0
            },
            "end": {
              "line": 0,
              "character": 0
            }
          },
          "newText": "import ballerina/lang.'transaction;\n"
        }
      ]
    },
    {
      "label": "ballerina/java",
      "kind": "Module",
      "detail": "Module",
      "insertText": "java",
      "insertTextFormat": "Snippet",
      "additionalTextEdits": [
        {
          "range": {
            "start": {
              "line": 0,
              "character": 0
            },
            "end": {
              "line": 0,
              "character": 0
            }
          },
          "newText": "import ballerina/java;\n"
        }
      ]
    },
    {
      "label": "ballerina/lang.value",
      "kind": "Module",
      "detail": "Module",
      "insertText": "'value",
      "insertTextFormat": "Snippet",
      "additionalTextEdits": [
        {
          "range": {
            "start": {
              "line": 0,
              "character": 0
            },
            "end": {
              "line": 0,
              "character": 0
            }
          },
          "newText": "import ballerina/lang.'value;\n"
        }
      ]
    },
    {
      "label": "ballerina/module1",
      "kind": "Module",
      "detail": "Module",
      "insertText": "module1",
      "insertTextFormat": "Snippet",
      "additionalTextEdits": [
        {
          "range": {
            "start": {
              "line": 0,
              "character": 0
            },
            "end": {
              "line": 0,
              "character": 0
            }
          },
          "newText": "import ballerina/module1;\n"
        }
      ]
    },
    {
<<<<<<< HEAD
      "label": "ballerina/java",
      "kind": "Module",
      "detail": "Module",
      "insertText": "java",
      "insertTextFormat": "Snippet",
      "additionalTextEdits": [
        {
          "range": {
            "start": {
              "line": 0,
              "character": 0
            },
            "end": {
              "line": 0,
              "character": 0
            }
          },
          "newText": "import ballerina/java;\n"
        }
      ]
    },
    {
      "label": "ballerina/lang.future",
=======
      "label": "ballerina/lang.query",
>>>>>>> 59727129
      "kind": "Module",
      "detail": "Module",
      "insertText": "'query",
      "insertTextFormat": "Snippet",
      "additionalTextEdits": [
        {
          "range": {
            "start": {
              "line": 0,
              "character": 0
            },
            "end": {
              "line": 0,
              "character": 0
            }
          },
          "newText": "import ballerina/lang.'query;\n"
        }
      ]
    },
    {
      "label": "ballerina/lang.runtime",
      "kind": "Module",
      "detail": "Module",
      "insertText": "'runtime",
      "insertTextFormat": "Snippet",
      "additionalTextEdits": [
        {
          "range": {
            "start": {
              "line": 0,
              "character": 0
            },
            "end": {
              "line": 0,
              "character": 0
            }
          },
          "newText": "import ballerina/lang.'runtime;\n"
        }
      ]
    },
    {
      "label": "ballerina/lang.float",
      "kind": "Module",
      "detail": "Module",
      "insertText": "'float",
      "insertTextFormat": "Snippet"
    },
    {
      "label": "ballerina/lang.xml",
      "kind": "Module",
      "detail": "Module",
      "insertText": "'xml",
      "insertTextFormat": "Snippet"
    },
    {
      "label": "ballerina/lang.decimal",
      "kind": "Module",
      "detail": "Module",
      "insertText": "'decimal",
      "insertTextFormat": "Snippet"
    },
    {
      "label": "ballerina/lang.object",
      "kind": "Module",
      "detail": "Module",
      "insertText": "'object",
      "insertTextFormat": "Snippet"
    },
    {
      "label": "ballerina/lang.string",
      "kind": "Module",
      "detail": "Module",
      "insertText": "'string",
      "insertTextFormat": "Snippet"
    },
    {
      "label": "ballerina/lang.error",
      "kind": "Module",
      "detail": "Module",
      "insertText": "'error",
      "insertTextFormat": "Snippet"
    },
    {
      "label": "ballerina/lang.stream",
      "kind": "Module",
      "detail": "Module",
      "insertText": "'stream",
      "insertTextFormat": "Snippet"
    },
    {
      "label": "ballerina/lang.map",
      "kind": "Module",
      "detail": "Module",
      "insertText": "'map",
      "insertTextFormat": "Snippet"
    },
    {
      "label": "ballerina/lang.table",
      "kind": "Module",
      "detail": "Module",
      "insertText": "'table",
      "insertTextFormat": "Snippet"
    },
    {
      "label": "ballerina/lang.int",
      "kind": "Module",
      "detail": "Module",
      "insertText": "'int",
      "insertTextFormat": "Snippet"
    },
    {
<<<<<<< HEAD
      "label": "StrandData",
      "kind": "Struct",
      "detail": "Record",
      "documentation": {
        "left": "Describes Strand execution details for the runtime.\n"
      },
      "insertText": "StrandData",
      "insertTextFormat": "Snippet"
    },
    {
=======
      "label": "ballerina/lang.boolean",
      "kind": "Module",
      "detail": "Module",
      "insertText": "'boolean",
      "insertTextFormat": "Snippet"
    },
    {
      "label": "ballerina/lang.future",
      "kind": "Module",
      "detail": "Module",
      "insertText": "'future",
      "insertTextFormat": "Snippet"
    },
    {
      "label": "ballerina/lang.typedesc",
      "kind": "Module",
      "detail": "Module",
      "insertText": "'typedesc",
      "insertTextFormat": "Snippet"
    },
    {
      "label": "StrandData",
      "kind": "Struct",
      "detail": "Record",
      "documentation": {
        "left": "Describes Strand execution details for the runtime.\n"
      },
      "insertText": "StrandData",
      "insertTextFormat": "Snippet"
    },
    {
>>>>>>> 59727129
      "label": "Thread",
      "detail": "Union",
      "insertText": "Thread",
      "insertTextFormat": "Snippet"
    },
    {
      "label": "float",
      "kind": "Unit",
      "detail": "type",
      "insertText": "float",
      "insertTextFormat": "Snippet"
    },
    {
      "label": "xml",
      "kind": "Unit",
      "detail": "type",
      "insertText": "xml",
      "insertTextFormat": "Snippet"
    },
    {
      "label": "readonly",
      "kind": "Unit",
      "detail": "type",
      "insertText": "readonly",
      "insertTextFormat": "Snippet"
    },
    {
      "label": "handle",
      "kind": "Unit",
      "detail": "type",
      "insertText": "handle",
      "insertTextFormat": "Snippet"
    },
    {
      "label": "never",
      "kind": "Unit",
      "detail": "type",
      "insertText": "never",
      "insertTextFormat": "Snippet"
    },
    {
      "label": "decimal",
      "kind": "Unit",
      "detail": "type",
      "insertText": "decimal",
      "insertTextFormat": "Snippet"
    },
    {
      "label": "string",
      "kind": "Unit",
      "detail": "type",
      "insertText": "string",
      "insertTextFormat": "Snippet"
    },
    {
      "label": "stream",
      "kind": "Unit",
      "detail": "type",
      "insertText": "stream",
      "insertTextFormat": "Snippet"
    },
    {
      "label": "json",
      "kind": "Unit",
      "detail": "type",
      "insertText": "json",
      "insertTextFormat": "Snippet"
    },
    {
      "label": "table",
      "kind": "Unit",
      "detail": "type",
      "insertText": "table",
      "insertTextFormat": "Snippet"
    },
    {
      "label": "anydata",
      "kind": "Unit",
      "detail": "type",
      "insertText": "anydata",
      "insertTextFormat": "Snippet"
    },
    {
      "label": "any",
      "kind": "Unit",
      "detail": "type",
      "insertText": "any",
      "insertTextFormat": "Snippet"
    },
    {
      "label": "int",
      "kind": "Unit",
      "detail": "type",
      "insertText": "int",
      "insertTextFormat": "Snippet"
    },
    {
      "label": "boolean",
      "kind": "Unit",
      "detail": "type",
      "insertText": "boolean",
      "insertTextFormat": "Snippet"
    },
    {
      "label": "future",
      "kind": "Unit",
      "detail": "type",
      "insertText": "future",
      "insertTextFormat": "Snippet"
    },
    {
      "label": "service",
      "kind": "Unit",
      "detail": "type",
      "insertText": "service",
      "insertTextFormat": "Snippet"
    },
    {
      "label": "typedesc",
      "kind": "Unit",
      "detail": "type",
      "insertText": "typedesc",
      "insertTextFormat": "Snippet"
    },
    {
<<<<<<< HEAD
=======
      "label": "byte",
      "kind": "Unit",
      "detail": "type",
      "insertText": "byte",
      "insertTextFormat": "Snippet"
    },
    {
>>>>>>> 59727129
      "label": "map",
      "kind": "Unit",
      "detail": "type ",
      "insertText": "map",
      "insertTextFormat": "Snippet"
    },
    {
      "label": "error",
      "kind": "Event",
      "detail": "error",
      "insertText": "error",
      "insertTextFormat": "Snippet"
    },
    {
      "label": "record",
      "kind": "Keyword",
      "detail": "Keyword",
      "insertText": "record ",
      "insertTextFormat": "Snippet"
    },
    {
      "label": "record {}",
      "kind": "Snippet",
      "detail": "Snippet",
      "insertText": "record {\n\t${1}\n}",
      "insertTextFormat": "Snippet"
    },
    {
      "label": "record {||}",
      "kind": "Snippet",
      "detail": "Snippet",
      "insertText": "record {|\n\t${1}\n|}",
      "insertTextFormat": "Snippet"
    },
    {
      "label": "object",
      "kind": "Keyword",
      "detail": "Keyword",
      "insertText": "object ",
      "insertTextFormat": "Snippet"
    },
    {
      "label": "object {}",
      "kind": "Snippet",
      "detail": "Snippet",
      "insertText": "object {\n\t${1}\n}",
      "insertTextFormat": "Snippet"
    }
  ]
}<|MERGE_RESOLUTION|>--- conflicted
+++ resolved
@@ -138,147 +138,141 @@
       ]
     },
     {
-<<<<<<< HEAD
-      "label": "ballerina/java",
-      "kind": "Module",
-      "detail": "Module",
-      "insertText": "java",
-      "insertTextFormat": "Snippet",
-      "additionalTextEdits": [
-        {
-          "range": {
-            "start": {
-              "line": 0,
-              "character": 0
-            },
-            "end": {
-              "line": 0,
-              "character": 0
-            }
-          },
-          "newText": "import ballerina/java;\n"
-        }
-      ]
+      "label": "ballerina/lang.query",
+      "kind": "Module",
+      "detail": "Module",
+      "insertText": "'query",
+      "insertTextFormat": "Snippet",
+      "additionalTextEdits": [
+        {
+          "range": {
+            "start": {
+              "line": 0,
+              "character": 0
+            },
+            "end": {
+              "line": 0,
+              "character": 0
+            }
+          },
+          "newText": "import ballerina/lang.'query;\n"
+        }
+      ]
+    },
+    {
+      "label": "ballerina/lang.runtime",
+      "kind": "Module",
+      "detail": "Module",
+      "insertText": "'runtime",
+      "insertTextFormat": "Snippet",
+      "additionalTextEdits": [
+        {
+          "range": {
+            "start": {
+              "line": 0,
+              "character": 0
+            },
+            "end": {
+              "line": 0,
+              "character": 0
+            }
+          },
+          "newText": "import ballerina/lang.'runtime;\n"
+        }
+      ]
+    },
+    {
+      "label": "ballerina/lang.float",
+      "kind": "Module",
+      "detail": "Module",
+      "insertText": "'float",
+      "insertTextFormat": "Snippet"
+    },
+    {
+      "label": "ballerina/lang.xml",
+      "kind": "Module",
+      "detail": "Module",
+      "insertText": "'xml",
+      "insertTextFormat": "Snippet"
+    },
+    {
+      "label": "ballerina/lang.decimal",
+      "kind": "Module",
+      "detail": "Module",
+      "insertText": "'decimal",
+      "insertTextFormat": "Snippet"
+    },
+    {
+      "label": "ballerina/lang.object",
+      "kind": "Module",
+      "detail": "Module",
+      "insertText": "'object",
+      "insertTextFormat": "Snippet"
+    },
+    {
+      "label": "ballerina/lang.string",
+      "kind": "Module",
+      "detail": "Module",
+      "insertText": "'string",
+      "insertTextFormat": "Snippet"
+    },
+    {
+      "label": "ballerina/lang.error",
+      "kind": "Module",
+      "detail": "Module",
+      "insertText": "'error",
+      "insertTextFormat": "Snippet"
+    },
+    {
+      "label": "ballerina/lang.stream",
+      "kind": "Module",
+      "detail": "Module",
+      "insertText": "'stream",
+      "insertTextFormat": "Snippet"
+    },
+    {
+      "label": "ballerina/lang.map",
+      "kind": "Module",
+      "detail": "Module",
+      "insertText": "'map",
+      "insertTextFormat": "Snippet"
+    },
+    {
+      "label": "ballerina/lang.table",
+      "kind": "Module",
+      "detail": "Module",
+      "insertText": "'table",
+      "insertTextFormat": "Snippet"
+    },
+    {
+      "label": "ballerina/lang.int",
+      "kind": "Module",
+      "detail": "Module",
+      "insertText": "'int",
+      "insertTextFormat": "Snippet"
+    },
+    {
+      "label": "ballerina/lang.boolean",
+      "kind": "Module",
+      "detail": "Module",
+      "insertText": "'boolean",
+      "insertTextFormat": "Snippet"
     },
     {
       "label": "ballerina/lang.future",
-=======
-      "label": "ballerina/lang.query",
->>>>>>> 59727129
-      "kind": "Module",
-      "detail": "Module",
-      "insertText": "'query",
-      "insertTextFormat": "Snippet",
-      "additionalTextEdits": [
-        {
-          "range": {
-            "start": {
-              "line": 0,
-              "character": 0
-            },
-            "end": {
-              "line": 0,
-              "character": 0
-            }
-          },
-          "newText": "import ballerina/lang.'query;\n"
-        }
-      ]
-    },
-    {
-      "label": "ballerina/lang.runtime",
-      "kind": "Module",
-      "detail": "Module",
-      "insertText": "'runtime",
-      "insertTextFormat": "Snippet",
-      "additionalTextEdits": [
-        {
-          "range": {
-            "start": {
-              "line": 0,
-              "character": 0
-            },
-            "end": {
-              "line": 0,
-              "character": 0
-            }
-          },
-          "newText": "import ballerina/lang.'runtime;\n"
-        }
-      ]
-    },
-    {
-      "label": "ballerina/lang.float",
-      "kind": "Module",
-      "detail": "Module",
-      "insertText": "'float",
-      "insertTextFormat": "Snippet"
-    },
-    {
-      "label": "ballerina/lang.xml",
-      "kind": "Module",
-      "detail": "Module",
-      "insertText": "'xml",
-      "insertTextFormat": "Snippet"
-    },
-    {
-      "label": "ballerina/lang.decimal",
-      "kind": "Module",
-      "detail": "Module",
-      "insertText": "'decimal",
-      "insertTextFormat": "Snippet"
-    },
-    {
-      "label": "ballerina/lang.object",
-      "kind": "Module",
-      "detail": "Module",
-      "insertText": "'object",
-      "insertTextFormat": "Snippet"
-    },
-    {
-      "label": "ballerina/lang.string",
-      "kind": "Module",
-      "detail": "Module",
-      "insertText": "'string",
-      "insertTextFormat": "Snippet"
-    },
-    {
-      "label": "ballerina/lang.error",
-      "kind": "Module",
-      "detail": "Module",
-      "insertText": "'error",
-      "insertTextFormat": "Snippet"
-    },
-    {
-      "label": "ballerina/lang.stream",
-      "kind": "Module",
-      "detail": "Module",
-      "insertText": "'stream",
-      "insertTextFormat": "Snippet"
-    },
-    {
-      "label": "ballerina/lang.map",
-      "kind": "Module",
-      "detail": "Module",
-      "insertText": "'map",
-      "insertTextFormat": "Snippet"
-    },
-    {
-      "label": "ballerina/lang.table",
-      "kind": "Module",
-      "detail": "Module",
-      "insertText": "'table",
-      "insertTextFormat": "Snippet"
-    },
-    {
-      "label": "ballerina/lang.int",
-      "kind": "Module",
-      "detail": "Module",
-      "insertText": "'int",
-      "insertTextFormat": "Snippet"
-    },
-    {
-<<<<<<< HEAD
+      "kind": "Module",
+      "detail": "Module",
+      "insertText": "'future",
+      "insertTextFormat": "Snippet"
+    },
+    {
+      "label": "ballerina/lang.typedesc",
+      "kind": "Module",
+      "detail": "Module",
+      "insertText": "'typedesc",
+      "insertTextFormat": "Snippet"
+    },
+    {
       "label": "StrandData",
       "kind": "Struct",
       "detail": "Record",
@@ -289,39 +283,6 @@
       "insertTextFormat": "Snippet"
     },
     {
-=======
-      "label": "ballerina/lang.boolean",
-      "kind": "Module",
-      "detail": "Module",
-      "insertText": "'boolean",
-      "insertTextFormat": "Snippet"
-    },
-    {
-      "label": "ballerina/lang.future",
-      "kind": "Module",
-      "detail": "Module",
-      "insertText": "'future",
-      "insertTextFormat": "Snippet"
-    },
-    {
-      "label": "ballerina/lang.typedesc",
-      "kind": "Module",
-      "detail": "Module",
-      "insertText": "'typedesc",
-      "insertTextFormat": "Snippet"
-    },
-    {
-      "label": "StrandData",
-      "kind": "Struct",
-      "detail": "Record",
-      "documentation": {
-        "left": "Describes Strand execution details for the runtime.\n"
-      },
-      "insertText": "StrandData",
-      "insertTextFormat": "Snippet"
-    },
-    {
->>>>>>> 59727129
       "label": "Thread",
       "detail": "Union",
       "insertText": "Thread",
@@ -447,8 +408,6 @@
       "insertTextFormat": "Snippet"
     },
     {
-<<<<<<< HEAD
-=======
       "label": "byte",
       "kind": "Unit",
       "detail": "type",
@@ -456,7 +415,6 @@
       "insertTextFormat": "Snippet"
     },
     {
->>>>>>> 59727129
       "label": "map",
       "kind": "Unit",
       "detail": "type ",
