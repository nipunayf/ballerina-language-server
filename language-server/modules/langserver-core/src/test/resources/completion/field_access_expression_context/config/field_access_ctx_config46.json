{
  "position": {
    "line": 3,
    "character": 20
  },
  "source": "field_access_expression_context/source/field_access_ctx_source46.bal",
  "description": "",
  "items": [
    {
      "label": "min(int... ns)",
      "kind": "Function",
      "detail": "int",
      "documentation": {
        "right": {
          "kind": "markdown",
          "value": "**Package:** _ballerina/lang.int:0.0.0_  \n  \nReturns the minimum of one or more int values.\n\n```ballerina\nint:min(45, 25, 30, 75, 50) ⇒ 25\n[int, int, int, int] points = [21, 12, 48, 14];\nint:min(...points) ⇒ 12\nint m = 23;\nm.min(12, 43, 7, 19) ⇒ 7\n```\n  \n**Params**  \n- `int[]` ns: other int values  \n  \n**Return** `int`   \n- minimum value of parameter `n` and all of parameter `ns`  \n  \n"
        }
      },
      "sortText": "AD",
      "filterText": "min",
      "insertText": "min(${1})",
      "insertTextFormat": "Snippet",
      "command": {
        "title": "editor.action.triggerParameterHints",
        "command": "editor.action.triggerParameterHints"
      }
    },
    {
      "label": "max(int... ns)",
      "kind": "Function",
      "detail": "int",
      "documentation": {
        "right": {
          "kind": "markdown",
          "value": "**Package:** _ballerina/lang.int:0.0.0_  \n  \nReturns the maximum of one or more int values.\n\n```ballerina\nint:max(50, 20, 30, 70, 65) ⇒ 70\n[int, int, int] scores = [52, 95, 76];\nint:max(...scores) ⇒ 95\nint n = 18;\nn.max(25, 30, 4, 15) ⇒ 30\n```\n  \n**Params**  \n- `int[]` ns: other int values  \n  \n**Return** `int`   \n- maximum value of value of parameter `n` and all of parameter `ns`  \n  \n"
        }
      },
      "sortText": "AD",
      "filterText": "max",
      "insertText": "max(${1})",
      "insertTextFormat": "Snippet",
      "command": {
        "title": "editor.action.triggerParameterHints",
        "command": "editor.action.triggerParameterHints"
      }
    },
    {
      "label": "sum(int... ns)",
      "kind": "Function",
      "detail": "int",
      "documentation": {
        "right": {
          "kind": "markdown",
          "value": "**Package:** _ballerina/lang.int:0.0.0_  \n  \nReturns sum of zero or more int values.\n\n```ballerina\nint:sum(10, 20, 30, 40) ⇒ 100\nint[] marks = [50, 65, 78, 95];\nint:sum(...marks) ⇒ 288\nint num = 24;\nnum.sum(38, 15, 97, 27) ⇒ 201\n```\n  \n  \n  \n**Return** `int`   \n- sum of all of parameter `ns`; 0 if parameter `ns` is empty  \n  \n"
        }
      },
      "sortText": "AD",
      "filterText": "sum",
      "insertText": "sum(${1})",
      "insertTextFormat": "Snippet",
      "command": {
        "title": "editor.action.triggerParameterHints",
        "command": "editor.action.triggerParameterHints"
      }
    },
    {
      "label": "cloneWithType(typedesc<anydata> t)",
      "kind": "Function",
      "detail": "t|error",
      "documentation": {
        "right": {
          "kind": "markdown",
          "value": "**Package:** _ballerina/lang.value:0.0.0_  \n  \nConstructs a value with a specified type by cloning another value.\n\nWhen parameter `v` is a structural value, the inherent type of the value to be constructed\ncomes from parameter `t`. When parameter `t` is a union, it must be possible to determine which\nmember of the union to use for the inherent type by following the same rules\nthat are used by list constructor expressions and mapping constructor expressions\nwith the contextually expected type. If not, then an error is returned.\nThe `cloneWithType` operation is recursively applied to each member of parameter `v` using\nthe type descriptor that the inherent type requires for that member.\n\nLike the Clone abstract operation, this does a deep copy, but differs in\nthe following respects:\n- the inherent type of any structural values constructed comes from the specified\ntype descriptor rather than the value being constructed\n- the read-only bit of values and fields comes from the specified type descriptor\n- the graph structure of `v` is not preserved; the result will always be a tree;\nan error will be returned if `v` has cycles\n- immutable structural values are copied rather being returned as is; all\nstructural values in the result will be mutable.\n- numeric values can be converted using the NumericConvert abstract operation\n- if a record type descriptor specifies default values, these will be used\nto supply any missing members\n\n```ballerina\nanydata[] arr = [1, 2, 3, 4];\nint[] intArray = check arr.cloneWithType();\nintArray ⇒ [1,2,3,4]\narr === intArray ⇒ false\ntype Vowels string:Char[];\nstring[] vowels = [\"a\", \"e\", \"i\", \"o\", \"u\"];\nvowels.cloneWithType(Vowels) ⇒ [\"a\",\"e\",\"i\",\"o\",\"u\"]\nvowels.cloneWithType(string) ⇒ error\n```\n  \n**Params**  \n- `typedesc<anydata>` t: the type for the cloned to be constructed(Defaultable)  \n  \n**Return** `t|error`   \n- a new value that belongs to parameter `t`, or an error if this cannot be done  \n  \n"
        }
      },
      "sortText": "CD",
      "filterText": "cloneWithType",
      "insertText": "cloneWithType(${1})",
      "insertTextFormat": "Snippet",
      "command": {
        "title": "editor.action.triggerParameterHints",
        "command": "editor.action.triggerParameterHints"
      }
    },
    {
      "label": "fromJsonWithType(typedesc<anydata> t)",
      "kind": "Function",
      "detail": "t|error",
      "documentation": {
        "right": {
          "kind": "markdown",
          "value": "**Package:** _ballerina/lang.value:0.0.0_  \n  \nConverts a value of type json to a user-specified type.\n\nThis works the same as function `cloneWithType`,\nexcept that it also does the inverse of the conversions done by `toJson`.\n\n```ballerina\njson arr = [1, 2, 3, 4];\nint[] intArray = check arr.fromJsonWithType();\nintArray ⇒ [1,2,3,4]\ntype Vowels string:Char[];\njson vowels = [\"a\", \"e\", \"i\", \"o\", \"u\"];\nvowels.fromJsonWithType(Vowels) ⇒ [\"a\",\"e\",\"i\",\"o\",\"u\"]\nvowels.fromJsonWithType(string) ⇒ error\n```\n  \n**Params**  \n- `typedesc<anydata>` t: type to convert to(Defaultable)  \n  \n**Return** `t|error`   \n- value belonging to type parameter `t` or error if this cannot be done  \n  \n"
        }
      },
      "sortText": "CD",
      "filterText": "fromJsonWithType",
      "insertText": "fromJsonWithType(${1})",
      "insertTextFormat": "Snippet",
      "command": {
        "title": "editor.action.triggerParameterHints",
        "command": "editor.action.triggerParameterHints"
      }
    },
    {
      "label": "mergeJson(json j2)",
      "kind": "Function",
      "detail": "json|error",
      "documentation": {
        "right": {
          "kind": "markdown",
          "value": "**Package:** _ballerina/lang.value:0.0.0_  \n  \nMerges two `json` values.\n\nThe merge of parameter `j1` with parameter `j2` is defined as follows:\n- if parameter `j1` is `()`, then the result is parameter `j2`\n- if parameter `j2` is `()`, then the result is parameter `j1`\n- if parameter `j1` is a mapping and parameter `j2` is a mapping, then for each entry [k, j] in parameter `j2`, set `j1[k]` to the merge of `j1[k]` with `j`\n- if `j1[k]` is undefined, then set `j1[k]` to `j`\n- if any merge fails, then the merge of parameter `j1` with parameter `j2` fails\n- otherwise, the result is parameter `j1`.\n- otherwise, the merge fails\nIf the merge fails, then parameter `j1` is unchanged.\n\n```ballerina\njson student = {name: \"John\", age: 23};\njson location = {city: \"Colombo\", country: \"Sri Lanka\"};\nstudent.mergeJson(location) ⇒ {\"name\":\"John\",\"age\":23,\"city\":\"Colombo\",\"country\":\"Sri Lanka\"}\nvalue:mergeJson(student, location) ⇒ {\"name\":\"John\",\"age\":23,\"city\":\"Colombo\",\"country\":\"Sri Lanka\"}\njson city = \"Colombo\";\nstudent.mergeJson(city) ⇒ error\n```\n  \n**Params**  \n- `json` j2: json value  \n  \n**Return** `json|error`   \n- the merge of parameter `j1` with parameter `j2` or an error if the merge fails  \n  \n"
        }
      },
      "sortText": "CD",
      "filterText": "mergeJson",
      "insertText": "mergeJson(${1})",
      "insertTextFormat": "Snippet",
      "command": {
        "title": "editor.action.triggerParameterHints",
        "command": "editor.action.triggerParameterHints"
      }
    },
    {
      "label": "ensureType(typedesc<any> t)",
      "kind": "Function",
      "detail": "t|error",
      "documentation": {
        "right": {
          "kind": "markdown",
          "value": "**Package:** _ballerina/lang.value:0.0.0_  \n  \nSafely casts a value to a type.\n\nThis casts a value to a type in the same way as a type cast expression,\nbut returns an error if the cast cannot be done, rather than panicking.\n\n```ballerina\njson student = {name: \"Jo\", subjects: [\"CS1212\", \"CS2021\"]};\njson[] subjects = check student.subjects.ensureType();\nsubjects ⇒ [\"CS1212\",\"CS2021\"]\nanydata vowel = \"I\";\nvowel.ensureType(string:Char) ⇒ I;\nvowel.ensureType(int) ⇒ error\n```\n  \n**Params**  \n- `typedesc<any>` t: a typedesc for the type to which to cast it(Defaultable)  \n  \n**Return** `t|error`   \n- `v` cast to the type described by parameter `t`, or an error, if the cast cannot be done  \n  \n"
        }
      },
      "sortText": "CD",
      "filterText": "ensureType",
      "insertText": "ensureType(${1})",
      "insertTextFormat": "Snippet",
      "command": {
        "title": "editor.action.triggerParameterHints",
        "command": "editor.action.triggerParameterHints"
      }
    },
    {
      "label": "abs()",
      "kind": "Function",
      "detail": "int",
      "documentation": {
        "right": {
          "kind": "markdown",
          "value": "**Package:** _ballerina/lang.int:0.0.0_  \n  \nReturns the absolute value of an int value.\n\n```ballerina\nint n = -25;\nn.abs() ⇒ 25\nint:abs(-30) ⇒ 30\n```\n  \n  \n  \n**Return** `int`   \n- absolute value of parameter `n`  \n  \n"
        }
      },
      "sortText": "AD",
      "filterText": "abs",
      "insertText": "abs()",
      "insertTextFormat": "Snippet"
    },
    {
      "label": "toHexString()",
      "kind": "Function",
      "detail": "string",
      "documentation": {
        "right": {
          "kind": "markdown",
          "value": "**Package:** _ballerina/lang.int:0.0.0_  \n  \nReturns representation of an integer as hexdecimal string.\n\nThere is no `0x` prefix. Lowercase letters a-f are used.\nNegative numbers will have a `-` prefix. No sign for\nnon-negative numbers.\n\n```ballerina\n26.toHexString() ⇒ 1a\nint:toHexString(-158) ⇒ -9e\n```\n  \n  \n  \n**Return** `string`   \n- hexadecimal string representation of int value  \n  \n"
        }
      },
      "sortText": "CD",
      "filterText": "toHexString",
      "insertText": "toHexString()",
      "insertTextFormat": "Snippet"
    },
    {
      "label": "cloneReadOnly()",
      "kind": "Function",
      "detail": "value:CloneableType & readonly",
      "documentation": {
        "right": {
          "kind": "markdown",
          "value": "**Package:** _ballerina/lang.value:0.0.0_  \n  \nReturns a clone of a value that is read-only, i.e., immutable.\n\nIt corresponds to the ImmutableClone(v) abstract operation,\ndefined in the Ballerina Language Specification.\n\n```ballerina\nint[] arr = [1, 2, 3, 4];\nint[] & readonly immutableClone = arr.cloneReadOnly();\nimmutableClone ⇒ [1,2,3,4]\nimmutableClone is readonly ⇒ true \n```\n  \n  \n  \n**Return** `value:CloneableType & readonly`   \n- immutable clone of parameter `v`  \n  \n"
        }
      },
      "sortText": "CD",
      "filterText": "cloneReadOnly",
      "insertText": "cloneReadOnly()",
      "insertTextFormat": "Snippet"
    },
    {
      "label": "toBalString()",
      "kind": "Function",
      "detail": "string",
      "documentation": {
        "right": {
          "kind": "markdown",
          "value": "**Package:** _ballerina/lang.value:0.0.0_  \n  \nConverts a value to a string that describes the value in Ballerina syntax.\n\nIf parameter `v` is anydata and does not have cycles, then the result will\nconform to the grammar for a Ballerina expression and when evaluated\nwill result in a value that is == to parameter `v`.\n\nThe details of the conversion are specified by the ToString abstract operation\ndefined in the Ballerina Language Specification, using the expression style.\n\n```ballerina\ndecimal value = 12.12d;\nvalue.toBalString() ⇒ 12.12d\nanydata[] data = [1, \"Sam\", 12.3f, 12.12d, {value: 12}];\ndata.toBalString() ⇒ [1,\"Sam\",12.3,12.12d,{\"value\":12}]\n```\n  \n  \n  \n**Return** `string`   \n- a string resulting from the conversion  \n  \n"
        }
      },
      "sortText": "CD",
      "filterText": "toBalString",
      "insertText": "toBalString()",
      "insertTextFormat": "Snippet"
    },
    {
      "label": "toJson()",
      "kind": "Function",
      "detail": "json",
      "documentation": {
        "right": {
          "kind": "markdown",
          "value": "**Package:** _ballerina/lang.value:0.0.0_  \n  \nConverts a value of type `anydata` to `json`.\n\nThis does a deep copy of parameter `v` converting values that do\nnot belong to json into values that do.\nA value of type `xml` is converted into a string as if\nby the `toString` function.\nA value of type `table` is converted into a list of\nmappings one for each row.\nThe inherent type of arrays in the return value will be\n`json[]` and of mappings will be `map<json>`.\nA new copy is made of all structural values, including\nimmutable values.\nThis panics if parameter `v` has cycles.\n\n```ballerina\nanydata student = {name: \"Jo\", age: 11};\nstudent.toJson() ⇒ {\"name\":\"Jo\",\"age\":11}\nanydata[] array = [];\narray.push(array);\narray.toJson() ⇒ panic\n```\n  \n  \n  \n**Return** `json`   \n- representation of `v` as value of type json  \n  \n"
        }
      },
      "sortText": "CD",
      "filterText": "toJson",
      "insertText": "toJson()",
      "insertTextFormat": "Snippet"
    },
    {
      "label": "isReadOnly()",
      "kind": "Function",
      "detail": "boolean",
      "documentation": {
        "right": {
          "kind": "markdown",
          "value": "**Package:** _ballerina/lang.value:0.0.0_  \n  \nTests whether a value is read-only, i.e., immutable.\n\nReturns true if read-only, false otherwise.\n\n```ballerina\nint[] scores = <readonly> [21, 12, 33, 45, 81];\nscores.isReadOnly() ⇒ true\nstring[] sports = [\"cricket\", \"football\", \"rugby\"];\nsports.isReadOnly() ⇒ false\n```\n  \n  \n  \n**Return** `boolean`   \n- true if read-only, false otherwise  \n  \n"
        }
      },
      "sortText": "CD",
      "filterText": "isReadOnly",
      "insertText": "isReadOnly()",
      "insertTextFormat": "Snippet"
    },
    {
      "label": "clone()",
      "kind": "Function",
      "detail": "value:CloneableType",
      "documentation": {
        "right": {
          "kind": "markdown",
          "value": "**Package:** _ballerina/lang.value:0.0.0_  \n  \nReturns a clone of a value.\n\nA clone is a deep copy that does not copy immutable subtrees.\nA clone can therefore safely be used concurrently with the original.\nIt corresponds to the Clone(v) abstract operation,\ndefined in the Ballerina Language Specification.\n\n```ballerina\nint[] arr = [1, 2, 3, 4];\nint[] clone = arr.clone();\nclone ⇒ [1,2,3,4]\narr === clone ⇒ false\n```\n  \n  \n  \n**Return** `value:CloneableType`   \n- clone of parameter `v`  \n  \n"
        }
      },
      "sortText": "CD",
      "filterText": "clone",
      "insertText": "clone()",
      "insertTextFormat": "Snippet"
    },
    {
      "label": "toString()",
      "kind": "Function",
      "detail": "string",
      "documentation": {
        "right": {
          "kind": "markdown",
          "value": "**Package:** _ballerina/lang.value:0.0.0_  \n  \nPerforms a direct conversion of a value to a string.\n\nThe conversion is direct in the sense that when applied to a value that is already\na string it leaves the value unchanged.\n\nThe details of the conversion are specified by the ToString abstract operation\ndefined in the Ballerina Language Specification, using the direct style.\n\n```ballerina\ndecimal value = 12.12d;\nvalue.toString() ⇒ 12.12\nanydata[] data = [1, \"Sam\", 12.3f, 12.12d, {value: 12}];\ndata.toString() ⇒ [1,\"Sam\",12.3,12.12,{\"value\":12}]\n```\n  \n  \n  \n**Return** `string`   \n- a string resulting from the conversion  \n  \n"
        }
      },
      "sortText": "CD",
      "filterText": "toString",
      "insertText": "toString()",
      "insertTextFormat": "Snippet"
    },
    {
      "label": "toJsonString()",
      "kind": "Function",
      "detail": "string",
      "documentation": {
        "right": {
          "kind": "markdown",
          "value": "**Package:** _ballerina/lang.value:0.0.0_  \n  \nReturns the string that represents a anydata value in JSON format.\n\nparameter `v` is first converted to `json` as if by the function `toJson`.\n\n```ballerina\nanydata marks = {\"Alice\": 90, \"Bob\": 85, \"Jo\": 91};\nmarks.toJsonString() ⇒ {\"Alice\":90, \"Bob\":85, \"Jo\":91}\n```\n  \n  \n  \n**Return** `string`   \n- string representation of parameter `v` converted to `json`  \n  \n"
        }
      },
      "sortText": "CD",
      "filterText": "toJsonString",
      "insertText": "toJsonString()",
      "insertTextFormat": "Snippet"
    },
    {
<<<<<<< HEAD
      "label": "avg(int... ns)",
      "kind": "Function",
      "detail": "decimal",
      "documentation": {
        "right": {
          "kind": "markdown",
          "value": "**Package:** _ballerina/lang.int:0.0.0_  \n  \nReturns the average of its arguments.\nThe result is returned as a decimal.\n\n```ballerina\nint:avg(10, 20, 30, 40) ⇒ 25.0\n```\n  \n**Params**  \n- `int[]` ns: other int values  \n  \n**Return** `decimal`   \n- average of parameter `n` and all of parameter `ns`  \n  \n"
        }
      },
      "sortText": "CD",
      "filterText": "avg",
      "insertText": "avg(${1})",
=======
      "label": "range(int rangeEnd, int step)",
      "kind": "Function",
      "detail": "object {public isolated function iterator() returns object {public isolated function next() returns record {|int value;|}?;};}",
      "documentation": {
        "right": {
          "kind": "markdown",
          "value": "**Package:** _ballerina/lang.int:0.0.0_  \\n  \\nReturns an iterable object that iterates over a range of integers.\\nThe integers returned by the iterator belong to the set S,\\nwhere S is `{ rangeStart + step*i such that i >= 0 }`.\\nWhen `step > 0`, the members of S that are `< rangeEnd` are returned in increasing order.\\nWhen `step < 0`, the members of S that are `> rangeEnd` are returned in decreasing order.\\nWhen `step = 0`, the function panics.  \\n**Params**  \\n- `int` rangeEnd: the exclusive limit on the integers returned by the iterator  \\n- `int` step: the difference between successive integers returned by the iterator;\\na positive value gives an increasing sequence; a negative value gives\\na decreasing sequence  \\n  \\n**Return** `object {public isolated function iterator() returns object {public isolated function next() returns record {|int value;|}?;};}`   \\n- an iterable object  \\n  \\n"
        }
      },
      "sortText": "CD",
      "filterText": "range",
      "insertText": "range(${1})",
>>>>>>> 55c1aed5
      "insertTextFormat": "Snippet",
      "command": {
        "title": "editor.action.triggerParameterHints",
        "command": "editor.action.triggerParameterHints"
      }
    }
  ]
}<|MERGE_RESOLUTION|>--- conflicted
+++ resolved
@@ -275,7 +275,25 @@
       "insertTextFormat": "Snippet"
     },
     {
-<<<<<<< HEAD
+      "label": "range(int rangeEnd, int step)",
+      "kind": "Function",
+      "detail": "object {public isolated function iterator() returns object {public isolated function next() returns record {|int value;|}?;};}",
+      "documentation": {
+        "right": {
+          "kind": "markdown",
+          "value": "**Package:** _ballerina/lang.int:0.0.0_  \\n  \\nReturns an iterable object that iterates over a range of integers.\\nThe integers returned by the iterator belong to the set S,\\nwhere S is `{ rangeStart + step*i such that i >= 0 }`.\\nWhen `step > 0`, the members of S that are `< rangeEnd` are returned in increasing order.\\nWhen `step < 0`, the members of S that are `> rangeEnd` are returned in decreasing order.\\nWhen `step = 0`, the function panics.  \\n**Params**  \\n- `int` rangeEnd: the exclusive limit on the integers returned by the iterator  \\n- `int` step: the difference between successive integers returned by the iterator;\\na positive value gives an increasing sequence; a negative value gives\\na decreasing sequence  \\n  \\n**Return** `object {public isolated function iterator() returns object {public isolated function next() returns record {|int value;|}?;};}`   \\n- an iterable object  \\n  \\n"
+        }
+      },
+      "sortText": "CD",
+      "filterText": "range",
+      "insertText": "range(${1})",
+      "insertTextFormat": "Snippet",
+      "command": {
+        "title": "editor.action.triggerParameterHints",
+        "command": "editor.action.triggerParameterHints"
+      }
+    },
+    {
       "label": "avg(int... ns)",
       "kind": "Function",
       "detail": "decimal",
@@ -288,20 +306,6 @@
       "sortText": "CD",
       "filterText": "avg",
       "insertText": "avg(${1})",
-=======
-      "label": "range(int rangeEnd, int step)",
-      "kind": "Function",
-      "detail": "object {public isolated function iterator() returns object {public isolated function next() returns record {|int value;|}?;};}",
-      "documentation": {
-        "right": {
-          "kind": "markdown",
-          "value": "**Package:** _ballerina/lang.int:0.0.0_  \\n  \\nReturns an iterable object that iterates over a range of integers.\\nThe integers returned by the iterator belong to the set S,\\nwhere S is `{ rangeStart + step*i such that i >= 0 }`.\\nWhen `step > 0`, the members of S that are `< rangeEnd` are returned in increasing order.\\nWhen `step < 0`, the members of S that are `> rangeEnd` are returned in decreasing order.\\nWhen `step = 0`, the function panics.  \\n**Params**  \\n- `int` rangeEnd: the exclusive limit on the integers returned by the iterator  \\n- `int` step: the difference between successive integers returned by the iterator;\\na positive value gives an increasing sequence; a negative value gives\\na decreasing sequence  \\n  \\n**Return** `object {public isolated function iterator() returns object {public isolated function next() returns record {|int value;|}?;};}`   \\n- an iterable object  \\n  \\n"
-        }
-      },
-      "sortText": "CD",
-      "filterText": "range",
-      "insertText": "range(${1})",
->>>>>>> 55c1aed5
       "insertTextFormat": "Snippet",
       "command": {
         "title": "editor.action.triggerParameterHints",
