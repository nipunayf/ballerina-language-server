{
  "position": {
    "line": 3,
    "character": 26
  },
  "source": "field_access_expression_context/source/field_access_ctx_source20.bal",
  "items": [
    {
      "label": "abs()",
      "kind": "Function",
      "detail": "int",
      "documentation": {
        "right": {
          "kind": "markdown",
          "value": "**Package:** _ballerina/lang.int:0.0.0_  \n  \nReturns the absolute value of an int value.\n  \n  \n  \n**Return** `int`   \n- absolute value of parameter `n`  \n  \n"
        }
      },
      "sortText": "CA",
      "filterText": "abs",
      "insertText": "abs()",
      "insertTextFormat": "Snippet"
    },
    {
      "label": "min(int... ns)",
      "kind": "Function",
      "detail": "int",
      "documentation": {
        "right": {
          "kind": "markdown",
          "value": "**Package:** _ballerina/lang.int:0.0.0_  \n  \nReturns the minimum of one or more int values.\n  \n**Params**  \n- `int[]` ns: other int values  \n  \n**Return** `int`   \n- minimum value of parameter `n` and all of parameter `ns`  \n  \n"
        }
      },
      "sortText": "CA",
      "filterText": "min",
      "insertText": "min(${1})",
      "insertTextFormat": "Snippet",
      "command": {
        "title": "editor.action.triggerParameterHints",
        "command": "editor.action.triggerParameterHints"
      }
    },
    {
      "label": "toHexString()",
      "kind": "Function",
      "detail": "string",
      "documentation": {
        "right": {
          "kind": "markdown",
          "value": "**Package:** _ballerina/lang.int:0.0.0_  \n  \nReturns representation of an integer as hexdecimal string.\n\nThere is no `0x` prefix. Lowercase letters a-f are used.\nNegative numbers will have a `-` prefix. No sign for\nnon-negative numbers.\n  \n  \n  \n**Return** `string`   \n- hexadecimal string representation of int value  \n  \n"
        }
      },
      "sortText": "AA",
      "filterText": "toHexString",
      "insertText": "toHexString()",
      "insertTextFormat": "Snippet"
    },
    {
      "label": "max(int... ns)",
      "kind": "Function",
      "detail": "int",
      "documentation": {
        "right": {
          "kind": "markdown",
          "value": "**Package:** _ballerina/lang.int:0.0.0_  \n  \nReturns the maximum of one or more int values.\n  \n**Params**  \n- `int[]` ns: other int values  \n  \n**Return** `int`   \n- maximum value of value of parameter `n` and all of parameter `ns`  \n  \n"
        }
      },
      "sortText": "CA",
      "filterText": "max",
      "insertText": "max(${1})",
      "insertTextFormat": "Snippet",
      "command": {
        "title": "editor.action.triggerParameterHints",
        "command": "editor.action.triggerParameterHints"
      }
    },
    {
      "label": "sum(int... ns)",
      "kind": "Function",
      "detail": "int",
      "documentation": {
        "right": {
          "kind": "markdown",
          "value": "**Package:** _ballerina/lang.int:0.0.0_  \n  \nReturns sum of zero or more int values.\n  \n  \n  \n**Return** `int`   \n- sum of all of parameter `ns`; 0 if parameter `ns` is empty  \n  \n"
        }
      },
      "sortText": "CA",
      "filterText": "sum",
      "insertText": "sum(${1})",
      "insertTextFormat": "Snippet",
      "command": {
        "title": "editor.action.triggerParameterHints",
        "command": "editor.action.triggerParameterHints"
      }
    },
    {
      "label": "cloneWithType(typedesc<anydata> t)",
      "kind": "Function",
      "detail": "t|error",
      "documentation": {
        "right": {
          "kind": "markdown",
          "value": "**Package:** _ballerina/lang.value:0.0.0_  \n  \nConstructs a value with a specified type by cloning another value.\n\nWhen parameter `v` is a structural value, the inherent type of the value to be constructed\ncomes from parameter `t`. When parameter `t` is a union, it must be possible to determine which\nmember of the union to use for the inherent type by following the same rules\nthat are used by list constructor expressions and mapping constructor expressions\nwith the contextually expected type. If not, then an error is returned.\nThe `cloneWithType` operation is recursively applied to each member of parameter `v` using\nthe type descriptor that the inherent type requires for that member.\n\nLike the Clone abstract operation, this does a deep copy, but differs in\nthe following respects:\n- the inherent type of any structural values constructed comes from the specified\ntype descriptor rather than the value being constructed\n- the read-only bit of values and fields comes from the specified type descriptor\n- the graph structure of `v` is not preserved; the result will always be a tree;\nan error will be returned if `v` has cycles\n- immutable structural values are copied rather being returned as is; all\nstructural values in the result will be mutable.\n- numeric values can be converted using the NumericConvert abstract operation\n- if a record type descriptor specifies default values, these will be used\nto supply any missing members\n  \n**Params**  \n- `typedesc<anydata>` t: the type for the cloned to be constructed(Defaultable)  \n  \n**Return** `t|error`   \n- a new value that belongs to parameter `t`, or an error if this cannot be done  \n  \n"
        }
      },
      "sortText": "CA",
      "filterText": "cloneWithType",
      "insertText": "cloneWithType(${1})",
      "insertTextFormat": "Snippet",
      "command": {
        "title": "editor.action.triggerParameterHints",
        "command": "editor.action.triggerParameterHints"
      }
    },
    {
      "label": "cloneReadOnly()",
      "kind": "Function",
      "detail": "value:CloneableType & readonly",
      "documentation": {
        "right": {
          "kind": "markdown",
          "value": "**Package:** _ballerina/lang.value:0.0.0_  \n  \nReturns a clone of a value that is read-only, i.e., immutable.\n\nIt corresponds to the ImmutableClone(v) abstract operation,\ndefined in the Ballerina Language Specification.\n  \n  \n  \n**Return** `value:CloneableType & readonly`   \n- immutable clone of parameter `v`  \n  \n"
        }
      },
      "sortText": "CA",
      "filterText": "cloneReadOnly",
      "insertText": "cloneReadOnly()",
      "insertTextFormat": "Snippet"
    },
    {
      "label": "toBalString()",
      "kind": "Function",
      "detail": "string",
      "documentation": {
        "right": {
          "kind": "markdown",
          "value": "**Package:** _ballerina/lang.value:0.0.0_  \n  \nConverts a value to a string that describes the value in Ballerina syntax.\n\nIf parameter `v` is anydata and does not have cycles, then the result will\nconform to the grammar for a Ballerina expression and when evaluated\nwill result in a value that is == to parameter `v`.\n\nThe details of the conversion are specified by the ToString abstract operation\ndefined in the Ballerina Language Specification, using the expression style.\n  \n  \n  \n**Return** `string`   \n- a string resulting from the conversion  \n  \n"
        }
      },
      "sortText": "AA",
      "filterText": "toBalString",
      "insertText": "toBalString()",
      "insertTextFormat": "Snippet"
    },
    {
      "label": "toJson()",
      "kind": "Function",
      "detail": "json",
      "documentation": {
        "right": {
          "kind": "markdown",
          "value": "**Package:** _ballerina/lang.value:0.0.0_  \n  \nConverts a value of type `anydata` to `json`.\n\nThis does a deep copy of parameter `v` converting values that do\nnot belong to json into values that do.\nA value of type `xml` is converted into a string as if\nby the `toString` function.\nA value of type `table` is converted into a list of\nmappings one for each row.\nThe inherent type of arrays in the return value will be\n`json[]` and of mappings will be `map<json>`.\nA new copy is made of all structural values, including\nimmutable values.\nThis panics if parameter `v` has cycles.\n  \n  \n  \n**Return** `json`   \n- representation of `v` as value of type json  \n  \n"
        }
      },
      "sortText": "CA",
      "filterText": "toJson",
      "insertText": "toJson()",
      "insertTextFormat": "Snippet"
    },
    {
      "label": "isReadOnly()",
      "kind": "Function",
      "detail": "boolean",
      "documentation": {
        "right": {
          "kind": "markdown",
          "value": "**Package:** _ballerina/lang.value:0.0.0_  \n  \nTests whether a value is read-only, i.e., immutable.\n\nReturns true if read-only, false otherwise.\n  \n  \n  \n**Return** `boolean`   \n- true if read-only, false otherwise  \n  \n"
        }
      },
      "sortText": "CA",
      "filterText": "isReadOnly",
      "insertText": "isReadOnly()",
      "insertTextFormat": "Snippet"
    },
    {
      "label": "fromJsonWithType(typedesc<anydata> t)",
      "kind": "Function",
      "detail": "t|error",
      "documentation": {
        "right": {
          "kind": "markdown",
          "value": "**Package:** _ballerina/lang.value:0.0.0_  \n  \nConverts a value of type json to a user-specified type.\n\nThis works the same as function `cloneWithType`,\nexcept that it also does the inverse of the conversions done by `toJson`.\n  \n**Params**  \n- `typedesc<anydata>` t: type to convert to(Defaultable)  \n  \n**Return** `t|error`   \n- value belonging to type parameter `t` or error if this cannot be done  \n  \n"
        }
      },
      "sortText": "CA",
      "filterText": "fromJsonWithType",
      "insertText": "fromJsonWithType(${1})",
      "insertTextFormat": "Snippet",
      "command": {
        "title": "editor.action.triggerParameterHints",
        "command": "editor.action.triggerParameterHints"
      }
    },
    {
      "label": "mergeJson(json j2)",
      "kind": "Function",
      "detail": "json|error",
      "documentation": {
        "right": {
          "kind": "markdown",
          "value": "**Package:** _ballerina/lang.value:0.0.0_  \n  \nMerges two `json` values.\n\nThe merge of parameter `j1` with parameter `j2` is defined as follows:\n- if parameter `j1` is `()`, then the result is parameter `j2`\n- if parameter `j2` is `()`, then the result is parameter `j1`\n- if parameter `j1` is a mapping and parameter `j2` is a mapping, then for each entry [k, j] in parameter `j2`, set `j1[k]` to the merge of `j1[k]` with `j`\n- if `j1[k]` is undefined, then set `j1[k]` to `j`\n- if any merge fails, then the merge of parameter `j1` with parameter `j2` fails\n- otherwise, the result is parameter `j1`.\n- otherwise, the merge fails\nIf the merge fails, then parameter `j1` is unchanged.\n  \n**Params**  \n- `json` j2: json value  \n  \n**Return** `json|error`   \n- the merge of parameter `j1` with parameter `j2` or an error if the merge fails  \n  \n"
        }
      },
      "sortText": "CA",
      "filterText": "mergeJson",
      "insertText": "mergeJson(${1})",
      "insertTextFormat": "Snippet",
      "command": {
        "title": "editor.action.triggerParameterHints",
        "command": "editor.action.triggerParameterHints"
      }
    },
    {
      "label": "clone()",
      "kind": "Function",
      "detail": "value:CloneableType",
      "documentation": {
        "right": {
          "kind": "markdown",
          "value": "**Package:** _ballerina/lang.value:0.0.0_  \n  \nReturns a clone of a value.\n\nA clone is a deep copy that does not copy immutable subtrees.\nA clone can therefore safely be used concurrently with the original.\nIt corresponds to the Clone(v) abstract operation,\ndefined in the Ballerina Language Specification.\n  \n  \n  \n**Return** `value:CloneableType`   \n- clone of parameter `v`  \n  \n"
        }
      },
      "sortText": "CA",
      "filterText": "clone",
      "insertText": "clone()",
      "insertTextFormat": "Snippet"
    },
    {
      "label": "ensureType(typedesc<any> t)",
      "kind": "Function",
      "detail": "t|error",
      "documentation": {
        "right": {
          "kind": "markdown",
          "value": "**Package:** _ballerina/lang.value:0.0.0_  \n  \nSafely casts a value to a type.\n\nThis casts a value to a type in the same way as a type cast expression,\nbut returns an error if the cast cannot be done, rather than panicking.\n  \n**Params**  \n- `typedesc<any>` t: a typedesc for the type to which to cast it(Defaultable)  \n  \n**Return** `t|error`   \n- `v` cast to the type described by parameter `t`, or an error, if the cast cannot be done  \n  \n"
        }
      },
      "sortText": "CA",
      "filterText": "ensureType",
      "insertText": "ensureType(${1})",
      "insertTextFormat": "Snippet",
      "command": {
        "title": "editor.action.triggerParameterHints",
        "command": "editor.action.triggerParameterHints"
      }
    },
    {
      "label": "toString()",
      "kind": "Function",
      "detail": "string",
      "documentation": {
        "right": {
          "kind": "markdown",
          "value": "**Package:** _ballerina/lang.value:0.0.0_  \n  \nPerforms a direct conversion of a value to a string.\n\nThe conversion is direct in the sense that when applied to a value that is already\na string it leaves the value unchanged.\n\nThe details of the conversion are specified by the ToString abstract operation\ndefined in the Ballerina Language Specification, using the direct style.\n  \n  \n  \n**Return** `string`   \n- a string resulting from the conversion  \n  \n"
        }
      },
      "sortText": "AA",
      "filterText": "toString",
      "insertText": "toString()",
      "insertTextFormat": "Snippet"
    },
    {
      "label": "toJsonString()",
      "kind": "Function",
      "detail": "string",
      "documentation": {
        "right": {
          "kind": "markdown",
          "value": "**Package:** _ballerina/lang.value:0.0.0_  \n  \nReturns the string that represents a anydata value in JSON format.\n\nparameter `v` is first converted to `json` as if by the function `toJson`.\n  \n  \n  \n**Return** `string`   \n- string representation of parameter `v` converted to `json`  \n  \n"
        }
      },
      "sortText": "AA",
      "filterText": "toJsonString",
      "insertText": "toJsonString()",
      "insertTextFormat": "Snippet"
<<<<<<< HEAD
    },
    {
      "label": "abs",
      "kind": "Variable",
      "detail": "int",
      "documentation": {
        "right": {
          "kind": "markdown",
          "value": "**Package:** _ballerina/lang.int:0.0.0_  \n  \nReturns the absolute value of an int value.\n  \n  \n  \n**Return** `int`   \n- absolute value of parameter `n`  \n  \n"
        }
      },
      "sortText": "CD",
      "filterText": "abs",
      "insertText": "abs",
      "insertTextFormat": "Snippet"
    },
    {
      "label": "min",
      "kind": "Variable",
      "detail": "int",
      "documentation": {
        "right": {
          "kind": "markdown",
          "value": "**Package:** _ballerina/lang.int:0.0.0_  \n  \nReturns the minimum of one or more int values.\n  \n**Params**  \n- `int[]` ns: other int values  \n  \n**Return** `int`   \n- minimum value of parameter `n` and all of parameter `ns`  \n  \n"
        }
      },
      "sortText": "CD",
      "filterText": "min",
      "insertText": "min",
      "insertTextFormat": "Snippet",
      "command": {
        "title": "editor.action.triggerParameterHints",
        "command": "editor.action.triggerParameterHints"
      }
    },
    {
      "label": "toHexString",
      "kind": "Variable",
      "detail": "string",
      "documentation": {
        "right": {
          "kind": "markdown",
          "value": "**Package:** _ballerina/lang.int:0.0.0_  \n  \nReturns representation of an integer as hexdecimal string.\n\nThere is no `0x` prefix. Lowercase letters a-f are used.\nNegative numbers will have a `-` prefix. No sign for\nnon-negative numbers.\n  \n  \n  \n**Return** `string`   \n- hexadecimal string representation of int value  \n  \n"
        }
      },
      "sortText": "AD",
      "filterText": "toHexString",
      "insertText": "toHexString",
      "insertTextFormat": "Snippet"
    },
    {
      "label": "max",
      "kind": "Variable",
      "detail": "int",
      "documentation": {
        "right": {
          "kind": "markdown",
          "value": "**Package:** _ballerina/lang.int:0.0.0_  \n  \nReturns the maximum of one or more int values.\n  \n**Params**  \n- `int[]` ns: other int values  \n  \n**Return** `int`   \n- maximum value of value of parameter `n` and all of parameter `ns`  \n  \n"
        }
      },
      "sortText": "CD",
      "filterText": "max",
      "insertText": "max",
      "insertTextFormat": "Snippet",
      "command": {
        "title": "editor.action.triggerParameterHints",
        "command": "editor.action.triggerParameterHints"
      }
    },
    {
      "label": "sum",
      "kind": "Variable",
      "detail": "int",
      "documentation": {
        "right": {
          "kind": "markdown",
          "value": "**Package:** _ballerina/lang.int:0.0.0_  \n  \nReturns sum of zero or more int values.\n  \n  \n  \n**Return** `int`   \n- sum of all of parameter `ns`; 0 if parameter `ns` is empty  \n  \n"
        }
      },
      "sortText": "CD",
      "filterText": "sum",
      "insertText": "sum",
      "insertTextFormat": "Snippet",
      "command": {
        "title": "editor.action.triggerParameterHints",
        "command": "editor.action.triggerParameterHints"
      }
    },
    {
      "label": "cloneWithType",
      "kind": "Variable",
      "detail": "t|error",
      "documentation": {
        "right": {
          "kind": "markdown",
          "value": "**Package:** _ballerina/lang.value:0.0.0_  \n  \nConstructs a value with a specified type by cloning another value.\n\nWhen parameter `v` is a structural value, the inherent type of the value to be constructed\ncomes from parameter `t`. When parameter `t` is a union, it must be possible to determine which\nmember of the union to use for the inherent type by following the same rules\nthat are used by list constructor expressions and mapping constructor expressions\nwith the contextually expected type. If not, then an error is returned.\nThe `cloneWithType` operation is recursively applied to each member of parameter `v` using\nthe type descriptor that the inherent type requires for that member.\n\nLike the Clone abstract operation, this does a deep copy, but differs in\nthe following respects:\n- the inherent type of any structural values constructed comes from the specified\ntype descriptor rather than the value being constructed\n- the read-only bit of values and fields comes from the specified type descriptor\n- the graph structure of `v` is not preserved; the result will always be a tree;\nan error will be returned if `v` has cycles\n- immutable structural values are copied rather being returned as is; all\nstructural values in the result will be mutable.\n- numeric values can be converted using the NumericConvert abstract operation\n- if a record type descriptor specifies default values, these will be used\nto supply any missing members\n  \n**Params**  \n- `typedesc<anydata>` t: the type for the cloned to be constructed(Defaultable)  \n  \n**Return** `t|error`   \n- a new value that belongs to parameter `t`, or an error if this cannot be done  \n  \n"
        }
      },
      "sortText": "CD",
      "filterText": "cloneWithType",
      "insertText": "cloneWithType",
      "insertTextFormat": "Snippet",
      "command": {
        "title": "editor.action.triggerParameterHints",
        "command": "editor.action.triggerParameterHints"
      }
    },
    {
      "label": "cloneReadOnly",
      "kind": "Variable",
      "detail": "value:CloneableType & readonly",
      "documentation": {
        "right": {
          "kind": "markdown",
          "value": "**Package:** _ballerina/lang.value:0.0.0_  \n  \nReturns a clone of a value that is read-only, i.e., immutable.\n\nIt corresponds to the ImmutableClone(v) abstract operation,\ndefined in the Ballerina Language Specification.\n  \n  \n  \n**Return** `value:CloneableType & readonly`   \n- immutable clone of parameter `v`  \n  \n"
        }
      },
      "sortText": "CD",
      "filterText": "cloneReadOnly",
      "insertText": "cloneReadOnly",
      "insertTextFormat": "Snippet"
    },
    {
      "label": "toBalString",
      "kind": "Variable",
      "detail": "string",
      "documentation": {
        "right": {
          "kind": "markdown",
          "value": "**Package:** _ballerina/lang.value:0.0.0_  \n  \nConverts a value to a string that describes the value in Ballerina syntax.\n\nIf parameter `v` is anydata and does not have cycles, then the result will\nconform to the grammar for a Ballerina expression and when evaluated\nwill result in a value that is == to parameter `v`.\n\nThe details of the conversion are specified by the ToString abstract operation\ndefined in the Ballerina Language Specification, using the expression style.\n  \n  \n  \n**Return** `string`   \n- a string resulting from the conversion  \n  \n"
        }
      },
      "sortText": "AD",
      "filterText": "toBalString",
      "insertText": "toBalString",
      "insertTextFormat": "Snippet"
    },
    {
      "label": "toJson",
      "kind": "Variable",
      "detail": "json",
      "documentation": {
        "right": {
          "kind": "markdown",
          "value": "**Package:** _ballerina/lang.value:0.0.0_  \n  \nConverts a value of type `anydata` to `json`.\n\nThis does a deep copy of parameter `v` converting values that do\nnot belong to json into values that do.\nA value of type `xml` is converted into a string as if\nby the `toString` function.\nA value of type `table` is converted into a list of\nmappings one for each row.\nThe inherent type of arrays in the return value will be\n`json[]` and of mappings will be `map<json>`.\nA new copy is made of all structural values, including\nimmutable values.\nThis panics if parameter `v` has cycles.\n  \n  \n  \n**Return** `json`   \n- representation of `v` as value of type json  \n  \n"
        }
      },
      "sortText": "CD",
      "filterText": "toJson",
      "insertText": "toJson",
      "insertTextFormat": "Snippet"
    },
    {
      "label": "isReadOnly",
      "kind": "Variable",
      "detail": "boolean",
      "documentation": {
        "right": {
          "kind": "markdown",
          "value": "**Package:** _ballerina/lang.value:0.0.0_  \n  \nTests whether a value is read-only, i.e., immutable.\n\nReturns true if read-only, false otherwise.\n  \n  \n  \n**Return** `boolean`   \n- true if read-only, false otherwise  \n  \n"
        }
      },
      "sortText": "CD",
      "filterText": "isReadOnly",
      "insertText": "isReadOnly",
      "insertTextFormat": "Snippet"
    },
    {
      "label": "fromJsonWithType",
      "kind": "Variable",
      "detail": "t|error",
      "documentation": {
        "right": {
          "kind": "markdown",
          "value": "**Package:** _ballerina/lang.value:0.0.0_  \n  \nConverts a value of type json to a user-specified type.\n\nThis works the same as function `cloneWithType`,\nexcept that it also does the inverse of the conversions done by `toJson`.\n  \n**Params**  \n- `typedesc<anydata>` t: type to convert to(Defaultable)  \n  \n**Return** `t|error`   \n- value belonging to type parameter `t` or error if this cannot be done  \n  \n"
        }
      },
      "sortText": "CD",
      "filterText": "fromJsonWithType",
      "insertText": "fromJsonWithType",
      "insertTextFormat": "Snippet",
      "command": {
        "title": "editor.action.triggerParameterHints",
        "command": "editor.action.triggerParameterHints"
      }
    },
    {
      "label": "mergeJson",
      "kind": "Variable",
      "detail": "json|error",
      "documentation": {
        "right": {
          "kind": "markdown",
          "value": "**Package:** _ballerina/lang.value:0.0.0_  \n  \nMerges two `json` values.\n\nThe merge of parameter `j1` with parameter `j2` is defined as follows:\n- if parameter `j1` is `()`, then the result is parameter `j2`\n- if parameter `j2` is `()`, then the result is parameter `j1`\n- if parameter `j1` is a mapping and parameter `j2` is a mapping, then for each entry [k, j] in parameter `j2`, set `j1[k]` to the merge of `j1[k]` with `j`\n- if `j1[k]` is undefined, then set `j1[k]` to `j`\n- if any merge fails, then the merge of parameter `j1` with parameter `j2` fails\n- otherwise, the result is parameter `j1`.\n- otherwise, the merge fails\nIf the merge fails, then parameter `j1` is unchanged.\n  \n**Params**  \n- `json` j2: json value  \n  \n**Return** `json|error`   \n- the merge of parameter `j1` with parameter `j2` or an error if the merge fails  \n  \n"
        }
      },
      "sortText": "CD",
      "filterText": "mergeJson",
      "insertText": "mergeJson",
      "insertTextFormat": "Snippet",
      "command": {
        "title": "editor.action.triggerParameterHints",
        "command": "editor.action.triggerParameterHints"
      }
    },
    {
      "label": "clone",
      "kind": "Variable",
      "detail": "value:CloneableType",
      "documentation": {
        "right": {
          "kind": "markdown",
          "value": "**Package:** _ballerina/lang.value:0.0.0_  \n  \nReturns a clone of a value.\n\nA clone is a deep copy that does not copy immutable subtrees.\nA clone can therefore safely be used concurrently with the original.\nIt corresponds to the Clone(v) abstract operation,\ndefined in the Ballerina Language Specification.\n  \n  \n  \n**Return** `value:CloneableType`   \n- clone of parameter `v`  \n  \n"
        }
      },
      "sortText": "CD",
      "filterText": "clone",
      "insertText": "clone",
      "insertTextFormat": "Snippet"
    },
    {
      "label": "ensureType",
      "kind": "Variable",
      "detail": "t|error",
      "documentation": {
        "right": {
          "kind": "markdown",
          "value": "**Package:** _ballerina/lang.value:0.0.0_  \n  \nSafely casts a value to a type.\n\nThis casts a value to a type in the same way as a type cast expression,\nbut returns an error if the cast cannot be done, rather than panicking.\n  \n**Params**  \n- `typedesc<any>` t: a typedesc for the type to which to cast it(Defaultable)  \n  \n**Return** `t|error`   \n- `v` cast to the type described by parameter `t`, or an error, if the cast cannot be done  \n  \n"
        }
      },
      "sortText": "CD",
      "filterText": "ensureType",
      "insertText": "ensureType",
      "insertTextFormat": "Snippet",
      "command": {
        "title": "editor.action.triggerParameterHints",
        "command": "editor.action.triggerParameterHints"
      }
    },
    {
      "label": "toString",
      "kind": "Variable",
      "detail": "string",
      "documentation": {
        "right": {
          "kind": "markdown",
          "value": "**Package:** _ballerina/lang.value:0.0.0_  \n  \nPerforms a direct conversion of a value to a string.\n\nThe conversion is direct in the sense that when applied to a value that is already\na string it leaves the value unchanged.\n\nThe details of the conversion are specified by the ToString abstract operation\ndefined in the Ballerina Language Specification, using the direct style.\n  \n  \n  \n**Return** `string`   \n- a string resulting from the conversion  \n  \n"
        }
      },
      "sortText": "AD",
      "filterText": "toString",
      "insertText": "toString",
      "insertTextFormat": "Snippet"
    },
    {
      "label": "toJsonString",
      "kind": "Variable",
      "detail": "string",
      "documentation": {
        "right": {
          "kind": "markdown",
          "value": "**Package:** _ballerina/lang.value:0.0.0_  \n  \nReturns the string that represents a anydata value in JSON format.\n\nparameter `v` is first converted to `json` as if by the function `toJson`.\n  \n  \n  \n**Return** `string`   \n- string representation of parameter `v` converted to `json`  \n  \n"
        }
      },
      "sortText": "AD",
      "filterText": "toJsonString",
      "insertText": "toJsonString",
      "insertTextFormat": "Snippet"
    },
    {
      "label": "range",
      "kind": "Variable",
      "detail": "object {public isolated function iterator() returns object {public isolated function next() returns record {|int value;|}?;};}",
      "documentation": {
        "right": {
          "kind": "markdown",
          "value":  "**Package:** _ballerina/lang.int:0.0.0_  \n  \nReturns an iterable object that iterates over a range of integers.\nThe integers returned by the iterator belong to the set S,\nwhere S is `{ rangeStart + step*i such that i >= 0 }`.\nWhen `step > 0`, the members of S that are `< rangeEnd` are returned in increasing order.\nWhen `step < 0`, the members of S that are `> rangeEnd` are returned in decreasing order.\nWhen `step = 0`, the function panics.  \n**Params**  \n- `int` rangeEnd: the exclusive limit on the integers returned by the iterator  \n- `int` step: the difference between successive integers returned by the iterator;\na positive value gives an increasing sequence; a negative value gives\na decreasing sequence  \n  \n**Return** `object {public isolated function iterator() returns object {public isolated function next() returns record {|int value;|}?;};}`   \n- an iterable object  \n  \n"
        }
      },
      "sortText": "CD",
      "filterText": "range",
      "insertText": "range",
      "insertTextFormat": "Snippet",
      "command": {
        "title": "editor.action.triggerParameterHints",
        "command": "editor.action.triggerParameterHints"
      }
    },
    {
      "label": "range(int rangeEnd, int step)",
      "kind": "Function",
      "detail" : "object {public isolated function iterator() returns object {public isolated function next() returns record {|int value;|}?;};}",
      "documentation": {
        "right": {
          "kind": "markdown",
          "value" : "**Package:** _ballerina/lang.int:0.0.0_  \n  \nReturns an iterable object that iterates over a range of integers.\nThe integers returned by the iterator belong to the set S,\nwhere S is `{ rangeStart + step*i such that i >= 0 }`.\nWhen `step > 0`, the members of S that are `< rangeEnd` are returned in increasing order.\nWhen `step < 0`, the members of S that are `> rangeEnd` are returned in decreasing order.\nWhen `step = 0`, the function panics.  \n**Params**  \n- `int` rangeEnd: the exclusive limit on the integers returned by the iterator  \n- `int` step: the difference between successive integers returned by the iterator;\na positive value gives an increasing sequence; a negative value gives\na decreasing sequence  \n  \n**Return** `object {public isolated function iterator() returns object {public isolated function next() returns record {|int value;|}?;};}`   \n- an iterable object  \n  \n"
        }
      },
      "sortText": "CA",
      "filterText": "range",
      "insertText": "range(${1})",
      "insertTextFormat": "Snippet",
      "command": {
        "title": "editor.action.triggerParameterHints",
        "command": "editor.action.triggerParameterHints"
      }
=======
>>>>>>> 0d01727e
    }
  ]
}<|MERGE_RESOLUTION|>--- conflicted
+++ resolved
@@ -272,315 +272,6 @@
       "filterText": "toJsonString",
       "insertText": "toJsonString()",
       "insertTextFormat": "Snippet"
-<<<<<<< HEAD
-    },
-    {
-      "label": "abs",
-      "kind": "Variable",
-      "detail": "int",
-      "documentation": {
-        "right": {
-          "kind": "markdown",
-          "value": "**Package:** _ballerina/lang.int:0.0.0_  \n  \nReturns the absolute value of an int value.\n  \n  \n  \n**Return** `int`   \n- absolute value of parameter `n`  \n  \n"
-        }
-      },
-      "sortText": "CD",
-      "filterText": "abs",
-      "insertText": "abs",
-      "insertTextFormat": "Snippet"
-    },
-    {
-      "label": "min",
-      "kind": "Variable",
-      "detail": "int",
-      "documentation": {
-        "right": {
-          "kind": "markdown",
-          "value": "**Package:** _ballerina/lang.int:0.0.0_  \n  \nReturns the minimum of one or more int values.\n  \n**Params**  \n- `int[]` ns: other int values  \n  \n**Return** `int`   \n- minimum value of parameter `n` and all of parameter `ns`  \n  \n"
-        }
-      },
-      "sortText": "CD",
-      "filterText": "min",
-      "insertText": "min",
-      "insertTextFormat": "Snippet",
-      "command": {
-        "title": "editor.action.triggerParameterHints",
-        "command": "editor.action.triggerParameterHints"
-      }
-    },
-    {
-      "label": "toHexString",
-      "kind": "Variable",
-      "detail": "string",
-      "documentation": {
-        "right": {
-          "kind": "markdown",
-          "value": "**Package:** _ballerina/lang.int:0.0.0_  \n  \nReturns representation of an integer as hexdecimal string.\n\nThere is no `0x` prefix. Lowercase letters a-f are used.\nNegative numbers will have a `-` prefix. No sign for\nnon-negative numbers.\n  \n  \n  \n**Return** `string`   \n- hexadecimal string representation of int value  \n  \n"
-        }
-      },
-      "sortText": "AD",
-      "filterText": "toHexString",
-      "insertText": "toHexString",
-      "insertTextFormat": "Snippet"
-    },
-    {
-      "label": "max",
-      "kind": "Variable",
-      "detail": "int",
-      "documentation": {
-        "right": {
-          "kind": "markdown",
-          "value": "**Package:** _ballerina/lang.int:0.0.0_  \n  \nReturns the maximum of one or more int values.\n  \n**Params**  \n- `int[]` ns: other int values  \n  \n**Return** `int`   \n- maximum value of value of parameter `n` and all of parameter `ns`  \n  \n"
-        }
-      },
-      "sortText": "CD",
-      "filterText": "max",
-      "insertText": "max",
-      "insertTextFormat": "Snippet",
-      "command": {
-        "title": "editor.action.triggerParameterHints",
-        "command": "editor.action.triggerParameterHints"
-      }
-    },
-    {
-      "label": "sum",
-      "kind": "Variable",
-      "detail": "int",
-      "documentation": {
-        "right": {
-          "kind": "markdown",
-          "value": "**Package:** _ballerina/lang.int:0.0.0_  \n  \nReturns sum of zero or more int values.\n  \n  \n  \n**Return** `int`   \n- sum of all of parameter `ns`; 0 if parameter `ns` is empty  \n  \n"
-        }
-      },
-      "sortText": "CD",
-      "filterText": "sum",
-      "insertText": "sum",
-      "insertTextFormat": "Snippet",
-      "command": {
-        "title": "editor.action.triggerParameterHints",
-        "command": "editor.action.triggerParameterHints"
-      }
-    },
-    {
-      "label": "cloneWithType",
-      "kind": "Variable",
-      "detail": "t|error",
-      "documentation": {
-        "right": {
-          "kind": "markdown",
-          "value": "**Package:** _ballerina/lang.value:0.0.0_  \n  \nConstructs a value with a specified type by cloning another value.\n\nWhen parameter `v` is a structural value, the inherent type of the value to be constructed\ncomes from parameter `t`. When parameter `t` is a union, it must be possible to determine which\nmember of the union to use for the inherent type by following the same rules\nthat are used by list constructor expressions and mapping constructor expressions\nwith the contextually expected type. If not, then an error is returned.\nThe `cloneWithType` operation is recursively applied to each member of parameter `v` using\nthe type descriptor that the inherent type requires for that member.\n\nLike the Clone abstract operation, this does a deep copy, but differs in\nthe following respects:\n- the inherent type of any structural values constructed comes from the specified\ntype descriptor rather than the value being constructed\n- the read-only bit of values and fields comes from the specified type descriptor\n- the graph structure of `v` is not preserved; the result will always be a tree;\nan error will be returned if `v` has cycles\n- immutable structural values are copied rather being returned as is; all\nstructural values in the result will be mutable.\n- numeric values can be converted using the NumericConvert abstract operation\n- if a record type descriptor specifies default values, these will be used\nto supply any missing members\n  \n**Params**  \n- `typedesc<anydata>` t: the type for the cloned to be constructed(Defaultable)  \n  \n**Return** `t|error`   \n- a new value that belongs to parameter `t`, or an error if this cannot be done  \n  \n"
-        }
-      },
-      "sortText": "CD",
-      "filterText": "cloneWithType",
-      "insertText": "cloneWithType",
-      "insertTextFormat": "Snippet",
-      "command": {
-        "title": "editor.action.triggerParameterHints",
-        "command": "editor.action.triggerParameterHints"
-      }
-    },
-    {
-      "label": "cloneReadOnly",
-      "kind": "Variable",
-      "detail": "value:CloneableType & readonly",
-      "documentation": {
-        "right": {
-          "kind": "markdown",
-          "value": "**Package:** _ballerina/lang.value:0.0.0_  \n  \nReturns a clone of a value that is read-only, i.e., immutable.\n\nIt corresponds to the ImmutableClone(v) abstract operation,\ndefined in the Ballerina Language Specification.\n  \n  \n  \n**Return** `value:CloneableType & readonly`   \n- immutable clone of parameter `v`  \n  \n"
-        }
-      },
-      "sortText": "CD",
-      "filterText": "cloneReadOnly",
-      "insertText": "cloneReadOnly",
-      "insertTextFormat": "Snippet"
-    },
-    {
-      "label": "toBalString",
-      "kind": "Variable",
-      "detail": "string",
-      "documentation": {
-        "right": {
-          "kind": "markdown",
-          "value": "**Package:** _ballerina/lang.value:0.0.0_  \n  \nConverts a value to a string that describes the value in Ballerina syntax.\n\nIf parameter `v` is anydata and does not have cycles, then the result will\nconform to the grammar for a Ballerina expression and when evaluated\nwill result in a value that is == to parameter `v`.\n\nThe details of the conversion are specified by the ToString abstract operation\ndefined in the Ballerina Language Specification, using the expression style.\n  \n  \n  \n**Return** `string`   \n- a string resulting from the conversion  \n  \n"
-        }
-      },
-      "sortText": "AD",
-      "filterText": "toBalString",
-      "insertText": "toBalString",
-      "insertTextFormat": "Snippet"
-    },
-    {
-      "label": "toJson",
-      "kind": "Variable",
-      "detail": "json",
-      "documentation": {
-        "right": {
-          "kind": "markdown",
-          "value": "**Package:** _ballerina/lang.value:0.0.0_  \n  \nConverts a value of type `anydata` to `json`.\n\nThis does a deep copy of parameter `v` converting values that do\nnot belong to json into values that do.\nA value of type `xml` is converted into a string as if\nby the `toString` function.\nA value of type `table` is converted into a list of\nmappings one for each row.\nThe inherent type of arrays in the return value will be\n`json[]` and of mappings will be `map<json>`.\nA new copy is made of all structural values, including\nimmutable values.\nThis panics if parameter `v` has cycles.\n  \n  \n  \n**Return** `json`   \n- representation of `v` as value of type json  \n  \n"
-        }
-      },
-      "sortText": "CD",
-      "filterText": "toJson",
-      "insertText": "toJson",
-      "insertTextFormat": "Snippet"
-    },
-    {
-      "label": "isReadOnly",
-      "kind": "Variable",
-      "detail": "boolean",
-      "documentation": {
-        "right": {
-          "kind": "markdown",
-          "value": "**Package:** _ballerina/lang.value:0.0.0_  \n  \nTests whether a value is read-only, i.e., immutable.\n\nReturns true if read-only, false otherwise.\n  \n  \n  \n**Return** `boolean`   \n- true if read-only, false otherwise  \n  \n"
-        }
-      },
-      "sortText": "CD",
-      "filterText": "isReadOnly",
-      "insertText": "isReadOnly",
-      "insertTextFormat": "Snippet"
-    },
-    {
-      "label": "fromJsonWithType",
-      "kind": "Variable",
-      "detail": "t|error",
-      "documentation": {
-        "right": {
-          "kind": "markdown",
-          "value": "**Package:** _ballerina/lang.value:0.0.0_  \n  \nConverts a value of type json to a user-specified type.\n\nThis works the same as function `cloneWithType`,\nexcept that it also does the inverse of the conversions done by `toJson`.\n  \n**Params**  \n- `typedesc<anydata>` t: type to convert to(Defaultable)  \n  \n**Return** `t|error`   \n- value belonging to type parameter `t` or error if this cannot be done  \n  \n"
-        }
-      },
-      "sortText": "CD",
-      "filterText": "fromJsonWithType",
-      "insertText": "fromJsonWithType",
-      "insertTextFormat": "Snippet",
-      "command": {
-        "title": "editor.action.triggerParameterHints",
-        "command": "editor.action.triggerParameterHints"
-      }
-    },
-    {
-      "label": "mergeJson",
-      "kind": "Variable",
-      "detail": "json|error",
-      "documentation": {
-        "right": {
-          "kind": "markdown",
-          "value": "**Package:** _ballerina/lang.value:0.0.0_  \n  \nMerges two `json` values.\n\nThe merge of parameter `j1` with parameter `j2` is defined as follows:\n- if parameter `j1` is `()`, then the result is parameter `j2`\n- if parameter `j2` is `()`, then the result is parameter `j1`\n- if parameter `j1` is a mapping and parameter `j2` is a mapping, then for each entry [k, j] in parameter `j2`, set `j1[k]` to the merge of `j1[k]` with `j`\n- if `j1[k]` is undefined, then set `j1[k]` to `j`\n- if any merge fails, then the merge of parameter `j1` with parameter `j2` fails\n- otherwise, the result is parameter `j1`.\n- otherwise, the merge fails\nIf the merge fails, then parameter `j1` is unchanged.\n  \n**Params**  \n- `json` j2: json value  \n  \n**Return** `json|error`   \n- the merge of parameter `j1` with parameter `j2` or an error if the merge fails  \n  \n"
-        }
-      },
-      "sortText": "CD",
-      "filterText": "mergeJson",
-      "insertText": "mergeJson",
-      "insertTextFormat": "Snippet",
-      "command": {
-        "title": "editor.action.triggerParameterHints",
-        "command": "editor.action.triggerParameterHints"
-      }
-    },
-    {
-      "label": "clone",
-      "kind": "Variable",
-      "detail": "value:CloneableType",
-      "documentation": {
-        "right": {
-          "kind": "markdown",
-          "value": "**Package:** _ballerina/lang.value:0.0.0_  \n  \nReturns a clone of a value.\n\nA clone is a deep copy that does not copy immutable subtrees.\nA clone can therefore safely be used concurrently with the original.\nIt corresponds to the Clone(v) abstract operation,\ndefined in the Ballerina Language Specification.\n  \n  \n  \n**Return** `value:CloneableType`   \n- clone of parameter `v`  \n  \n"
-        }
-      },
-      "sortText": "CD",
-      "filterText": "clone",
-      "insertText": "clone",
-      "insertTextFormat": "Snippet"
-    },
-    {
-      "label": "ensureType",
-      "kind": "Variable",
-      "detail": "t|error",
-      "documentation": {
-        "right": {
-          "kind": "markdown",
-          "value": "**Package:** _ballerina/lang.value:0.0.0_  \n  \nSafely casts a value to a type.\n\nThis casts a value to a type in the same way as a type cast expression,\nbut returns an error if the cast cannot be done, rather than panicking.\n  \n**Params**  \n- `typedesc<any>` t: a typedesc for the type to which to cast it(Defaultable)  \n  \n**Return** `t|error`   \n- `v` cast to the type described by parameter `t`, or an error, if the cast cannot be done  \n  \n"
-        }
-      },
-      "sortText": "CD",
-      "filterText": "ensureType",
-      "insertText": "ensureType",
-      "insertTextFormat": "Snippet",
-      "command": {
-        "title": "editor.action.triggerParameterHints",
-        "command": "editor.action.triggerParameterHints"
-      }
-    },
-    {
-      "label": "toString",
-      "kind": "Variable",
-      "detail": "string",
-      "documentation": {
-        "right": {
-          "kind": "markdown",
-          "value": "**Package:** _ballerina/lang.value:0.0.0_  \n  \nPerforms a direct conversion of a value to a string.\n\nThe conversion is direct in the sense that when applied to a value that is already\na string it leaves the value unchanged.\n\nThe details of the conversion are specified by the ToString abstract operation\ndefined in the Ballerina Language Specification, using the direct style.\n  \n  \n  \n**Return** `string`   \n- a string resulting from the conversion  \n  \n"
-        }
-      },
-      "sortText": "AD",
-      "filterText": "toString",
-      "insertText": "toString",
-      "insertTextFormat": "Snippet"
-    },
-    {
-      "label": "toJsonString",
-      "kind": "Variable",
-      "detail": "string",
-      "documentation": {
-        "right": {
-          "kind": "markdown",
-          "value": "**Package:** _ballerina/lang.value:0.0.0_  \n  \nReturns the string that represents a anydata value in JSON format.\n\nparameter `v` is first converted to `json` as if by the function `toJson`.\n  \n  \n  \n**Return** `string`   \n- string representation of parameter `v` converted to `json`  \n  \n"
-        }
-      },
-      "sortText": "AD",
-      "filterText": "toJsonString",
-      "insertText": "toJsonString",
-      "insertTextFormat": "Snippet"
-    },
-    {
-      "label": "range",
-      "kind": "Variable",
-      "detail": "object {public isolated function iterator() returns object {public isolated function next() returns record {|int value;|}?;};}",
-      "documentation": {
-        "right": {
-          "kind": "markdown",
-          "value":  "**Package:** _ballerina/lang.int:0.0.0_  \n  \nReturns an iterable object that iterates over a range of integers.\nThe integers returned by the iterator belong to the set S,\nwhere S is `{ rangeStart + step*i such that i >= 0 }`.\nWhen `step > 0`, the members of S that are `< rangeEnd` are returned in increasing order.\nWhen `step < 0`, the members of S that are `> rangeEnd` are returned in decreasing order.\nWhen `step = 0`, the function panics.  \n**Params**  \n- `int` rangeEnd: the exclusive limit on the integers returned by the iterator  \n- `int` step: the difference between successive integers returned by the iterator;\na positive value gives an increasing sequence; a negative value gives\na decreasing sequence  \n  \n**Return** `object {public isolated function iterator() returns object {public isolated function next() returns record {|int value;|}?;};}`   \n- an iterable object  \n  \n"
-        }
-      },
-      "sortText": "CD",
-      "filterText": "range",
-      "insertText": "range",
-      "insertTextFormat": "Snippet",
-      "command": {
-        "title": "editor.action.triggerParameterHints",
-        "command": "editor.action.triggerParameterHints"
-      }
-    },
-    {
-      "label": "range(int rangeEnd, int step)",
-      "kind": "Function",
-      "detail" : "object {public isolated function iterator() returns object {public isolated function next() returns record {|int value;|}?;};}",
-      "documentation": {
-        "right": {
-          "kind": "markdown",
-          "value" : "**Package:** _ballerina/lang.int:0.0.0_  \n  \nReturns an iterable object that iterates over a range of integers.\nThe integers returned by the iterator belong to the set S,\nwhere S is `{ rangeStart + step*i such that i >= 0 }`.\nWhen `step > 0`, the members of S that are `< rangeEnd` are returned in increasing order.\nWhen `step < 0`, the members of S that are `> rangeEnd` are returned in decreasing order.\nWhen `step = 0`, the function panics.  \n**Params**  \n- `int` rangeEnd: the exclusive limit on the integers returned by the iterator  \n- `int` step: the difference between successive integers returned by the iterator;\na positive value gives an increasing sequence; a negative value gives\na decreasing sequence  \n  \n**Return** `object {public isolated function iterator() returns object {public isolated function next() returns record {|int value;|}?;};}`   \n- an iterable object  \n  \n"
-        }
-      },
-      "sortText": "CA",
-      "filterText": "range",
-      "insertText": "range(${1})",
-      "insertTextFormat": "Snippet",
-      "command": {
-        "title": "editor.action.triggerParameterHints",
-        "command": "editor.action.triggerParameterHints"
-      }
-=======
->>>>>>> 0d01727e
     }
   ]
 }