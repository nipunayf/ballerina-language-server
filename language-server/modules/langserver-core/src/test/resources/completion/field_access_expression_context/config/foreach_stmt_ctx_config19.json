--- conflicted
+++ resolved
@@ -32,13 +32,13 @@
       ]
     },
     {
-      "label": "filter(function (stream:Type val) returns boolean func)",
+      "label": "filter(function () func)",
       "kind": "Function",
       "detail": "stream<int, stream:CompletionType>",
       "documentation": {
         "right": {
           "kind": "markdown",
-          "value": "**Package:** _ballerina/lang.stream:0.0.0_  \n  \nSelects the members from a stream for which a function returns true.\n  \n**Params**  \n- `function (stream:Type val) returns boolean` func: a predicate to apply to each member to test whether it should be selected  \n  \n**Return** `stream<int, stream:CompletionType>`   \n- new stream only containing members of parameter `stm` for which function `func` evaluates to true  \n  \n"
+          "value": "**Package:** _ballerina/lang.stream:0.0.0_  \n  \nSelects the members from a stream for which a function returns true.\n  \n**Params**  \n- `function ()` func: a predicate to apply to each member to test whether it should be selected  \n  \n**Return** `stream<int, stream:CompletionType>`   \n- new stream only containing members of parameter `stm` for which function `func` evaluates to true  \n  \n"
         }
       },
       "sortText": "CD",
@@ -66,13 +66,13 @@
       "insertTextFormat": "Snippet"
     },
     {
-      "label": "reduce(function (stream:Type1 accum, stream:Type val) returns stream:Type1 func, stream:Type1 initial)",
+      "label": "reduce(function () func, stream:Type1 initial)",
       "kind": "Function",
       "detail": "stream:Type1|stream:ErrorType",
       "documentation": {
         "right": {
           "kind": "markdown",
-          "value": "**Package:** _ballerina/lang.stream:0.0.0_  \n  \nCombines the members of a stream using a combining function.\n\nThe combining function takes the combined value so far and a member of the stream,\nand returns a new combined value.\n  \n**Params**  \n- `function (stream:Type1 accum, stream:Type val) returns stream:Type1` func: combining function  \n- `stream:Type1` initial: initial value for the first argument of combining function `func`  \n  \n**Return** `stream:Type1|stream:ErrorType`   \n- result of combining the members of parameter `stm` using function `func`  \n  \n"
+          "value": "**Package:** _ballerina/lang.stream:0.0.0_  \n  \nCombines the members of a stream using a combining function.\n\nThe combining function takes the combined value so far and a member of the stream,\nand returns a new combined value.\n  \n**Params**  \n- `function ()` func: combining function  \n- `stream:Type1` initial: initial value for the first argument of combining function `func`  \n  \n**Return** `stream:Type1|stream:ErrorType`   \n- result of combining the members of parameter `stm` using function `func`  \n  \n"
         }
       },
       "sortText": "CD",
@@ -100,13 +100,13 @@
       "insertTextFormat": "Snippet"
     },
     {
-      "label": "forEach(function (stream:Type val) returns () func)",
+      "label": "forEach(function () func)",
       "kind": "Function",
       "detail": "stream:CompletionType",
       "documentation": {
         "right": {
           "kind": "markdown",
-          "value": "**Package:** _ballerina/lang.stream:0.0.0_  \n  \nApplies a function to each member of a stream.\n\nThe function `func` is applied to each member of parameter `stm` stream in order.\n  \n**Params**  \n- `function (stream:Type val) returns ()` func: a function to apply to each member  \n  \n**Return** `stream:CompletionType`   \n- () if the close completed successfully, otherwise an error  \n  \n"
+          "value": "**Package:** _ballerina/lang.stream:0.0.0_  \n  \nApplies a function to each member of a stream.\n\nThe function `func` is applied to each member of parameter `stm` stream in order.\n  \n**Params**  \n- `function ()` func: a function to apply to each member  \n  \n**Return** `stream:CompletionType`   \n- () if the close completed successfully, otherwise an error  \n  \n"
         }
       },
       "sortText": "CD",
@@ -183,17 +183,13 @@
       "insertTextFormat": "Snippet"
     },
     {
-<<<<<<< HEAD
-      "label": "map(function (stream:Type val) returns stream:Type1 func)",
-=======
       "label": "'map(function () func)",
->>>>>>> 081e4c65
       "kind": "Function",
       "detail": "stream<stream:Type1, stream:CompletionType>",
       "documentation": {
         "right": {
           "kind": "markdown",
-          "value": "**Package:** _ballerina/lang.stream:0.0.0_  \n  \nApplies a function to each member of a stream and returns a stream of the results.\n  \n**Params**  \n- `function (stream:Type val) returns stream:Type1` func: a function to apply to each member  \n  \n**Return** `stream<stream:Type1, stream:CompletionType>`   \n- new stream containing result of applying function `func` to each member of parameter `stm` in order  \n  \n"
+          "value": "**Package:** _ballerina/lang.stream:0.0.0_  \n  \nApplies a function to each member of a stream and returns a stream of the results.\n  \n**Params**  \n- `function ()` func: a function to apply to each member  \n  \n**Return** `stream<stream:Type1, stream:CompletionType>`   \n- new stream containing result of applying function `func` to each member of parameter `stm` in order  \n  \n"
         }
       },
       "sortText": "CD",
