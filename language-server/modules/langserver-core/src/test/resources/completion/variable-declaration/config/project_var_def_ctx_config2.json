--- conflicted
+++ resolved
@@ -50,6 +50,29 @@
       "insertTextFormat": "Snippet"
     },
     {
+      "label": "ballerina/lang.test",
+      "kind": "Module",
+      "detail": "Module",
+      "sortText": "R",
+      "insertText": "test",
+      "insertTextFormat": "Snippet",
+      "additionalTextEdits": [
+        {
+          "range": {
+            "start": {
+              "line": 0,
+              "character": 0
+            },
+            "end": {
+              "line": 0,
+              "character": 0
+            }
+          },
+          "newText": "import ballerina/lang.test;\n"
+        }
+      ]
+    },
+    {
       "label": "ballerina/lang.array",
       "kind": "Module",
       "detail": "Module",
@@ -73,6 +96,75 @@
       ]
     },
     {
+      "label": "ballerina/jballerina.java",
+      "kind": "Module",
+      "detail": "Module",
+      "sortText": "R",
+      "insertText": "java",
+      "insertTextFormat": "Snippet",
+      "additionalTextEdits": [
+        {
+          "range": {
+            "start": {
+              "line": 0,
+              "character": 0
+            },
+            "end": {
+              "line": 0,
+              "character": 0
+            }
+          },
+          "newText": "import ballerina/jballerina.java;\n"
+        }
+      ]
+    },
+    {
+      "label": "ballerina/lang.value",
+      "kind": "Module",
+      "detail": "Module",
+      "sortText": "R",
+      "insertText": "value",
+      "insertTextFormat": "Snippet",
+      "additionalTextEdits": [
+        {
+          "range": {
+            "start": {
+              "line": 0,
+              "character": 0
+            },
+            "end": {
+              "line": 0,
+              "character": 0
+            }
+          },
+          "newText": "import ballerina/lang.value;\n"
+        }
+      ]
+    },
+    {
+      "label": "ballerina/module1",
+      "kind": "Module",
+      "detail": "Module",
+      "sortText": "R",
+      "insertText": "module1",
+      "insertTextFormat": "Snippet",
+      "additionalTextEdits": [
+        {
+          "range": {
+            "start": {
+              "line": 0,
+              "character": 0
+            },
+            "end": {
+              "line": 0,
+              "character": 0
+            }
+          },
+          "newText": "import ballerina/module1;\n"
+        }
+      ]
+    },
+    {
       "label": "ballerina/lang.runtime",
       "kind": "Module",
       "detail": "Module",
@@ -96,98 +188,6 @@
       ]
     },
     {
-      "label": "ballerina/module1",
-      "kind": "Module",
-      "detail": "Module",
-      "sortText": "R",
-      "insertText": "module1",
-      "insertTextFormat": "Snippet",
-      "additionalTextEdits": [
-        {
-          "range": {
-            "start": {
-              "line": 0,
-              "character": 0
-            },
-            "end": {
-              "line": 0,
-              "character": 0
-            }
-          },
-          "newText": "import ballerina/module1;\n"
-        }
-      ]
-    },
-    {
-      "label": "ballerina/lang.test",
-      "kind": "Module",
-      "detail": "Module",
-      "sortText": "R",
-      "insertText": "test",
-      "insertTextFormat": "Snippet",
-      "additionalTextEdits": [
-        {
-          "range": {
-            "start": {
-              "line": 0,
-              "character": 0
-            },
-            "end": {
-              "line": 0,
-              "character": 0
-            }
-          },
-          "newText": "import ballerina/lang.test;\n"
-        }
-      ]
-    },
-    {
-      "label": "ballerina/jballerina.java",
-      "kind": "Module",
-      "detail": "Module",
-      "sortText": "R",
-      "insertText": "java",
-      "insertTextFormat": "Snippet",
-      "additionalTextEdits": [
-        {
-          "range": {
-            "start": {
-              "line": 0,
-              "character": 0
-            },
-            "end": {
-              "line": 0,
-              "character": 0
-            }
-          },
-          "newText": "import ballerina/jballerina.java;\n"
-        }
-      ]
-    },
-    {
-      "label": "ballerina/lang.value",
-      "kind": "Module",
-      "detail": "Module",
-      "sortText": "R",
-      "insertText": "value",
-      "insertTextFormat": "Snippet",
-      "additionalTextEdits": [
-        {
-          "range": {
-            "start": {
-              "line": 0,
-              "character": 0
-            },
-            "end": {
-              "line": 0,
-              "character": 0
-            }
-          },
-          "newText": "import ballerina/lang.value;\n"
-        }
-      ]
-    },
-    {
       "label": "boolean",
       "kind": "Unit",
       "detail": "type",
@@ -480,10 +480,119 @@
       "insertTextFormat": "Snippet"
     },
     {
-<<<<<<< HEAD
+      "label": "stringFunction()",
+      "kind": "Function",
+      "detail": "string",
+      "documentation": {
+        "right": {
+          "kind": "markdown",
+          "value": "**Package:** _test/lsproject:0.1.0_  \n  \n  \n  \n  \n**Return** `string`   \n  \n"
+        }
+      },
+      "sortText": "E",
+      "filterText": "stringFunction",
+      "insertText": "stringFunction()",
+      "insertTextFormat": "Snippet"
+    },
+    {
+      "label": "getAge()",
+      "kind": "Function",
+      "detail": "int",
+      "documentation": {
+        "right": {
+          "kind": "markdown",
+          "value": "**Package:** _test/lsproject:0.1.0_  \n  \n  \n  \n  \n**Return** `int`   \n  \n"
+        }
+      },
+      "sortText": "E",
+      "filterText": "getAge",
+      "insertText": "getAge()",
+      "insertTextFormat": "Snippet"
+    },
+    {
+      "label": "main()",
+      "kind": "Function",
+      "detail": "()",
+      "documentation": {
+        "right": {
+          "kind": "markdown",
+          "value": "**Package:** _test/lsproject:0.1.0_  \n  \n  \n"
+        }
+      },
+      "sortText": "E",
+      "filterText": "main",
+      "insertText": "main()",
+      "insertTextFormat": "Snippet"
+    },
+    {
+      "label": "getOddNumber()",
+      "kind": "Function",
+      "detail": "int",
+      "documentation": {
+        "right": {
+          "kind": "markdown",
+          "value": "**Package:** _test/lsproject:0.1.0_  \n  \n  \n  \n  \n**Return** `int`   \n  \n"
+        }
+      },
+      "sortText": "E",
+      "filterText": "getOddNumber",
+      "insertText": "getOddNumber()",
+      "insertTextFormat": "Snippet"
+    },
+    {
+      "label": "Thread",
+      "kind": "TypeParameter",
+      "detail": "Union",
+      "sortText": "P",
+      "insertText": "Thread",
+      "insertTextFormat": "Snippet"
+    },
+    {
+      "label": "person",
+      "kind": "Variable",
+      "detail": "models:Person",
+      "sortText": "AB",
+      "insertText": "person",
+      "insertTextFormat": "Snippet"
+    },
+    {
+      "label": "getPerson()",
+      "kind": "Function",
+      "detail": "models:Person",
+      "documentation": {
+        "right": {
+          "kind": "markdown",
+          "value": "**Package:** _test/lsproject:0.1.0_  \n  \n  \n  \n  \n**Return** `models:Person`   \n  \n"
+        }
+      },
+      "sortText": "AC",
+      "filterText": "getPerson",
+      "insertText": "getPerson()",
+      "insertTextFormat": "Snippet"
+    },
+    {
+      "label": "num",
+      "kind": "Variable",
+      "detail": "int",
+      "sortText": "D",
+      "insertText": "num",
+      "insertTextFormat": "Snippet"
+    },
+    {
+      "label": "StrandData",
+      "kind": "Struct",
+      "detail": "Record",
+      "documentation": {
+        "left": "Describes Strand execution details for the runtime.\n"
+      },
+      "sortText": "O",
+      "insertText": "StrandData",
+      "insertTextFormat": "Snippet"
+    },
+    {
       "label": "getDriver(models:Person person)",
       "kind": "Function",
-      "detail": "test/lsproject.models:0.1.0:Driver",
+      "detail": "models:Driver",
       "documentation": {
         "right": {
           "kind": "markdown",
@@ -500,201 +609,6 @@
       }
     },
     {
-      "label": "Thread",
-      "kind": "TypeParameter",
-      "detail": "Union",
-      "sortText": "P",
-      "insertText": "Thread",
-      "insertTextFormat": "Snippet"
-    },
-    {
-      "label": "person",
-      "kind": "Variable",
-      "detail": "models:Person",
-      "sortText": "AB",
-      "insertText": "person",
-      "insertTextFormat": "Snippet"
-    },
-    {
-=======
->>>>>>> e8fb4b16
-      "label": "stringFunction()",
-      "kind": "Function",
-      "detail": "string",
-      "documentation": {
-        "right": {
-          "kind": "markdown",
-          "value": "**Package:** _test/lsproject:0.1.0_  \n  \n  \n  \n  \n**Return** `string`   \n  \n"
-        }
-      },
-      "sortText": "E",
-      "filterText": "stringFunction",
-      "insertText": "stringFunction()",
-      "insertTextFormat": "Snippet"
-    },
-    {
-      "label": "StrandData",
-      "kind": "Struct",
-      "detail": "Record",
-      "documentation": {
-        "left": "Describes Strand execution details for the runtime.\n"
-      },
-      "sortText": "O",
-      "insertText": "StrandData",
-      "insertTextFormat": "Snippet"
-    },
-    {
-      "label": "getAge()",
-      "kind": "Function",
-      "detail": "int",
-      "documentation": {
-        "right": {
-          "kind": "markdown",
-          "value": "**Package:** _test/lsproject:0.1.0_  \n  \n  \n  \n  \n**Return** `int`   \n  \n"
-        }
-      },
-      "sortText": "E",
-      "filterText": "getAge",
-      "insertText": "getAge()",
-      "insertTextFormat": "Snippet"
-    },
-    {
-<<<<<<< HEAD
-      "label": "'error",
-      "kind": "Event",
-      "detail": "Error",
-      "documentation": {
-        "left": "Default error type.\nThe type parameter is for the error detail type. It's constrained to Cloneable type."
-      },
-      "sortText": "N",
-      "insertText": "'error",
-      "insertTextFormat": "Snippet"
-    },
-    {
-      "label": "getPerson()",
-      "kind": "Function",
-      "detail": "test/lsproject.models:0.1.0:Person",
-      "documentation": {
-        "right": {
-          "kind": "markdown",
-          "value": "**Package:** _test/lsproject:0.1.0_  \n  \n  \n  \n  \n**Return** `models:Person`   \n  \n"
-        }
-      },
-      "sortText": "AC",
-      "filterText": "getPerson",
-      "insertText": "getPerson()",
-      "insertTextFormat": "Snippet"
-    },
-    {
-      "label": "num",
-      "kind": "Variable",
-      "detail": "int",
-      "sortText": "D",
-      "insertText": "num",
-=======
-      "label": "main()",
-      "kind": "Function",
-      "detail": "()",
-      "documentation": {
-        "right": {
-          "kind": "markdown",
-          "value": "**Package:** _test/lsproject:0.1.0_  \n  \n  \n"
-        }
-      },
-      "sortText": "E",
-      "filterText": "main",
-      "insertText": "main()",
->>>>>>> e8fb4b16
-      "insertTextFormat": "Snippet"
-    },
-    {
-      "label": "getOddNumber()",
-      "kind": "Function",
-      "detail": "int",
-      "documentation": {
-        "right": {
-          "kind": "markdown",
-          "value": "**Package:** _test/lsproject:0.1.0_  \n  \n  \n  \n  \n**Return** `int`   \n  \n"
-        }
-      },
-      "sortText": "E",
-      "filterText": "getOddNumber",
-      "insertText": "getOddNumber()",
-      "insertTextFormat": "Snippet"
-    },
-    {
-      "label": "Thread",
-      "kind": "TypeParameter",
-      "detail": "Union",
-      "sortText": "P",
-      "insertText": "Thread",
-      "insertTextFormat": "Snippet"
-    },
-    {
-      "label": "person",
-      "kind": "Variable",
-      "detail": "models:Person",
-      "sortText": "AB",
-      "insertText": "person",
-      "insertTextFormat": "Snippet"
-    },
-    {
-<<<<<<< HEAD
-=======
-      "label": "getPerson()",
-      "kind": "Function",
-      "detail": "models:Person",
-      "documentation": {
-        "right": {
-          "kind": "markdown",
-          "value": "**Package:** _test/lsproject:0.1.0_  \n  \n  \n  \n  \n**Return** `models:Person`   \n  \n"
-        }
-      },
-      "sortText": "AC",
-      "filterText": "getPerson",
-      "insertText": "getPerson()",
-      "insertTextFormat": "Snippet"
-    },
-    {
-      "label": "num",
-      "kind": "Variable",
-      "detail": "int",
-      "sortText": "D",
-      "insertText": "num",
-      "insertTextFormat": "Snippet"
-    },
-    {
-      "label": "StrandData",
-      "kind": "Struct",
-      "detail": "Record",
-      "documentation": {
-        "left": "Describes Strand execution details for the runtime.\n"
-      },
-      "sortText": "O",
-      "insertText": "StrandData",
-      "insertTextFormat": "Snippet"
-    },
-    {
-      "label": "getDriver(models:Person person)",
-      "kind": "Function",
-      "detail": "models:Driver",
-      "documentation": {
-        "right": {
-          "kind": "markdown",
-          "value": "**Package:** _test/lsproject:0.1.0_  \n  \n  \n**Params**  \n- `models:Person` person  \n  \n**Return** `models:Driver`   \n  \n"
-        }
-      },
-      "sortText": "E",
-      "filterText": "getDriver",
-      "insertText": "getDriver(${1})",
-      "insertTextFormat": "Snippet",
-      "command": {
-        "title": "editor.action.triggerParameterHints",
-        "command": "editor.action.triggerParameterHints"
-      }
-    },
-    {
->>>>>>> e8fb4b16
       "label": "readonly",
       "kind": "Unit",
       "detail": "type",
