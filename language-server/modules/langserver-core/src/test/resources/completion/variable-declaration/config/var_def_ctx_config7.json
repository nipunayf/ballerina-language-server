{
  "position": {
    "line": 3,
    "character": 35
  },
  "source": "variable-declaration/source/var_def_ctx_source7.bal",
  "items": [
    {
      "label": "start",
      "kind": "Keyword",
      "detail": "Keyword",
      "sortText": "DQ",
      "filterText": "start",
      "insertText": "start ",
      "insertTextFormat": "Snippet"
    },
    {
      "label": "wait",
      "kind": "Keyword",
      "detail": "Keyword",
      "sortText": "DQ",
      "filterText": "wait",
      "insertText": "wait ",
      "insertTextFormat": "Snippet"
    },
    {
      "label": "flush",
      "kind": "Keyword",
      "detail": "Keyword",
      "sortText": "DQ",
      "filterText": "flush",
      "insertText": "flush ",
      "insertTextFormat": "Snippet"
    },
    {
      "label": "from clause",
      "kind": "Snippet",
      "detail": "Snippet",
      "sortText": "DP",
      "filterText": "from",
      "insertText": "from ${1:var} ${2:item} in ${3}",
      "insertTextFormat": "Snippet"
    },
    {
      "label": "module1",
      "kind": "Module",
      "detail": "Module",
      "sortText": "DO",
      "filterText": "module1",
      "insertText": "module1",
      "insertTextFormat": "Snippet"
    },
    {
      "label": "ballerina/lang.test",
      "kind": "Module",
      "detail": "Module",
      "sortText": "DR",
      "filterText": "test",
      "insertText": "test",
      "insertTextFormat": "Snippet",
      "additionalTextEdits": [
        {
          "range": {
            "start": {
              "line": 0,
              "character": 0
            },
            "end": {
              "line": 0,
              "character": 0
            }
          },
          "newText": "import ballerina/lang.test;\n"
        }
      ]
    },
    {
      "label": "ballerina/lang.array",
      "kind": "Module",
      "detail": "Module",
      "sortText": "DR",
      "filterText": "array",
      "insertText": "array",
      "insertTextFormat": "Snippet",
      "additionalTextEdits": [
        {
          "range": {
            "start": {
              "line": 0,
              "character": 0
            },
            "end": {
              "line": 0,
              "character": 0
            }
          },
          "newText": "import ballerina/lang.array;\n"
        }
      ]
    },
    {
      "label": "ballerina/jballerina.java",
      "kind": "Module",
      "detail": "Module",
      "sortText": "DR",
      "filterText": "java",
      "insertText": "java",
      "insertTextFormat": "Snippet",
      "additionalTextEdits": [
        {
          "range": {
            "start": {
              "line": 0,
              "character": 0
            },
            "end": {
              "line": 0,
              "character": 0
            }
          },
          "newText": "import ballerina/jballerina.java;\n"
        }
      ]
    },
    {
      "label": "ballerina/lang.value",
      "kind": "Module",
      "detail": "Module",
      "sortText": "DR",
      "filterText": "value",
      "insertText": "value",
      "insertTextFormat": "Snippet",
      "additionalTextEdits": [
        {
          "range": {
            "start": {
              "line": 0,
              "character": 0
            },
            "end": {
              "line": 0,
              "character": 0
            }
          },
          "newText": "import ballerina/lang.value;\n"
        }
      ]
    },
    {
      "label": "ballerina/lang.runtime",
      "kind": "Module",
      "detail": "Module",
      "sortText": "DR",
      "filterText": "runtime",
      "insertText": "runtime",
      "insertTextFormat": "Snippet",
      "additionalTextEdits": [
        {
          "range": {
            "start": {
              "line": 0,
              "character": 0
            },
            "end": {
              "line": 0,
              "character": 0
            }
          },
          "newText": "import ballerina/lang.runtime;\n"
        }
      ]
    },
    {
      "label": "map",
      "kind": "Unit",
      "detail": "type",
      "sortText": "DR",
      "insertText": "map",
      "insertTextFormat": "Snippet"
    },
    {
      "label": "object",
      "kind": "Unit",
      "detail": "type",
      "sortText": "DR",
      "insertText": "object",
      "insertTextFormat": "Snippet"
    },
    {
      "label": "stream",
      "kind": "Unit",
      "detail": "type",
      "sortText": "DR",
      "insertText": "stream",
      "insertTextFormat": "Snippet"
    },
    {
      "label": "table",
      "kind": "Unit",
      "detail": "type",
      "sortText": "DR",
      "insertText": "table",
      "insertTextFormat": "Snippet"
    },
    {
      "label": "transaction",
      "kind": "Unit",
      "detail": "type",
      "sortText": "DR",
      "insertText": "transaction",
      "insertTextFormat": "Snippet"
    },
    {
      "label": "service",
      "kind": "Keyword",
      "detail": "Keyword",
      "sortText": "DQ",
      "filterText": "service",
      "insertText": "service",
      "insertTextFormat": "Snippet"
    },
    {
      "label": "new",
      "kind": "Keyword",
      "detail": "Keyword",
      "sortText": "BQ",
      "filterText": "new",
      "insertText": "new ",
      "insertTextFormat": "Snippet"
    },
    {
      "label": "isolated",
      "kind": "Keyword",
      "detail": "Keyword",
      "sortText": "DQ",
      "filterText": "isolated",
      "insertText": "isolated ",
      "insertTextFormat": "Snippet"
    },
    {
      "label": "transactional",
      "kind": "Keyword",
      "detail": "Keyword",
      "sortText": "DQ",
      "filterText": "transactional",
      "insertText": "transactional",
      "insertTextFormat": "Snippet"
    },
    {
      "label": "function",
      "kind": "Keyword",
      "detail": "Keyword",
      "sortText": "DQ",
      "filterText": "function",
      "insertText": "function ",
      "insertTextFormat": "Snippet"
    },
    {
      "label": "let",
      "kind": "Keyword",
      "detail": "Keyword",
      "sortText": "DQ",
      "filterText": "let",
      "insertText": "let",
      "insertTextFormat": "Snippet"
    },
    {
      "label": "typeof",
      "kind": "Keyword",
      "detail": "Keyword",
      "sortText": "DQ",
      "filterText": "typeof",
      "insertText": "typeof ",
      "insertTextFormat": "Snippet"
    },
    {
      "label": "trap",
      "kind": "Keyword",
      "detail": "Keyword",
      "sortText": "DQ",
      "filterText": "trap",
      "insertText": "trap",
      "insertTextFormat": "Snippet"
    },
    {
      "label": "client",
      "kind": "Keyword",
      "detail": "Keyword",
      "sortText": "DQ",
      "filterText": "client",
      "insertText": "client ",
      "insertTextFormat": "Snippet"
    },
    {
      "label": "true",
      "kind": "Keyword",
      "detail": "Keyword",
      "sortText": "DQ",
      "filterText": "true",
      "insertText": "true",
      "insertTextFormat": "Snippet"
    },
    {
      "label": "false",
      "kind": "Keyword",
      "detail": "Keyword",
      "sortText": "DQ",
      "filterText": "false",
      "insertText": "false",
      "insertTextFormat": "Snippet"
    },
    {
      "label": "check",
      "kind": "Keyword",
      "detail": "Keyword",
      "sortText": "DQ",
      "filterText": "check",
      "insertText": "check ",
      "insertTextFormat": "Snippet"
    },
    {
      "label": "checkpanic",
      "kind": "Keyword",
      "detail": "Keyword",
      "sortText": "DQ",
      "filterText": "checkpanic",
      "insertText": "checkpanic ",
      "insertTextFormat": "Snippet"
    },
    {
      "label": "is",
      "kind": "Keyword",
      "detail": "Keyword",
      "sortText": "DQ",
      "filterText": "is",
      "insertText": "is",
      "insertTextFormat": "Snippet"
    },
    {
      "label": "error constructor",
      "kind": "Snippet",
      "detail": "Snippet",
      "sortText": "DP",
      "filterText": "error",
      "insertText": "error(\"${1}\")",
      "insertTextFormat": "Snippet"
    },
    {
      "label": "object constructor",
      "kind": "Snippet",
      "detail": "Snippet",
      "sortText": "DP",
      "filterText": "object",
      "insertText": "object {${1}}",
      "insertTextFormat": "Snippet"
    },
    {
      "label": "base16",
      "kind": "Snippet",
      "detail": "Snippet",
      "sortText": "DP",
      "filterText": "base16",
      "insertText": "base16 `${1}`",
      "insertTextFormat": "Snippet"
    },
    {
      "label": "base64",
      "kind": "Snippet",
      "detail": "Snippet",
      "sortText": "DP",
      "filterText": "base64",
      "insertText": "base64 `${1}`",
      "insertTextFormat": "Snippet"
    },
    {
      "label": "from",
      "kind": "Keyword",
      "detail": "Keyword",
      "sortText": "DQ",
      "filterText": "from",
      "insertText": "from ",
      "insertTextFormat": "Snippet"
    },
    {
      "label": "Thread",
      "kind": "TypeParameter",
      "detail": "Union",
      "sortText": "DN",
      "insertText": "Thread",
      "insertTextFormat": "Snippet"
    },
    {
      "label": "testFunction()",
      "kind": "Function",
      "detail": "()",
      "documentation": {
        "right": {
          "kind": "markdown",
          "value": "**Package:** _._  \n  \n  \n"
        }
      },
      "sortText": "DC",
      "filterText": "testFunction",
      "insertText": "testFunction()",
      "insertTextFormat": "Snippet"
    },
    {
      "label": "c1",
      "kind": "Variable",
      "detail": "module1:TestClass1",
      "sortText": "CB",
      "insertText": "c1",
      "insertTextFormat": "Snippet"
    },
    {
      "label": "doTask()",
      "kind": "Function",
      "detail": "int",
      "documentation": {
        "right": {
          "kind": "markdown",
          "value": "**Package:** _._  \n  \n  \n  \n  \n**Return** `int`   \n  \n"
        }
      },
      "sortText": "DC",
      "filterText": "doTask",
      "insertText": "doTask()",
      "insertTextFormat": "Snippet"
    },
    {
      "label": "StrandData",
      "kind": "Struct",
      "detail": "Record",
      "documentation": {
        "left": "Describes Strand execution details for the runtime.\n"
      },
      "sortText": "DM",
      "insertText": "StrandData",
      "insertTextFormat": "Snippet"
    },
    {
<<<<<<< HEAD
      "label": "readonly",
      "kind": "Unit",
      "detail": "type",
      "sortText": "DR",
      "insertText": "readonly",
      "insertTextFormat": "Snippet"
    },
    {
      "label": "handle",
      "kind": "Unit",
      "detail": "type",
      "sortText": "DR",
      "insertText": "handle",
      "insertTextFormat": "Snippet"
    },
    {
      "label": "never",
      "kind": "Unit",
      "detail": "type",
      "sortText": "DR",
      "insertText": "never",
      "insertTextFormat": "Snippet"
    },
    {
      "label": "json",
      "kind": "Unit",
      "detail": "type",
      "sortText": "DR",
      "insertText": "json",
      "insertTextFormat": "Snippet"
    },
    {
      "label": "anydata",
      "kind": "Unit",
      "detail": "type",
      "sortText": "DR",
      "insertText": "anydata",
      "insertTextFormat": "Snippet"
    },
    {
      "label": "any",
      "kind": "Unit",
      "detail": "type",
      "sortText": "DR",
      "insertText": "any",
      "insertTextFormat": "Snippet"
    },
    {
      "label": "byte",
      "kind": "Unit",
      "detail": "type",
      "sortText": "DR",
      "insertText": "byte",
      "insertTextFormat": "Snippet"
=======
      "label": "new(int field1, int field2)",
      "kind": "Function",
      "detail": "()",
      "documentation": {
        "right": {
          "kind": "markdown",
          "value": "**Package:** _ballerina/module1:0.1.0_  \n  \n  \n**Params**  \n- `int` field1  \n- `int` field2"
        }
      },
      "sortText": "AC",
      "insertText": "new(${1})",
      "insertTextFormat": "Snippet",
      "command": {
        "title": "editor.action.triggerParameterHints",
        "command": "editor.action.triggerParameterHints"
      }
>>>>>>> 2bd37a3a
    },
    {
      "label": "null",
      "kind": "Keyword",
      "detail": "Keyword",
      "sortText": "DQ",
      "filterText": "null",
      "insertText": "null",
      "insertTextFormat": "Snippet"
    },
    {
      "label": "test/project2",
      "kind": "Module",
      "detail": "Module",
      "sortText": "DR",
      "filterText": "project2",
      "insertText": "project2",
      "insertTextFormat": "Snippet",
      "additionalTextEdits": [
        {
          "range": {
            "start": {
              "line": 0,
              "character": 0
            },
            "end": {
              "line": 0,
              "character": 0
            }
          },
          "newText": "import test/project2;\n"
        }
      ]
    },
    {
      "label": "test/project1",
      "kind": "Module",
      "detail": "Module",
      "sortText": "DR",
      "filterText": "project1",
      "insertText": "project1",
      "insertTextFormat": "Snippet",
      "additionalTextEdits": [
        {
          "range": {
            "start": {
              "line": 0,
              "character": 0
            },
            "end": {
              "line": 0,
              "character": 0
            }
          },
          "newText": "import test/project1;\n"
        }
      ]
    },
    {
      "label": "test/local_project2",
      "kind": "Module",
      "detail": "Module",
      "sortText": "DR",
      "filterText": "local_project2",
      "insertText": "local_project2",
      "insertTextFormat": "Snippet",
      "additionalTextEdits": [
        {
          "range": {
            "start": {
              "line": 0,
              "character": 0
            },
            "end": {
              "line": 0,
              "character": 0
            }
          },
          "newText": "import test/local_project2;\n"
        }
      ]
    },
    {
      "label": "test/local_project1",
      "kind": "Module",
      "detail": "Module",
      "sortText": "DR",
      "filterText": "local_project1",
      "insertText": "local_project1",
      "insertTextFormat": "Snippet",
      "additionalTextEdits": [
        {
          "range": {
            "start": {
              "line": 0,
              "character": 0
            },
            "end": {
              "line": 0,
              "character": 0
            }
          },
          "newText": "import test/local_project1;\n"
        }
      ]
    },
    {
      "label": "ballerina/lang.regexp",
      "kind": "Module",
      "detail": "Module",
      "sortText": "DR",
      "filterText": "regexp",
      "insertText": "regexp",
      "insertTextFormat": "Snippet",
      "additionalTextEdits": [
        {
          "range": {
            "start": {
              "line": 0,
              "character": 0
            },
            "end": {
              "line": 0,
              "character": 0
            }
          },
          "newText": "import ballerina/lang.regexp;\n"
        }
      ]
    },
    {
      "label": "re ``",
      "kind": "Snippet",
      "detail": "Snippet",
      "sortText": "DP",
      "filterText": "re ``",
      "insertText": "re `${1}`",
      "insertTextFormat": "Snippet"
    },
    {
      "label": "decimal",
      "kind": "TypeParameter",
      "detail": "Decimal",
      "sortText": "DN",
      "insertText": "decimal",
      "insertTextFormat": "Snippet"
    },
    {
      "label": "error",
      "kind": "Event",
      "detail": "Error",
      "sortText": "DL",
      "insertText": "error",
      "insertTextFormat": "Snippet"
    },
    {
      "label": "xml",
      "kind": "TypeParameter",
      "detail": "Xml",
      "sortText": "DN",
      "insertText": "xml",
      "insertTextFormat": "Snippet"
    },
    {
      "label": "boolean",
      "kind": "TypeParameter",
      "detail": "Boolean",
      "sortText": "DN",
      "insertText": "boolean",
      "insertTextFormat": "Snippet"
    },
    {
      "label": "future",
      "kind": "TypeParameter",
      "detail": "Future",
      "sortText": "DN",
      "insertText": "future",
      "insertTextFormat": "Snippet"
    },
    {
      "label": "int",
      "kind": "TypeParameter",
      "detail": "Int",
      "sortText": "DN",
      "insertText": "int",
      "insertTextFormat": "Snippet"
    },
    {
      "label": "float",
      "kind": "TypeParameter",
      "detail": "Float",
      "sortText": "DN",
      "insertText": "float",
      "insertTextFormat": "Snippet"
    },
    {
      "label": "function",
      "kind": "TypeParameter",
      "detail": "Function",
      "sortText": "DN",
      "insertText": "function",
      "insertTextFormat": "Snippet"
    },
    {
      "label": "string",
      "kind": "TypeParameter",
      "detail": "String",
      "sortText": "DN",
      "insertText": "string",
      "insertTextFormat": "Snippet"
    },
    {
      "label": "typedesc",
      "kind": "TypeParameter",
      "detail": "Typedesc",
      "sortText": "DN",
      "insertText": "typedesc",
      "insertTextFormat": "Snippet"
    },
    {
      "label": "readonly",
      "kind": "TypeParameter",
      "detail": "Readonly",
      "sortText": "DN",
      "insertText": "readonly",
      "insertTextFormat": "Snippet"
    },
    {
      "label": "handle",
      "kind": "TypeParameter",
      "detail": "Handle",
      "sortText": "DN",
      "insertText": "handle",
      "insertTextFormat": "Snippet"
    },
    {
      "label": "never",
      "kind": "TypeParameter",
      "detail": "Never",
      "sortText": "DN",
      "insertText": "never",
      "insertTextFormat": "Snippet"
    },
    {
      "label": "json",
      "kind": "TypeParameter",
      "detail": "Json",
      "sortText": "DN",
      "insertText": "json",
      "insertTextFormat": "Snippet"
    },
    {
      "label": "anydata",
      "kind": "TypeParameter",
      "detail": "Anydata",
      "sortText": "DN",
      "insertText": "anydata",
      "insertTextFormat": "Snippet"
    },
    {
      "label": "any",
      "kind": "TypeParameter",
      "detail": "Any",
      "sortText": "DN",
      "insertText": "any",
      "insertTextFormat": "Snippet"
    },
    {
      "label": "byte",
      "kind": "TypeParameter",
      "detail": "Byte",
      "sortText": "DN",
      "insertText": "byte",
      "insertTextFormat": "Snippet"
    }
  ]
}<|MERGE_RESOLUTION|>--- conflicted
+++ resolved
@@ -439,62 +439,6 @@
       "insertTextFormat": "Snippet"
     },
     {
-<<<<<<< HEAD
-      "label": "readonly",
-      "kind": "Unit",
-      "detail": "type",
-      "sortText": "DR",
-      "insertText": "readonly",
-      "insertTextFormat": "Snippet"
-    },
-    {
-      "label": "handle",
-      "kind": "Unit",
-      "detail": "type",
-      "sortText": "DR",
-      "insertText": "handle",
-      "insertTextFormat": "Snippet"
-    },
-    {
-      "label": "never",
-      "kind": "Unit",
-      "detail": "type",
-      "sortText": "DR",
-      "insertText": "never",
-      "insertTextFormat": "Snippet"
-    },
-    {
-      "label": "json",
-      "kind": "Unit",
-      "detail": "type",
-      "sortText": "DR",
-      "insertText": "json",
-      "insertTextFormat": "Snippet"
-    },
-    {
-      "label": "anydata",
-      "kind": "Unit",
-      "detail": "type",
-      "sortText": "DR",
-      "insertText": "anydata",
-      "insertTextFormat": "Snippet"
-    },
-    {
-      "label": "any",
-      "kind": "Unit",
-      "detail": "type",
-      "sortText": "DR",
-      "insertText": "any",
-      "insertTextFormat": "Snippet"
-    },
-    {
-      "label": "byte",
-      "kind": "Unit",
-      "detail": "type",
-      "sortText": "DR",
-      "insertText": "byte",
-      "insertTextFormat": "Snippet"
-=======
       "label": "new(int field1, int field2)",
       "kind": "Function",
       "detail": "()",
@@ -511,7 +455,6 @@
         "title": "editor.action.triggerParameterHints",
         "command": "editor.action.triggerParameterHints"
       }
->>>>>>> 2bd37a3a
     },
     {
       "label": "null",
