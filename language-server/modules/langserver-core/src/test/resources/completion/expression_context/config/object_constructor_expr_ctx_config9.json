{
  "position": {
    "line": 6,
    "character": 28
  },
  "source": "expression_context/source/object_constructor_expr_ctx_source9.bal",
  "items": [
    {
      "label": "module1",
      "kind": "Module",
      "detail": "Module",
      "sortText": "Q",
      "insertText": "module1",
      "insertTextFormat": "Snippet"
    },
    {
      "label": "ballerina/lang.array",
      "kind": "Module",
      "detail": "Module",
      "sortText": "R",
      "insertText": "array",
      "insertTextFormat": "Snippet",
      "additionalTextEdits": [
        {
          "range": {
            "start": {
              "line": 0,
              "character": 0
            },
            "end": {
              "line": 0,
              "character": 0
            }
          },
          "newText": "import ballerina/lang.array;\n"
        }
      ]
    },
    {
      "label": "ballerina/lang.runtime",
      "kind": "Module",
      "detail": "Module",
      "sortText": "R",
      "insertText": "runtime",
      "insertTextFormat": "Snippet",
      "additionalTextEdits": [
        {
          "range": {
            "start": {
              "line": 0,
              "character": 0
            },
            "end": {
              "line": 0,
              "character": 0
            }
          },
          "newText": "import ballerina/lang.runtime;\n"
        }
      ]
    },
    {
      "label": "ballerina/lang.test",
      "kind": "Module",
      "detail": "Module",
      "sortText": "R",
      "insertText": "test",
      "insertTextFormat": "Snippet",
      "additionalTextEdits": [
        {
          "range": {
            "start": {
              "line": 0,
              "character": 0
            },
            "end": {
              "line": 0,
              "character": 0
            }
          },
          "newText": "import ballerina/lang.test;\n"
        }
      ]
    },
    {
      "label": "ballerina/jballerina.java",
      "kind": "Module",
      "detail": "Module",
      "sortText": "R",
      "insertText": "java",
      "insertTextFormat": "Snippet",
      "additionalTextEdits": [
        {
          "range": {
            "start": {
              "line": 0,
              "character": 0
            },
            "end": {
              "line": 0,
              "character": 0
            }
          },
          "newText": "import ballerina/jballerina.java;\n"
        }
      ]
    },
    {
      "label": "ballerina/lang.value",
      "kind": "Module",
      "detail": "Module",
      "sortText": "R",
      "insertText": "value2",
      "insertTextFormat": "Snippet",
      "additionalTextEdits": [
        {
          "range": {
            "start": {
              "line": 0,
              "character": 0
            },
            "end": {
              "line": 0,
              "character": 0
            }
          },
          "newText": "import ballerina/lang.value as value2 ;\n"
        }
      ]
    },
    {
      "label": "boolean",
      "kind": "Unit",
      "detail": "type",
      "sortText": "R",
      "insertText": "boolean",
      "insertTextFormat": "Snippet"
    },
    {
      "label": "decimal",
      "kind": "Unit",
      "detail": "type",
      "sortText": "R",
      "insertText": "decimal",
      "insertTextFormat": "Snippet"
    },
    {
      "label": "error",
      "kind": "Unit",
      "detail": "type",
      "sortText": "R",
      "insertText": "error",
      "insertTextFormat": "Snippet"
    },
    {
      "label": "float",
      "kind": "Unit",
      "detail": "type",
      "sortText": "R",
      "insertText": "float",
      "insertTextFormat": "Snippet"
    },
    {
      "label": "future",
      "kind": "Unit",
      "detail": "type",
      "sortText": "R",
      "insertText": "future",
      "insertTextFormat": "Snippet"
    },
    {
      "label": "int",
      "kind": "Unit",
      "detail": "type",
      "sortText": "R",
      "insertText": "int",
      "insertTextFormat": "Snippet"
    },
    {
      "label": "map",
      "kind": "Unit",
      "detail": "type",
      "sortText": "R",
      "insertText": "map",
      "insertTextFormat": "Snippet"
    },
    {
      "label": "object",
      "kind": "Unit",
      "detail": "type",
      "sortText": "R",
      "insertText": "object",
      "insertTextFormat": "Snippet"
    },
    {
      "label": "stream",
      "kind": "Unit",
      "detail": "type",
      "sortText": "R",
      "insertText": "stream",
      "insertTextFormat": "Snippet"
    },
    {
      "label": "string",
      "kind": "Unit",
      "detail": "type",
      "sortText": "R",
      "insertText": "string",
      "insertTextFormat": "Snippet"
    },
    {
      "label": "table",
      "kind": "Unit",
      "detail": "type",
      "sortText": "R",
      "insertText": "table",
      "insertTextFormat": "Snippet"
    },
    {
      "label": "transaction",
      "kind": "Unit",
      "detail": "type",
      "sortText": "R",
      "insertText": "transaction",
      "insertTextFormat": "Snippet"
    },
    {
      "label": "typedesc",
      "kind": "Unit",
      "detail": "type",
      "sortText": "R",
      "insertText": "typedesc",
      "insertTextFormat": "Snippet"
    },
    {
      "label": "xml",
      "kind": "Unit",
      "detail": "type",
      "sortText": "R",
      "insertText": "xml",
      "insertTextFormat": "Snippet"
    },
    {
      "label": "service",
      "kind": "Keyword",
      "detail": "Keyword",
      "sortText": "S",
      "filterText": "service",
      "insertText": "service",
      "insertTextFormat": "Snippet"
    },
    {
      "label": "new",
      "kind": "Keyword",
      "detail": "Keyword",
      "sortText": "S",
      "filterText": "new",
      "insertText": "new ",
      "insertTextFormat": "Snippet"
    },
    {
      "label": "isolated",
      "kind": "Keyword",
      "detail": "Keyword",
      "sortText": "S",
      "filterText": "isolated",
      "insertText": "isolated ",
      "insertTextFormat": "Snippet"
    },
    {
      "label": "transactional",
      "kind": "Keyword",
      "detail": "Keyword",
      "sortText": "S",
      "filterText": "transactional",
      "insertText": "transactional",
      "insertTextFormat": "Snippet"
    },
    {
      "label": "function",
      "kind": "Keyword",
      "detail": "Keyword",
      "sortText": "S",
      "filterText": "function",
      "insertText": "function ",
      "insertTextFormat": "Snippet"
    },
    {
      "label": "let",
      "kind": "Keyword",
      "detail": "Keyword",
      "sortText": "S",
      "filterText": "let",
      "insertText": "let",
      "insertTextFormat": "Snippet"
    },
    {
      "label": "typeof",
      "kind": "Keyword",
      "detail": "Keyword",
      "sortText": "S",
      "filterText": "typeof",
      "insertText": "typeof ",
      "insertTextFormat": "Snippet"
    },
    {
      "label": "trap",
      "kind": "Keyword",
      "detail": "Keyword",
      "sortText": "S",
      "filterText": "trap",
      "insertText": "trap",
      "insertTextFormat": "Snippet"
    },
    {
      "label": "client",
      "kind": "Keyword",
      "detail": "Keyword",
      "sortText": "S",
      "filterText": "client",
      "insertText": "client ",
      "insertTextFormat": "Snippet"
    },
    {
      "label": "object",
      "kind": "Keyword",
      "detail": "Keyword",
      "sortText": "S",
      "filterText": "object",
      "insertText": "object ",
      "insertTextFormat": "Snippet"
    },
    {
      "label": "true",
      "kind": "Keyword",
      "detail": "Keyword",
      "sortText": "S",
      "filterText": "true",
      "insertText": "true",
      "insertTextFormat": "Snippet"
    },
    {
      "label": "false",
      "kind": "Keyword",
      "detail": "Keyword",
      "sortText": "S",
      "filterText": "false",
      "insertText": "false",
      "insertTextFormat": "Snippet"
    },
    {
      "label": "check",
      "kind": "Keyword",
      "detail": "Keyword",
      "sortText": "S",
      "filterText": "check",
      "insertText": "check ",
      "insertTextFormat": "Snippet"
    },
    {
      "label": "checkpanic",
      "kind": "Keyword",
      "detail": "Keyword",
      "sortText": "S",
      "filterText": "checkpanic",
      "insertText": "checkpanic ",
      "insertTextFormat": "Snippet"
    },
    {
      "label": "is",
      "kind": "Keyword",
      "detail": "Keyword",
      "sortText": "S",
      "filterText": "is",
      "insertText": "is",
      "insertTextFormat": "Snippet"
    },
    {
      "label": "error constructor",
      "kind": "Snippet",
      "detail": "Snippet",
      "sortText": "R",
      "filterText": "error",
      "insertText": "error(\"${1}\")",
      "insertTextFormat": "Snippet"
    },
    {
      "label": "object constructor",
      "kind": "Snippet",
      "detail": "Snippet",
      "sortText": "R",
      "filterText": "object",
      "insertText": "object {${1}}",
      "insertTextFormat": "Snippet"
    },
    {
      "label": "base16",
      "kind": "Snippet",
      "detail": "Snippet",
      "sortText": "R",
      "filterText": "base16",
      "insertText": "base16 `${1}`",
      "insertTextFormat": "Snippet"
    },
    {
      "label": "base64",
      "kind": "Snippet",
      "detail": "Snippet",
      "sortText": "R",
      "filterText": "base64",
      "insertText": "base64 `${1}`",
      "insertTextFormat": "Snippet"
    },
    {
      "label": "from",
      "kind": "Keyword",
      "detail": "Keyword",
      "sortText": "S",
      "filterText": "from",
      "insertText": "from ",
      "insertTextFormat": "Snippet"
    },
    {
<<<<<<< HEAD
      "label": "'error",
      "kind": "Event",
      "detail": "Error",
=======
      "label": "Thread",
      "kind": "TypeParameter",
      "detail": "Union",
      "sortText": "P",
      "insertText": "Thread",
      "insertTextFormat": "Snippet"
    },
    {
      "label": "constructor",
      "kind": "Variable",
      "detail": "object {public int field1;}",
      "sortText": "AB",
      "insertText": "constructor",
      "insertTextFormat": "Snippet"
    },
    {
      "label": "testObjectConstructor()",
      "kind": "Function",
      "detail": "()",
      "documentation": {
        "right": {
          "kind": "markdown",
          "value": "**Package:** _._  \n  \n  \n"
        }
      },
      "sortText": "E",
      "filterText": "testObjectConstructor",
      "insertText": "testObjectConstructor()",
      "insertTextFormat": "Snippet"
    },
    {
      "label": "testFunctionWithReturn1()",
      "kind": "Function",
      "detail": "string",
>>>>>>> e8fb4b16
      "documentation": {
        "left": "Default error type.\nThe type parameter is for the error detail type. It's constrained to Cloneable type."
      },
<<<<<<< HEAD
      "sortText": "N",
      "insertText": "'error",
=======
      "sortText": "E",
      "filterText": "testFunctionWithReturn1",
      "insertText": "testFunctionWithReturn1()",
      "insertTextFormat": "Snippet"
    },
    {
      "label": "value1",
      "kind": "Variable",
      "detail": "int",
      "sortText": "D",
      "insertText": "value1",
      "insertTextFormat": "Snippet"
    },
    {
      "label": "StrandData",
      "kind": "Struct",
      "detail": "Record",
      "documentation": {
        "left": "Describes Strand execution details for the runtime.\n"
      },
      "sortText": "O",
      "insertText": "StrandData",
>>>>>>> e8fb4b16
      "insertTextFormat": "Snippet"
    },
    {
      "label": "testFunctionWithReturn2()",
      "kind": "Function",
      "detail": "int",
      "documentation": {
        "right": {
          "kind": "markdown",
          "value": "**Package:** _._  \n  \n  \n  \n  \n**Return** `int`   \n  \n"
        }
      },
      "sortText": "E",
      "filterText": "testFunctionWithReturn2",
      "insertText": "testFunctionWithReturn2()",
      "insertTextFormat": "Snippet"
    },
    {
<<<<<<< HEAD
      "label": "Thread",
      "kind": "TypeParameter",
      "detail": "Union",
      "sortText": "P",
      "insertText": "Thread",
      "insertTextFormat": "Snippet"
    },
    {
      "label": "StrandData",
      "kind": "Struct",
      "detail": "Record",
      "documentation": {
        "left": "Describes Strand execution details for the runtime.\n"
      },
      "sortText": "O",
      "insertText": "StrandData",
      "insertTextFormat": "Snippet"
    },
    {
      "label": "value1",
      "kind": "Variable",
      "detail": "int",
      "sortText": "D",
      "insertText": "value1",
      "insertTextFormat": "Snippet"
    },
    {
      "label": "testFunctionWithReturn1()",
      "kind": "Function",
      "detail": "string",
      "documentation": {
        "right": {
          "kind": "markdown",
          "value": "**Package:** _._  \n  \n  \n  \n  \n**Return** `string`   \n  \n"
        }
      },
      "sortText": "E",
      "filterText": "testFunctionWithReturn1",
      "insertText": "testFunctionWithReturn1()",
      "insertTextFormat": "Snippet"
    },
    {
      "label": "constructor",
      "kind": "Variable",
      "detail": "object {public int field1;}",
      "sortText": "AB",
      "insertText": "constructor",
      "insertTextFormat": "Snippet"
    },
    {
      "label": "testObjectConstructor()",
      "kind": "Function",
      "detail": "()",
      "documentation": {
        "right": {
          "kind": "markdown",
          "value": "**Package:** _._  \n  \n  \n"
        }
      },
      "sortText": "E",
      "filterText": "testObjectConstructor",
      "insertText": "testObjectConstructor()",
      "insertTextFormat": "Snippet"
    },
    {
=======
>>>>>>> e8fb4b16
      "label": "readonly",
      "kind": "Unit",
      "detail": "type",
      "sortText": "R",
      "insertText": "readonly",
      "insertTextFormat": "Snippet"
    },
    {
      "label": "handle",
      "kind": "Unit",
      "detail": "type",
      "sortText": "R",
      "insertText": "handle",
      "insertTextFormat": "Snippet"
    },
    {
      "label": "never",
      "kind": "Unit",
      "detail": "type",
      "sortText": "R",
      "insertText": "never",
      "insertTextFormat": "Snippet"
    },
    {
      "label": "json",
      "kind": "Unit",
      "detail": "type",
      "sortText": "R",
      "insertText": "json",
      "insertTextFormat": "Snippet"
    },
    {
      "label": "anydata",
      "kind": "Unit",
      "detail": "type",
      "sortText": "R",
      "insertText": "anydata",
      "insertTextFormat": "Snippet"
    },
    {
      "label": "any",
      "kind": "Unit",
      "detail": "type",
      "sortText": "R",
      "insertText": "any",
      "insertTextFormat": "Snippet"
    },
    {
      "label": "byte",
      "kind": "Unit",
      "detail": "type",
      "sortText": "R",
      "insertText": "byte",
      "insertTextFormat": "Snippet"
    },
    {
      "label": "new()",
      "kind": "Function",
      "sortText": "E",
      "insertText": "new()",
      "insertTextFormat": "Snippet"
    }
  ]
}<|MERGE_RESOLUTION|>--- conflicted
+++ resolved
@@ -14,6 +14,29 @@
       "insertTextFormat": "Snippet"
     },
     {
+      "label": "ballerina/lang.test",
+      "kind": "Module",
+      "detail": "Module",
+      "sortText": "R",
+      "insertText": "test",
+      "insertTextFormat": "Snippet",
+      "additionalTextEdits": [
+        {
+          "range": {
+            "start": {
+              "line": 0,
+              "character": 0
+            },
+            "end": {
+              "line": 0,
+              "character": 0
+            }
+          },
+          "newText": "import ballerina/lang.test;\n"
+        }
+      ]
+    },
+    {
       "label": "ballerina/lang.array",
       "kind": "Module",
       "detail": "Module",
@@ -37,6 +60,52 @@
       ]
     },
     {
+      "label": "ballerina/jballerina.java",
+      "kind": "Module",
+      "detail": "Module",
+      "sortText": "R",
+      "insertText": "java",
+      "insertTextFormat": "Snippet",
+      "additionalTextEdits": [
+        {
+          "range": {
+            "start": {
+              "line": 0,
+              "character": 0
+            },
+            "end": {
+              "line": 0,
+              "character": 0
+            }
+          },
+          "newText": "import ballerina/jballerina.java;\n"
+        }
+      ]
+    },
+    {
+      "label": "ballerina/lang.value",
+      "kind": "Module",
+      "detail": "Module",
+      "sortText": "R",
+      "insertText": "value2",
+      "insertTextFormat": "Snippet",
+      "additionalTextEdits": [
+        {
+          "range": {
+            "start": {
+              "line": 0,
+              "character": 0
+            },
+            "end": {
+              "line": 0,
+              "character": 0
+            }
+          },
+          "newText": "import ballerina/lang.value as value2 ;\n"
+        }
+      ]
+    },
+    {
       "label": "ballerina/lang.runtime",
       "kind": "Module",
       "detail": "Module",
@@ -60,75 +129,6 @@
       ]
     },
     {
-      "label": "ballerina/lang.test",
-      "kind": "Module",
-      "detail": "Module",
-      "sortText": "R",
-      "insertText": "test",
-      "insertTextFormat": "Snippet",
-      "additionalTextEdits": [
-        {
-          "range": {
-            "start": {
-              "line": 0,
-              "character": 0
-            },
-            "end": {
-              "line": 0,
-              "character": 0
-            }
-          },
-          "newText": "import ballerina/lang.test;\n"
-        }
-      ]
-    },
-    {
-      "label": "ballerina/jballerina.java",
-      "kind": "Module",
-      "detail": "Module",
-      "sortText": "R",
-      "insertText": "java",
-      "insertTextFormat": "Snippet",
-      "additionalTextEdits": [
-        {
-          "range": {
-            "start": {
-              "line": 0,
-              "character": 0
-            },
-            "end": {
-              "line": 0,
-              "character": 0
-            }
-          },
-          "newText": "import ballerina/jballerina.java;\n"
-        }
-      ]
-    },
-    {
-      "label": "ballerina/lang.value",
-      "kind": "Module",
-      "detail": "Module",
-      "sortText": "R",
-      "insertText": "value2",
-      "insertTextFormat": "Snippet",
-      "additionalTextEdits": [
-        {
-          "range": {
-            "start": {
-              "line": 0,
-              "character": 0
-            },
-            "end": {
-              "line": 0,
-              "character": 0
-            }
-          },
-          "newText": "import ballerina/lang.value as value2 ;\n"
-        }
-      ]
-    },
-    {
       "label": "boolean",
       "kind": "Unit",
       "detail": "type",
@@ -421,11 +421,6 @@
       "insertTextFormat": "Snippet"
     },
     {
-<<<<<<< HEAD
-      "label": "'error",
-      "kind": "Event",
-      "detail": "Error",
-=======
       "label": "Thread",
       "kind": "TypeParameter",
       "detail": "Union",
@@ -460,14 +455,12 @@
       "label": "testFunctionWithReturn1()",
       "kind": "Function",
       "detail": "string",
->>>>>>> e8fb4b16
       "documentation": {
-        "left": "Default error type.\nThe type parameter is for the error detail type. It's constrained to Cloneable type."
+        "right": {
+          "kind": "markdown",
+          "value": "**Package:** _._  \n  \n  \n  \n  \n**Return** `string`   \n  \n"
+        }
       },
-<<<<<<< HEAD
-      "sortText": "N",
-      "insertText": "'error",
-=======
       "sortText": "E",
       "filterText": "testFunctionWithReturn1",
       "insertText": "testFunctionWithReturn1()",
@@ -490,7 +483,6 @@
       },
       "sortText": "O",
       "insertText": "StrandData",
->>>>>>> e8fb4b16
       "insertTextFormat": "Snippet"
     },
     {
@@ -509,74 +501,6 @@
       "insertTextFormat": "Snippet"
     },
     {
-<<<<<<< HEAD
-      "label": "Thread",
-      "kind": "TypeParameter",
-      "detail": "Union",
-      "sortText": "P",
-      "insertText": "Thread",
-      "insertTextFormat": "Snippet"
-    },
-    {
-      "label": "StrandData",
-      "kind": "Struct",
-      "detail": "Record",
-      "documentation": {
-        "left": "Describes Strand execution details for the runtime.\n"
-      },
-      "sortText": "O",
-      "insertText": "StrandData",
-      "insertTextFormat": "Snippet"
-    },
-    {
-      "label": "value1",
-      "kind": "Variable",
-      "detail": "int",
-      "sortText": "D",
-      "insertText": "value1",
-      "insertTextFormat": "Snippet"
-    },
-    {
-      "label": "testFunctionWithReturn1()",
-      "kind": "Function",
-      "detail": "string",
-      "documentation": {
-        "right": {
-          "kind": "markdown",
-          "value": "**Package:** _._  \n  \n  \n  \n  \n**Return** `string`   \n  \n"
-        }
-      },
-      "sortText": "E",
-      "filterText": "testFunctionWithReturn1",
-      "insertText": "testFunctionWithReturn1()",
-      "insertTextFormat": "Snippet"
-    },
-    {
-      "label": "constructor",
-      "kind": "Variable",
-      "detail": "object {public int field1;}",
-      "sortText": "AB",
-      "insertText": "constructor",
-      "insertTextFormat": "Snippet"
-    },
-    {
-      "label": "testObjectConstructor()",
-      "kind": "Function",
-      "detail": "()",
-      "documentation": {
-        "right": {
-          "kind": "markdown",
-          "value": "**Package:** _._  \n  \n  \n"
-        }
-      },
-      "sortText": "E",
-      "filterText": "testObjectConstructor",
-      "insertText": "testObjectConstructor()",
-      "insertTextFormat": "Snippet"
-    },
-    {
-=======
->>>>>>> e8fb4b16
       "label": "readonly",
       "kind": "Unit",
       "detail": "type",
