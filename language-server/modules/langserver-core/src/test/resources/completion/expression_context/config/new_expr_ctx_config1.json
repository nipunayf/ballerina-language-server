--- conflicted
+++ resolved
@@ -42,6 +42,29 @@
       "insertTextFormat": "Snippet"
     },
     {
+      "label": "ballerina/lang.test",
+      "kind": "Module",
+      "detail": "Module",
+      "sortText": "R",
+      "insertText": "test",
+      "insertTextFormat": "Snippet",
+      "additionalTextEdits": [
+        {
+          "range": {
+            "start": {
+              "line": 0,
+              "character": 0
+            },
+            "end": {
+              "line": 0,
+              "character": 0
+            }
+          },
+          "newText": "import ballerina/lang.test;\n"
+        }
+      ]
+    },
+    {
       "label": "ballerina/lang.array",
       "kind": "Module",
       "detail": "Module",
@@ -65,6 +88,75 @@
       ]
     },
     {
+      "label": "ballerina/jballerina.java",
+      "kind": "Module",
+      "detail": "Module",
+      "sortText": "R",
+      "insertText": "java",
+      "insertTextFormat": "Snippet",
+      "additionalTextEdits": [
+        {
+          "range": {
+            "start": {
+              "line": 0,
+              "character": 0
+            },
+            "end": {
+              "line": 0,
+              "character": 0
+            }
+          },
+          "newText": "import ballerina/jballerina.java;\n"
+        }
+      ]
+    },
+    {
+      "label": "ballerina/lang.value",
+      "kind": "Module",
+      "detail": "Module",
+      "sortText": "R",
+      "insertText": "value",
+      "insertTextFormat": "Snippet",
+      "additionalTextEdits": [
+        {
+          "range": {
+            "start": {
+              "line": 0,
+              "character": 0
+            },
+            "end": {
+              "line": 0,
+              "character": 0
+            }
+          },
+          "newText": "import ballerina/lang.value;\n"
+        }
+      ]
+    },
+    {
+      "label": "ballerina/module1",
+      "kind": "Module",
+      "detail": "Module",
+      "sortText": "R",
+      "insertText": "module1",
+      "insertTextFormat": "Snippet",
+      "additionalTextEdits": [
+        {
+          "range": {
+            "start": {
+              "line": 0,
+              "character": 0
+            },
+            "end": {
+              "line": 0,
+              "character": 0
+            }
+          },
+          "newText": "import ballerina/module1;\n"
+        }
+      ]
+    },
+    {
       "label": "ballerina/lang.runtime",
       "kind": "Module",
       "detail": "Module",
@@ -88,98 +180,6 @@
       ]
     },
     {
-      "label": "ballerina/module1",
-      "kind": "Module",
-      "detail": "Module",
-      "sortText": "R",
-      "insertText": "module1",
-      "insertTextFormat": "Snippet",
-      "additionalTextEdits": [
-        {
-          "range": {
-            "start": {
-              "line": 0,
-              "character": 0
-            },
-            "end": {
-              "line": 0,
-              "character": 0
-            }
-          },
-          "newText": "import ballerina/module1;\n"
-        }
-      ]
-    },
-    {
-      "label": "ballerina/lang.test",
-      "kind": "Module",
-      "detail": "Module",
-      "sortText": "R",
-      "insertText": "test",
-      "insertTextFormat": "Snippet",
-      "additionalTextEdits": [
-        {
-          "range": {
-            "start": {
-              "line": 0,
-              "character": 0
-            },
-            "end": {
-              "line": 0,
-              "character": 0
-            }
-          },
-          "newText": "import ballerina/lang.test;\n"
-        }
-      ]
-    },
-    {
-      "label": "ballerina/jballerina.java",
-      "kind": "Module",
-      "detail": "Module",
-      "sortText": "R",
-      "insertText": "java",
-      "insertTextFormat": "Snippet",
-      "additionalTextEdits": [
-        {
-          "range": {
-            "start": {
-              "line": 0,
-              "character": 0
-            },
-            "end": {
-              "line": 0,
-              "character": 0
-            }
-          },
-          "newText": "import ballerina/jballerina.java;\n"
-        }
-      ]
-    },
-    {
-      "label": "ballerina/lang.value",
-      "kind": "Module",
-      "detail": "Module",
-      "sortText": "R",
-      "insertText": "value",
-      "insertTextFormat": "Snippet",
-      "additionalTextEdits": [
-        {
-          "range": {
-            "start": {
-              "line": 0,
-              "character": 0
-            },
-            "end": {
-              "line": 0,
-              "character": 0
-            }
-          },
-          "newText": "import ballerina/lang.value;\n"
-        }
-      ]
-    },
-    {
       "label": "boolean",
       "kind": "Unit",
       "detail": "type",
@@ -472,16 +472,6 @@
       "insertTextFormat": "Snippet"
     },
     {
-<<<<<<< HEAD
-      "label": "'error",
-      "kind": "Event",
-      "detail": "Error",
-      "documentation": {
-        "left": "Default error type.\nThe type parameter is for the error detail type. It's constrained to Cloneable type."
-      },
-      "sortText": "N",
-      "insertText": "'error",
-=======
       "label": "createObject1()",
       "kind": "Function",
       "detail": "TestObject1",
@@ -502,7 +492,6 @@
       "detail": "Union",
       "sortText": "P",
       "insertText": "Thread",
->>>>>>> e8fb4b16
       "insertTextFormat": "Snippet"
     },
     {
@@ -537,47 +526,17 @@
       "insertTextFormat": "Snippet"
     },
     {
-<<<<<<< HEAD
-      "label": "obj1",
-      "kind": "Variable",
-      "detail": "TestObject1",
-      "sortText": "AB",
-      "insertText": "obj1",
-      "insertTextFormat": "Snippet"
-    },
-    {
-      "label": "Thread",
-      "kind": "TypeParameter",
-      "detail": "Union",
-      "sortText": "P",
-      "insertText": "Thread",
-=======
       "label": "TestObject1",
       "kind": "Interface",
       "detail": "Class",
       "sortText": "AK",
       "insertText": "TestObject1",
->>>>>>> e8fb4b16
       "insertTextFormat": "Snippet"
     },
     {
       "label": "StrandData",
       "kind": "Struct",
       "detail": "Record",
-<<<<<<< HEAD
-      "documentation": {
-        "left": "Describes Strand execution details for the runtime.\n"
-      },
-      "sortText": "O",
-      "insertText": "StrandData",
-      "insertTextFormat": "Snippet"
-    },
-    {
-      "label": "createObject1()",
-      "kind": "Function",
-      "detail": "TestObject1",
-=======
->>>>>>> e8fb4b16
       "documentation": {
         "left": "Describes Strand execution details for the runtime.\n"
       },
