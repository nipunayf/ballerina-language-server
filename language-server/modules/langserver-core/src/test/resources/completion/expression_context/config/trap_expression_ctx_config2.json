--- conflicted
+++ resolved
@@ -50,6 +50,29 @@
       "insertTextFormat": "Snippet"
     },
     {
+      "label": "ballerina/lang.test",
+      "kind": "Module",
+      "detail": "Module",
+      "sortText": "R",
+      "insertText": "test",
+      "insertTextFormat": "Snippet",
+      "additionalTextEdits": [
+        {
+          "range": {
+            "start": {
+              "line": 0,
+              "character": 0
+            },
+            "end": {
+              "line": 0,
+              "character": 0
+            }
+          },
+          "newText": "import ballerina/lang.test;\n"
+        }
+      ]
+    },
+    {
       "label": "ballerina/lang.array",
       "kind": "Module",
       "detail": "Module",
@@ -73,6 +96,52 @@
       ]
     },
     {
+      "label": "ballerina/jballerina.java",
+      "kind": "Module",
+      "detail": "Module",
+      "sortText": "R",
+      "insertText": "java",
+      "insertTextFormat": "Snippet",
+      "additionalTextEdits": [
+        {
+          "range": {
+            "start": {
+              "line": 0,
+              "character": 0
+            },
+            "end": {
+              "line": 0,
+              "character": 0
+            }
+          },
+          "newText": "import ballerina/jballerina.java;\n"
+        }
+      ]
+    },
+    {
+      "label": "ballerina/lang.value",
+      "kind": "Module",
+      "detail": "Module",
+      "sortText": "R",
+      "insertText": "value3",
+      "insertTextFormat": "Snippet",
+      "additionalTextEdits": [
+        {
+          "range": {
+            "start": {
+              "line": 0,
+              "character": 0
+            },
+            "end": {
+              "line": 0,
+              "character": 0
+            }
+          },
+          "newText": "import ballerina/lang.value as value3 ;\n"
+        }
+      ]
+    },
+    {
       "label": "ballerina/lang.runtime",
       "kind": "Module",
       "detail": "Module",
@@ -96,75 +165,6 @@
       ]
     },
     {
-      "label": "ballerina/lang.test",
-      "kind": "Module",
-      "detail": "Module",
-      "sortText": "R",
-      "insertText": "test",
-      "insertTextFormat": "Snippet",
-      "additionalTextEdits": [
-        {
-          "range": {
-            "start": {
-              "line": 0,
-              "character": 0
-            },
-            "end": {
-              "line": 0,
-              "character": 0
-            }
-          },
-          "newText": "import ballerina/lang.test;\n"
-        }
-      ]
-    },
-    {
-      "label": "ballerina/jballerina.java",
-      "kind": "Module",
-      "detail": "Module",
-      "sortText": "R",
-      "insertText": "java",
-      "insertTextFormat": "Snippet",
-      "additionalTextEdits": [
-        {
-          "range": {
-            "start": {
-              "line": 0,
-              "character": 0
-            },
-            "end": {
-              "line": 0,
-              "character": 0
-            }
-          },
-          "newText": "import ballerina/jballerina.java;\n"
-        }
-      ]
-    },
-    {
-      "label": "ballerina/lang.value",
-      "kind": "Module",
-      "detail": "Module",
-      "sortText": "R",
-      "insertText": "value3",
-      "insertTextFormat": "Snippet",
-      "additionalTextEdits": [
-        {
-          "range": {
-            "start": {
-              "line": 0,
-              "character": 0
-            },
-            "end": {
-              "line": 0,
-              "character": 0
-            }
-          },
-          "newText": "import ballerina/lang.value as value3 ;\n"
-        }
-      ]
-    },
-    {
       "label": "boolean",
       "kind": "Unit",
       "detail": "type",
@@ -465,36 +465,29 @@
       "insertTextFormat": "Snippet"
     },
     {
-<<<<<<< HEAD
-      "label": "'error",
-      "kind": "Event",
-      "detail": "Error",
-      "documentation": {
-        "left": "Default error type.\nThe type parameter is for the error detail type. It's constrained to Cloneable type."
-      },
-      "sortText": "L",
-      "insertText": "'error",
-=======
       "label": "Thread",
       "kind": "TypeParameter",
       "detail": "Union",
       "sortText": "N",
       "insertText": "Thread",
->>>>>>> e8fb4b16
-      "insertTextFormat": "Snippet"
-    },
-    {
-      "label": "value2",
-      "kind": "Variable",
-      "detail": "int",
-      "sortText": "B",
-      "insertText": "value2",
-      "insertTextFormat": "Snippet"
-    },
-    {
-<<<<<<< HEAD
-      "label": "Record1",
-=======
+      "insertTextFormat": "Snippet"
+    },
+    {
+      "label": "functionWithReturn()",
+      "kind": "Function",
+      "detail": "Record1",
+      "documentation": {
+        "right": {
+          "kind": "markdown",
+          "value": "**Package:** _._  \n  \nThis is a test function\n  \n  \n  \n**Return** `Record1`   \n- Return Value Description  \n  \n"
+        }
+      },
+      "sortText": "C",
+      "filterText": "functionWithReturn",
+      "insertText": "functionWithReturn()",
+      "insertTextFormat": "Snippet"
+    },
+    {
       "label": "testFunction()",
       "kind": "Function",
       "detail": "()",
@@ -507,61 +500,6 @@
       "sortText": "C",
       "filterText": "testFunction",
       "insertText": "testFunction()",
-      "insertTextFormat": "Snippet"
-    },
-    {
-      "label": "StrandData",
->>>>>>> e8fb4b16
-      "kind": "Struct",
-      "detail": "Record",
-      "sortText": "M",
-      "insertText": "Record1",
-      "insertTextFormat": "Snippet"
-    },
-    {
-      "label": "Record1",
-      "kind": "Struct",
-      "detail": "Record",
-      "sortText": "M",
-      "insertText": "Record1",
-      "insertTextFormat": "Snippet"
-    },
-    {
-<<<<<<< HEAD
-      "label": "functionWithReturn()",
-      "kind": "Function",
-      "detail": "Record1",
-      "documentation": {
-        "right": {
-          "kind": "markdown",
-          "value": "**Package:** _._  \n  \nThis is a test function\n  \n  \n  \n**Return** `Record1`   \n- Return Value Description  \n  \n"
-        }
-      },
-      "sortText": "C",
-      "filterText": "functionWithReturn",
-      "insertText": "functionWithReturn()",
-      "insertTextFormat": "Snippet"
-    },
-    {
-      "label": "testFunction()",
-      "kind": "Function",
-      "detail": "()",
-      "documentation": {
-        "right": {
-          "kind": "markdown",
-          "value": "**Package:** _._  \n  \n  \n"
-        }
-      },
-      "sortText": "C",
-      "filterText": "testFunction",
-      "insertText": "testFunction()",
-=======
-      "label": "testVar",
-      "kind": "Variable",
-      "detail": "$CompilationError$",
-      "sortText": "B",
-      "insertText": "testVar",
->>>>>>> e8fb4b16
       "insertTextFormat": "Snippet"
     },
     {
@@ -576,6 +514,22 @@
       "insertTextFormat": "Snippet"
     },
     {
+      "label": "Record1",
+      "kind": "Struct",
+      "detail": "Record",
+      "sortText": "M",
+      "insertText": "Record1",
+      "insertTextFormat": "Snippet"
+    },
+    {
+      "label": "testVar",
+      "kind": "Variable",
+      "detail": "$CompilationError$",
+      "sortText": "B",
+      "insertText": "testVar",
+      "insertTextFormat": "Snippet"
+    },
+    {
       "label": "readonly",
       "kind": "Unit",
       "detail": "type",
