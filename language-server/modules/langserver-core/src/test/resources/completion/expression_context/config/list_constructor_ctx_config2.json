{
  "position": {
    "line": 3,
    "character": 32
  },
  "source": "expression_context/source/list_constructor_ctx_source2.bal",
  "items": [
    {
      "label": "ballerina/lang.array",
      "kind": "Module",
      "detail": "Module",
<<<<<<< HEAD
      "sortText": "R",
      "insertText": "array",
=======
      "sortText": "ARR",
      "insertText": "test",
>>>>>>> e8fb4b16
      "insertTextFormat": "Snippet",
      "additionalTextEdits": [
        {
          "range": {
            "start": {
              "line": 0,
              "character": 0
            },
            "end": {
              "line": 0,
              "character": 0
            }
          },
          "newText": "import ballerina/lang.array;\n"
        }
      ]
    },
    {
      "label": "ballerina/lang.runtime",
      "kind": "Module",
      "detail": "Module",
<<<<<<< HEAD
      "sortText": "R",
      "insertText": "runtime",
=======
      "sortText": "ARR",
      "insertText": "array",
>>>>>>> e8fb4b16
      "insertTextFormat": "Snippet",
      "additionalTextEdits": [
        {
          "range": {
            "start": {
              "line": 0,
              "character": 0
            },
            "end": {
              "line": 0,
              "character": 0
            }
          },
          "newText": "import ballerina/lang.runtime;\n"
        }
      ]
    },
    {
      "label": "ballerina/module1",
      "kind": "Module",
      "detail": "Module",
<<<<<<< HEAD
      "sortText": "R",
      "insertText": "module1",
=======
      "sortText": "ARR",
      "insertText": "java",
>>>>>>> e8fb4b16
      "insertTextFormat": "Snippet",
      "additionalTextEdits": [
        {
          "range": {
            "start": {
              "line": 0,
              "character": 0
            },
            "end": {
              "line": 0,
              "character": 0
            }
          },
          "newText": "import ballerina/module1;\n"
        }
      ]
    },
    {
      "label": "ballerina/lang.test",
      "kind": "Module",
      "detail": "Module",
<<<<<<< HEAD
      "sortText": "R",
      "insertText": "test",
=======
      "sortText": "ARR",
      "insertText": "value3",
>>>>>>> e8fb4b16
      "insertTextFormat": "Snippet",
      "additionalTextEdits": [
        {
          "range": {
            "start": {
              "line": 0,
              "character": 0
            },
            "end": {
              "line": 0,
              "character": 0
            }
          },
          "newText": "import ballerina/lang.test;\n"
        }
      ]
    },
    {
      "label": "ballerina/jballerina.java",
      "kind": "Module",
      "detail": "Module",
<<<<<<< HEAD
      "sortText": "R",
      "insertText": "java",
=======
      "sortText": "ARR",
      "insertText": "module1",
>>>>>>> e8fb4b16
      "insertTextFormat": "Snippet",
      "additionalTextEdits": [
        {
          "range": {
            "start": {
              "line": 0,
              "character": 0
            },
            "end": {
              "line": 0,
              "character": 0
            }
          },
          "newText": "import ballerina/jballerina.java;\n"
        }
      ]
    },
    {
      "label": "ballerina/lang.value",
      "kind": "Module",
      "detail": "Module",
<<<<<<< HEAD
      "sortText": "R",
      "insertText": "value3",
=======
      "sortText": "ARR",
      "insertText": "runtime",
>>>>>>> e8fb4b16
      "insertTextFormat": "Snippet",
      "additionalTextEdits": [
        {
          "range": {
            "start": {
              "line": 0,
              "character": 0
            },
            "end": {
              "line": 0,
              "character": 0
            }
          },
          "newText": "import ballerina/lang.value as value3 ;\n"
        }
      ]
    },
    {
      "label": "boolean",
      "kind": "Unit",
      "detail": "type",
      "sortText": "ARR",
      "insertText": "boolean",
      "insertTextFormat": "Snippet"
    },
    {
      "label": "decimal",
      "kind": "Unit",
      "detail": "type",
      "sortText": "ARR",
      "insertText": "decimal",
      "insertTextFormat": "Snippet"
    },
    {
      "label": "error",
      "kind": "Unit",
      "detail": "type",
      "sortText": "ARR",
      "insertText": "error",
      "insertTextFormat": "Snippet"
    },
    {
      "label": "float",
      "kind": "Unit",
      "detail": "type",
      "sortText": "ARR",
      "insertText": "float",
      "insertTextFormat": "Snippet"
    },
    {
      "label": "future",
      "kind": "Unit",
      "detail": "type",
      "sortText": "ARR",
      "insertText": "future",
      "insertTextFormat": "Snippet"
    },
    {
      "label": "int",
      "kind": "Unit",
      "detail": "type",
      "sortText": "ARR",
      "insertText": "int",
      "insertTextFormat": "Snippet"
    },
    {
      "label": "map",
      "kind": "Unit",
      "detail": "type",
      "sortText": "ARR",
      "insertText": "map",
      "insertTextFormat": "Snippet"
    },
    {
      "label": "object",
      "kind": "Unit",
      "detail": "type",
      "sortText": "ARR",
      "insertText": "object",
      "insertTextFormat": "Snippet"
    },
    {
      "label": "stream",
      "kind": "Unit",
      "detail": "type",
      "sortText": "ARR",
      "insertText": "stream",
      "insertTextFormat": "Snippet"
    },
    {
      "label": "string",
      "kind": "Unit",
      "detail": "type",
      "sortText": "ARR",
      "insertText": "string",
      "insertTextFormat": "Snippet"
    },
    {
      "label": "table",
      "kind": "Unit",
      "detail": "type",
      "sortText": "ARR",
      "insertText": "table",
      "insertTextFormat": "Snippet"
    },
    {
      "label": "transaction",
      "kind": "Unit",
      "detail": "type",
      "sortText": "ARR",
      "insertText": "transaction",
      "insertTextFormat": "Snippet"
    },
    {
      "label": "typedesc",
      "kind": "Unit",
      "detail": "type",
      "sortText": "ARR",
      "insertText": "typedesc",
      "insertTextFormat": "Snippet"
    },
    {
      "label": "xml",
      "kind": "Unit",
      "detail": "type",
      "sortText": "ARR",
      "insertText": "xml",
      "insertTextFormat": "Snippet"
    },
    {
      "label": "service",
      "kind": "Keyword",
      "detail": "Keyword",
      "sortText": "ASQ",
      "filterText": "service",
      "insertText": "service",
      "insertTextFormat": "Snippet"
    },
    {
      "label": "new",
      "kind": "Keyword",
      "detail": "Keyword",
      "sortText": "ASQ",
      "filterText": "new",
      "insertText": "new ",
      "insertTextFormat": "Snippet"
    },
    {
      "label": "isolated",
      "kind": "Keyword",
      "detail": "Keyword",
      "sortText": "ASQ",
      "filterText": "isolated",
      "insertText": "isolated ",
      "insertTextFormat": "Snippet"
    },
    {
      "label": "transactional",
      "kind": "Keyword",
      "detail": "Keyword",
      "sortText": "ASQ",
      "filterText": "transactional",
      "insertText": "transactional",
      "insertTextFormat": "Snippet"
    },
    {
      "label": "function",
      "kind": "Keyword",
      "detail": "Keyword",
      "sortText": "ASQ",
      "filterText": "function",
      "insertText": "function ",
      "insertTextFormat": "Snippet"
    },
    {
      "label": "let",
      "kind": "Keyword",
      "detail": "Keyword",
      "sortText": "ASQ",
      "filterText": "let",
      "insertText": "let",
      "insertTextFormat": "Snippet"
    },
    {
      "label": "typeof",
      "kind": "Keyword",
      "detail": "Keyword",
      "sortText": "ASQ",
      "filterText": "typeof",
      "insertText": "typeof ",
      "insertTextFormat": "Snippet"
    },
    {
      "label": "trap",
      "kind": "Keyword",
      "detail": "Keyword",
      "sortText": "ASQ",
      "filterText": "trap",
      "insertText": "trap",
      "insertTextFormat": "Snippet"
    },
    {
      "label": "client",
      "kind": "Keyword",
      "detail": "Keyword",
      "sortText": "ASQ",
      "filterText": "client",
      "insertText": "client ",
      "insertTextFormat": "Snippet"
    },
    {
      "label": "object",
      "kind": "Keyword",
      "detail": "Keyword",
      "sortText": "ASQ",
      "filterText": "object",
      "insertText": "object ",
      "insertTextFormat": "Snippet"
    },
    {
      "label": "true",
      "kind": "Keyword",
      "detail": "Keyword",
      "sortText": "ASQ",
      "filterText": "true",
      "insertText": "true",
      "insertTextFormat": "Snippet"
    },
    {
      "label": "false",
      "kind": "Keyword",
      "detail": "Keyword",
      "sortText": "ASQ",
      "filterText": "false",
      "insertText": "false",
      "insertTextFormat": "Snippet"
    },
    {
      "label": "check",
      "kind": "Keyword",
      "detail": "Keyword",
      "sortText": "ASQ",
      "filterText": "check",
      "insertText": "check ",
      "insertTextFormat": "Snippet"
    },
    {
      "label": "checkpanic",
      "kind": "Keyword",
      "detail": "Keyword",
      "sortText": "ASQ",
      "filterText": "checkpanic",
      "insertText": "checkpanic ",
      "insertTextFormat": "Snippet"
    },
    {
      "label": "is",
      "kind": "Keyword",
      "detail": "Keyword",
      "sortText": "ASQ",
      "filterText": "is",
      "insertText": "is",
      "insertTextFormat": "Snippet"
    },
    {
      "label": "error constructor",
      "kind": "Snippet",
      "detail": "Snippet",
      "sortText": "ARP",
      "filterText": "error",
      "insertText": "error(\"${1}\")",
      "insertTextFormat": "Snippet"
    },
    {
      "label": "object constructor",
      "kind": "Snippet",
      "detail": "Snippet",
      "sortText": "ARP",
      "filterText": "object",
      "insertText": "object {${1}}",
      "insertTextFormat": "Snippet"
    },
    {
      "label": "base16",
      "kind": "Snippet",
      "detail": "Snippet",
      "sortText": "ARP",
      "filterText": "base16",
      "insertText": "base16 `${1}`",
      "insertTextFormat": "Snippet"
    },
    {
      "label": "base64",
      "kind": "Snippet",
      "detail": "Snippet",
      "sortText": "ARP",
      "filterText": "base64",
      "insertText": "base64 `${1}`",
      "insertTextFormat": "Snippet"
    },
    {
      "label": "from",
      "kind": "Keyword",
      "detail": "Keyword",
      "sortText": "ASQ",
      "filterText": "from",
      "insertText": "from ",
      "insertTextFormat": "Snippet"
    },
    {
<<<<<<< HEAD
      "label": "'error",
      "kind": "Event",
      "detail": "Error",
      "documentation": {
        "left": "Default error type.\nThe type parameter is for the error detail type. It's constrained to Cloneable type."
      },
      "sortText": "L",
      "insertText": "'error",
      "insertTextFormat": "Snippet"
    },
    {
      "label": "numberList",
      "kind": "Variable",
      "detail": "int[]",
      "sortText": "B",
      "insertText": "numberList",
      "insertTextFormat": "Snippet"
    },
    {
      "label": "getInt()",
=======
      "label": "Thread",
      "kind": "TypeParameter",
      "detail": "Union",
      "sortText": "BN",
      "insertText": "Thread",
      "insertTextFormat": "Snippet"
    },
    {
      "label": "testFunction()",
>>>>>>> e8fb4b16
      "kind": "Function",
      "detail": "int",
      "documentation": {
        "right": {
          "kind": "markdown",
          "value": "**Package:** _._  \n  \n  \n  \n  \n**Return** `int`   \n  \n"
        }
      },
<<<<<<< HEAD
      "sortText": "C",
      "filterText": "getInt",
      "insertText": "getInt()",
=======
      "sortText": "AEC",
      "filterText": "testFunction",
      "insertText": "testFunction()",
      "insertTextFormat": "Snippet"
    },
    {
      "label": "value2",
      "kind": "Variable",
      "detail": "int",
      "sortText": "AABB",
      "insertText": "value2",
>>>>>>> e8fb4b16
      "insertTextFormat": "Snippet"
    },
    {
      "label": "doTask()",
      "kind": "Function",
      "detail": "()",
      "documentation": {
        "right": {
          "kind": "markdown",
          "value": "**Package:** _._  \n  \n  \n"
        }
      },
<<<<<<< HEAD
      "sortText": "C",
      "filterText": "doTask",
      "insertText": "doTask()",
=======
      "sortText": "AACC",
      "filterText": "getInt",
      "insertText": "getInt()",
>>>>>>> e8fb4b16
      "insertTextFormat": "Snippet"
    },
    {
      "label": "value1",
      "kind": "Variable",
      "detail": "int",
      "sortText": "AABB",
      "insertText": "value1",
      "insertTextFormat": "Snippet"
    },
    {
      "label": "doTask()",
      "kind": "Function",
      "detail": "()",
      "documentation": {
        "right": {
          "kind": "markdown",
          "value": "**Package:** _._  \n  \n  \n"
        }
      },
      "sortText": "AEC",
      "filterText": "doTask",
      "insertText": "doTask()",
      "insertTextFormat": "Snippet"
    },
    {
      "label": "numberList",
      "kind": "Variable",
      "detail": "int[]",
      "sortText": "ADB",
      "insertText": "numberList",
      "insertTextFormat": "Snippet"
    },
    {
      "label": "StrandData",
      "kind": "Struct",
      "detail": "Record",
      "documentation": {
        "left": "Describes Strand execution details for the runtime.\n"
      },
      "sortText": "BM",
      "insertText": "StrandData",
      "insertTextFormat": "Snippet"
    },
    {
      "label": "StrandData",
      "kind": "Struct",
      "detail": "Record",
      "documentation": {
        "left": "Describes Strand execution details for the runtime.\n"
      },
      "sortText": "M",
      "insertText": "StrandData",
      "insertTextFormat": "Snippet"
    },
    {
      "label": "value2",
      "kind": "Variable",
      "detail": "int",
      "sortText": "B",
      "insertText": "value2",
      "insertTextFormat": "Snippet"
    },
    {
      "label": "value1",
      "kind": "Variable",
      "detail": "int",
      "sortText": "B",
      "insertText": "value1",
      "insertTextFormat": "Snippet"
    },
    {
      "label": "readonly",
      "kind": "Unit",
      "detail": "type",
      "sortText": "ARR",
      "insertText": "readonly",
      "insertTextFormat": "Snippet"
    },
    {
      "label": "handle",
      "kind": "Unit",
      "detail": "type",
      "sortText": "ARR",
      "insertText": "handle",
      "insertTextFormat": "Snippet"
    },
    {
      "label": "never",
      "kind": "Unit",
      "detail": "type",
      "sortText": "ARR",
      "insertText": "never",
      "insertTextFormat": "Snippet"
    },
    {
      "label": "json",
      "kind": "Unit",
      "detail": "type",
      "sortText": "ARR",
      "insertText": "json",
      "insertTextFormat": "Snippet"
    },
    {
      "label": "anydata",
      "kind": "Unit",
      "detail": "type",
      "sortText": "ARR",
      "insertText": "anydata",
      "insertTextFormat": "Snippet"
    },
    {
      "label": "any",
      "kind": "Unit",
      "detail": "type",
      "sortText": "ARR",
      "insertText": "any",
      "insertTextFormat": "Snippet"
    },
    {
      "label": "byte",
      "kind": "Unit",
      "detail": "type",
      "sortText": "ARR",
      "insertText": "byte",
      "insertTextFormat": "Snippet"
    }
  ]
}<|MERGE_RESOLUTION|>--- conflicted
+++ resolved
@@ -6,16 +6,11 @@
   "source": "expression_context/source/list_constructor_ctx_source2.bal",
   "items": [
     {
-      "label": "ballerina/lang.array",
+      "label": "ballerina/lang.test",
       "kind": "Module",
       "detail": "Module",
-<<<<<<< HEAD
-      "sortText": "R",
-      "insertText": "array",
-=======
       "sortText": "ARR",
       "insertText": "test",
->>>>>>> e8fb4b16
       "insertTextFormat": "Snippet",
       "additionalTextEdits": [
         {
@@ -29,21 +24,16 @@
               "character": 0
             }
           },
-          "newText": "import ballerina/lang.array;\n"
+          "newText": "import ballerina/lang.test;\n"
         }
       ]
     },
     {
-      "label": "ballerina/lang.runtime",
+      "label": "ballerina/lang.array",
       "kind": "Module",
       "detail": "Module",
-<<<<<<< HEAD
-      "sortText": "R",
-      "insertText": "runtime",
-=======
       "sortText": "ARR",
       "insertText": "array",
->>>>>>> e8fb4b16
       "insertTextFormat": "Snippet",
       "additionalTextEdits": [
         {
@@ -57,21 +47,16 @@
               "character": 0
             }
           },
-          "newText": "import ballerina/lang.runtime;\n"
+          "newText": "import ballerina/lang.array;\n"
         }
       ]
     },
     {
-      "label": "ballerina/module1",
+      "label": "ballerina/jballerina.java",
       "kind": "Module",
       "detail": "Module",
-<<<<<<< HEAD
-      "sortText": "R",
-      "insertText": "module1",
-=======
       "sortText": "ARR",
       "insertText": "java",
->>>>>>> e8fb4b16
       "insertTextFormat": "Snippet",
       "additionalTextEdits": [
         {
@@ -85,21 +70,16 @@
               "character": 0
             }
           },
-          "newText": "import ballerina/module1;\n"
+          "newText": "import ballerina/jballerina.java;\n"
         }
       ]
     },
     {
-      "label": "ballerina/lang.test",
+      "label": "ballerina/lang.value",
       "kind": "Module",
       "detail": "Module",
-<<<<<<< HEAD
-      "sortText": "R",
-      "insertText": "test",
-=======
       "sortText": "ARR",
       "insertText": "value3",
->>>>>>> e8fb4b16
       "insertTextFormat": "Snippet",
       "additionalTextEdits": [
         {
@@ -113,21 +93,16 @@
               "character": 0
             }
           },
-          "newText": "import ballerina/lang.test;\n"
+          "newText": "import ballerina/lang.value as value3 ;\n"
         }
       ]
     },
     {
-      "label": "ballerina/jballerina.java",
+      "label": "ballerina/module1",
       "kind": "Module",
       "detail": "Module",
-<<<<<<< HEAD
-      "sortText": "R",
-      "insertText": "java",
-=======
       "sortText": "ARR",
       "insertText": "module1",
->>>>>>> e8fb4b16
       "insertTextFormat": "Snippet",
       "additionalTextEdits": [
         {
@@ -141,21 +116,16 @@
               "character": 0
             }
           },
-          "newText": "import ballerina/jballerina.java;\n"
+          "newText": "import ballerina/module1;\n"
         }
       ]
     },
     {
-      "label": "ballerina/lang.value",
+      "label": "ballerina/lang.runtime",
       "kind": "Module",
       "detail": "Module",
-<<<<<<< HEAD
-      "sortText": "R",
-      "insertText": "value3",
-=======
       "sortText": "ARR",
       "insertText": "runtime",
->>>>>>> e8fb4b16
       "insertTextFormat": "Snippet",
       "additionalTextEdits": [
         {
@@ -169,7 +139,7 @@
               "character": 0
             }
           },
-          "newText": "import ballerina/lang.value as value3 ;\n"
+          "newText": "import ballerina/lang.runtime;\n"
         }
       ]
     },
@@ -466,28 +436,6 @@
       "insertTextFormat": "Snippet"
     },
     {
-<<<<<<< HEAD
-      "label": "'error",
-      "kind": "Event",
-      "detail": "Error",
-      "documentation": {
-        "left": "Default error type.\nThe type parameter is for the error detail type. It's constrained to Cloneable type."
-      },
-      "sortText": "L",
-      "insertText": "'error",
-      "insertTextFormat": "Snippet"
-    },
-    {
-      "label": "numberList",
-      "kind": "Variable",
-      "detail": "int[]",
-      "sortText": "B",
-      "insertText": "numberList",
-      "insertTextFormat": "Snippet"
-    },
-    {
-      "label": "getInt()",
-=======
       "label": "Thread",
       "kind": "TypeParameter",
       "detail": "Union",
@@ -497,7 +445,29 @@
     },
     {
       "label": "testFunction()",
->>>>>>> e8fb4b16
+      "kind": "Function",
+      "detail": "()",
+      "documentation": {
+        "right": {
+          "kind": "markdown",
+          "value": "**Package:** _._  \n  \n  \n"
+        }
+      },
+      "sortText": "AEC",
+      "filterText": "testFunction",
+      "insertText": "testFunction()",
+      "insertTextFormat": "Snippet"
+    },
+    {
+      "label": "value2",
+      "kind": "Variable",
+      "detail": "int",
+      "sortText": "AABB",
+      "insertText": "value2",
+      "insertTextFormat": "Snippet"
+    },
+    {
+      "label": "getInt()",
       "kind": "Function",
       "detail": "int",
       "documentation": {
@@ -506,44 +476,9 @@
           "value": "**Package:** _._  \n  \n  \n  \n  \n**Return** `int`   \n  \n"
         }
       },
-<<<<<<< HEAD
-      "sortText": "C",
-      "filterText": "getInt",
-      "insertText": "getInt()",
-=======
-      "sortText": "AEC",
-      "filterText": "testFunction",
-      "insertText": "testFunction()",
-      "insertTextFormat": "Snippet"
-    },
-    {
-      "label": "value2",
-      "kind": "Variable",
-      "detail": "int",
-      "sortText": "AABB",
-      "insertText": "value2",
->>>>>>> e8fb4b16
-      "insertTextFormat": "Snippet"
-    },
-    {
-      "label": "doTask()",
-      "kind": "Function",
-      "detail": "()",
-      "documentation": {
-        "right": {
-          "kind": "markdown",
-          "value": "**Package:** _._  \n  \n  \n"
-        }
-      },
-<<<<<<< HEAD
-      "sortText": "C",
-      "filterText": "doTask",
-      "insertText": "doTask()",
-=======
       "sortText": "AACC",
       "filterText": "getInt",
       "insertText": "getInt()",
->>>>>>> e8fb4b16
       "insertTextFormat": "Snippet"
     },
     {
@@ -589,33 +524,6 @@
       "insertTextFormat": "Snippet"
     },
     {
-      "label": "StrandData",
-      "kind": "Struct",
-      "detail": "Record",
-      "documentation": {
-        "left": "Describes Strand execution details for the runtime.\n"
-      },
-      "sortText": "M",
-      "insertText": "StrandData",
-      "insertTextFormat": "Snippet"
-    },
-    {
-      "label": "value2",
-      "kind": "Variable",
-      "detail": "int",
-      "sortText": "B",
-      "insertText": "value2",
-      "insertTextFormat": "Snippet"
-    },
-    {
-      "label": "value1",
-      "kind": "Variable",
-      "detail": "int",
-      "sortText": "B",
-      "insertText": "value1",
-      "insertTextFormat": "Snippet"
-    },
-    {
       "label": "readonly",
       "kind": "Unit",
       "detail": "type",
