{
  "position": {
    "line": 12,
    "character": 14
  },
  "source": "expression_context/source/function_call_expression_ctx_source12.bal",
  "items": [
    {
      "label": "start",
      "kind": "Keyword",
      "detail": "Keyword",
      "sortText": "S",
      "filterText": "start",
      "insertText": "start ",
      "insertTextFormat": "Snippet"
    },
    {
      "label": "wait",
      "kind": "Keyword",
      "detail": "Keyword",
      "sortText": "S",
      "filterText": "wait",
      "insertText": "wait ",
      "insertTextFormat": "Snippet"
    },
    {
      "label": "flush",
      "kind": "Keyword",
      "detail": "Keyword",
      "sortText": "S",
      "filterText": "flush",
      "insertText": "flush ",
      "insertTextFormat": "Snippet"
    },
    {
      "label": "from clause",
      "kind": "Snippet",
      "detail": "Snippet",
      "sortText": "R",
      "filterText": "from",
      "insertText": "from ${1:var} ${2:item} in ${3}",
      "insertTextFormat": "Snippet"
    },
    {
      "label": "ballerina/lang.array",
      "kind": "Module",
      "detail": "Module",
      "sortText": "R",
      "insertText": "array",
      "insertTextFormat": "Snippet",
      "additionalTextEdits": [
        {
          "range": {
            "start": {
              "line": 0,
              "character": 0
            },
            "end": {
              "line": 0,
              "character": 0
            }
          },
          "newText": "import ballerina/lang.array;\n"
        }
      ]
    },
    {
      "label": "ballerina/lang.runtime",
      "kind": "Module",
      "detail": "Module",
      "sortText": "R",
      "insertText": "runtime",
      "insertTextFormat": "Snippet",
      "additionalTextEdits": [
        {
          "range": {
            "start": {
              "line": 0,
              "character": 0
            },
            "end": {
              "line": 0,
              "character": 0
            }
          },
          "newText": "import ballerina/lang.runtime;\n"
        }
      ]
    },
    {
      "label": "ballerina/module1",
      "kind": "Module",
      "detail": "Module",
      "sortText": "R",
      "insertText": "module1",
      "insertTextFormat": "Snippet",
      "additionalTextEdits": [
        {
          "range": {
            "start": {
              "line": 0,
              "character": 0
            },
            "end": {
              "line": 0,
              "character": 0
            }
          },
          "newText": "import ballerina/module1;\n"
        }
      ]
    },
    {
      "label": "ballerina/lang.test",
      "kind": "Module",
      "detail": "Module",
      "sortText": "R",
      "insertText": "test",
      "insertTextFormat": "Snippet",
      "additionalTextEdits": [
        {
          "range": {
            "start": {
              "line": 0,
              "character": 0
            },
            "end": {
              "line": 0,
              "character": 0
            }
          },
          "newText": "import ballerina/lang.test;\n"
        }
      ]
    },
    {
      "label": "ballerina/jballerina.java",
      "kind": "Module",
      "detail": "Module",
      "sortText": "R",
      "insertText": "java",
      "insertTextFormat": "Snippet",
      "additionalTextEdits": [
        {
          "range": {
            "start": {
              "line": 0,
              "character": 0
            },
            "end": {
              "line": 0,
              "character": 0
            }
          },
          "newText": "import ballerina/jballerina.java;\n"
        }
      ]
    },
    {
      "label": "ballerina/lang.value",
      "kind": "Module",
      "detail": "Module",
      "sortText": "R",
      "insertText": "value",
      "insertTextFormat": "Snippet",
      "additionalTextEdits": [
        {
          "range": {
            "start": {
              "line": 0,
              "character": 0
            },
            "end": {
              "line": 0,
              "character": 0
            }
          },
          "newText": "import ballerina/lang.value;\n"
        }
      ]
    },
    {
      "label": "boolean",
      "kind": "Unit",
      "detail": "type",
      "sortText": "R",
      "insertText": "boolean",
      "insertTextFormat": "Snippet"
    },
    {
      "label": "decimal",
      "kind": "Unit",
      "detail": "type",
      "sortText": "R",
      "insertText": "decimal",
      "insertTextFormat": "Snippet"
    },
    {
      "label": "error",
      "kind": "Unit",
      "detail": "type",
      "sortText": "R",
      "insertText": "error",
      "insertTextFormat": "Snippet"
    },
    {
      "label": "float",
      "kind": "Unit",
      "detail": "type",
      "sortText": "R",
      "insertText": "float",
      "insertTextFormat": "Snippet"
    },
    {
      "label": "future",
      "kind": "Unit",
      "detail": "type",
      "sortText": "R",
      "insertText": "future",
      "insertTextFormat": "Snippet"
    },
    {
      "label": "int",
      "kind": "Unit",
      "detail": "type",
      "sortText": "R",
      "insertText": "int",
      "insertTextFormat": "Snippet"
    },
    {
      "label": "map",
      "kind": "Unit",
      "detail": "type",
      "sortText": "R",
      "insertText": "map",
      "insertTextFormat": "Snippet"
    },
    {
      "label": "object",
      "kind": "Unit",
      "detail": "type",
      "sortText": "R",
      "insertText": "object",
      "insertTextFormat": "Snippet"
    },
    {
      "label": "stream",
      "kind": "Unit",
      "detail": "type",
      "sortText": "R",
      "insertText": "stream",
      "insertTextFormat": "Snippet"
    },
    {
      "label": "string",
      "kind": "Unit",
      "detail": "type",
      "sortText": "R",
      "insertText": "string",
      "insertTextFormat": "Snippet"
    },
    {
      "label": "table",
      "kind": "Unit",
      "detail": "type",
      "sortText": "R",
      "insertText": "table",
      "insertTextFormat": "Snippet"
    },
    {
      "label": "transaction",
      "kind": "Unit",
      "detail": "type",
      "sortText": "R",
      "insertText": "transaction",
      "insertTextFormat": "Snippet"
    },
    {
      "label": "typedesc",
      "kind": "Unit",
      "detail": "type",
      "sortText": "R",
      "insertText": "typedesc",
      "insertTextFormat": "Snippet"
    },
    {
      "label": "xml",
      "kind": "Unit",
      "detail": "type",
      "sortText": "R",
      "insertText": "xml",
      "insertTextFormat": "Snippet"
    },
    {
      "label": "service",
      "kind": "Keyword",
      "detail": "Keyword",
      "sortText": "S",
      "filterText": "service",
      "insertText": "service",
      "insertTextFormat": "Snippet"
    },
    {
      "label": "new",
      "kind": "Keyword",
      "detail": "Keyword",
      "sortText": "S",
      "filterText": "new",
      "insertText": "new ",
      "insertTextFormat": "Snippet"
    },
    {
      "label": "isolated",
      "kind": "Keyword",
      "detail": "Keyword",
      "sortText": "S",
      "filterText": "isolated",
      "insertText": "isolated ",
      "insertTextFormat": "Snippet"
    },
    {
      "label": "transactional",
      "kind": "Keyword",
      "detail": "Keyword",
      "sortText": "S",
      "filterText": "transactional",
      "insertText": "transactional",
      "insertTextFormat": "Snippet"
    },
    {
      "label": "function",
      "kind": "Keyword",
      "detail": "Keyword",
      "sortText": "S",
      "filterText": "function",
      "insertText": "function ",
      "insertTextFormat": "Snippet"
    },
    {
      "label": "let",
      "kind": "Keyword",
      "detail": "Keyword",
      "sortText": "S",
      "filterText": "let",
      "insertText": "let",
      "insertTextFormat": "Snippet"
    },
    {
      "label": "typeof",
      "kind": "Keyword",
      "detail": "Keyword",
      "sortText": "S",
      "filterText": "typeof",
      "insertText": "typeof ",
      "insertTextFormat": "Snippet"
    },
    {
      "label": "trap",
      "kind": "Keyword",
      "detail": "Keyword",
      "sortText": "S",
      "filterText": "trap",
      "insertText": "trap",
      "insertTextFormat": "Snippet"
    },
    {
      "label": "client",
      "kind": "Keyword",
      "detail": "Keyword",
      "sortText": "S",
      "filterText": "client",
      "insertText": "client ",
      "insertTextFormat": "Snippet"
    },
    {
      "label": "object",
      "kind": "Keyword",
      "detail": "Keyword",
      "sortText": "S",
      "filterText": "object",
      "insertText": "object ",
      "insertTextFormat": "Snippet"
    },
    {
      "label": "true",
      "kind": "Keyword",
      "detail": "Keyword",
      "sortText": "S",
      "filterText": "true",
      "insertText": "true",
      "insertTextFormat": "Snippet"
    },
    {
      "label": "false",
      "kind": "Keyword",
      "detail": "Keyword",
      "sortText": "S",
      "filterText": "false",
      "insertText": "false",
      "insertTextFormat": "Snippet"
    },
    {
      "label": "check",
      "kind": "Keyword",
      "detail": "Keyword",
      "sortText": "S",
      "filterText": "check",
      "insertText": "check ",
      "insertTextFormat": "Snippet"
    },
    {
      "label": "checkpanic",
      "kind": "Keyword",
      "detail": "Keyword",
      "sortText": "S",
      "filterText": "checkpanic",
      "insertText": "checkpanic ",
      "insertTextFormat": "Snippet"
    },
    {
      "label": "is",
      "kind": "Keyword",
      "detail": "Keyword",
      "sortText": "S",
      "filterText": "is",
      "insertText": "is",
      "insertTextFormat": "Snippet"
    },
    {
      "label": "error constructor",
      "kind": "Snippet",
      "detail": "Snippet",
      "sortText": "R",
      "filterText": "error",
      "insertText": "error(\"${1}\")",
      "insertTextFormat": "Snippet"
    },
    {
      "label": "object constructor",
      "kind": "Snippet",
      "detail": "Snippet",
      "sortText": "R",
      "filterText": "object",
      "insertText": "object {${1}}",
      "insertTextFormat": "Snippet"
    },
    {
      "label": "base16",
      "kind": "Snippet",
      "detail": "Snippet",
      "sortText": "R",
      "filterText": "base16",
      "insertText": "base16 `${1}`",
      "insertTextFormat": "Snippet"
    },
    {
      "label": "base64",
      "kind": "Snippet",
      "detail": "Snippet",
      "sortText": "R",
      "filterText": "base64",
      "insertText": "base64 `${1}`",
      "insertTextFormat": "Snippet"
    },
    {
      "label": "from",
      "kind": "Keyword",
      "detail": "Keyword",
      "sortText": "S",
      "filterText": "from",
      "insertText": "from ",
      "insertTextFormat": "Snippet"
    },
    {
<<<<<<< HEAD
      "label": "'error",
      "kind": "Event",
      "detail": "Error",
      "documentation": {
        "left": "Default error type.\nThe type parameter is for the error detail type. It's constrained to Cloneable type."
      },
      "sortText": "N",
      "insertText": "'error",
      "insertTextFormat": "Snippet"
    },
    {
      "label": "myStr",
      "kind": "Variable",
      "detail": "string",
      "sortText": "AB",
      "insertText": "myStr",
      "insertTextFormat": "Snippet"
    },
    {
=======
>>>>>>> e8fb4b16
      "label": "func()",
      "kind": "Function",
      "detail": "string",
      "documentation": {
        "right": {
          "kind": "markdown",
          "value": "**Package:** _._  \n  \n  \n  \n  \n**Return** `string`   \n  \n"
        }
      },
      "sortText": "AC",
      "filterText": "func",
      "insertText": "func()",
      "insertTextFormat": "Snippet"
    },
    {
      "label": "Thread",
      "kind": "TypeParameter",
      "detail": "Union",
      "sortText": "AN",
      "insertText": "Thread",
      "insertTextFormat": "Snippet"
    },
    {
<<<<<<< HEAD
      "label": "StrandData",
      "kind": "Struct",
      "detail": "Record",
      "documentation": {
        "left": "Describes Strand execution details for the runtime.\n"
      },
      "sortText": "O",
      "insertText": "StrandData",
      "insertTextFormat": "Snippet"
    },
    {
      "label": "city",
      "kind": "Variable",
      "detail": "string",
      "sortText": "AB",
      "insertText": "city",
=======
      "label": "myStr",
      "kind": "Variable",
      "detail": "string",
      "sortText": "AB",
      "insertText": "myStr",
>>>>>>> e8fb4b16
      "insertTextFormat": "Snippet"
    },
    {
      "label": "Coordinates",
      "kind": "Struct",
      "detail": "Record",
      "sortText": "O",
      "insertText": "Coordinates",
      "insertTextFormat": "Snippet"
    },
    {
      "label": "myFunction(function () returns string func, string city, Coordinates coordinates)",
      "kind": "Function",
      "detail": "()",
      "documentation": {
        "right": {
          "kind": "markdown",
          "value": "**Package:** _._  \n  \n  \n**Params**  \n- `function () returns string` func  \n- `string` city  \n- `Coordinates` coordinates"
        }
      },
      "sortText": "E",
      "filterText": "myFunction",
      "insertText": "myFunction(${1})",
      "insertTextFormat": "Snippet",
      "command": {
        "title": "editor.action.triggerParameterHints",
        "command": "editor.action.triggerParameterHints"
      }
    },
    {
      "label": "myInt",
      "kind": "Variable",
      "detail": "int",
      "sortText": "D",
      "insertText": "myInt",
      "insertTextFormat": "Snippet"
    },
    {
      "label": "myInt",
      "kind": "Variable",
      "detail": "int",
      "sortText": "D",
      "insertText": "myInt",
      "insertTextFormat": "Snippet"
    },
    {
      "label": "getString(string myStr)",
      "kind": "Function",
      "detail": "string",
      "documentation": {
        "right": {
          "kind": "markdown",
          "value": "**Package:** _._  \n  \n  \n**Params**  \n- `string` myStr  \n  \n**Return** `string`   \n  \n"
        }
      },
      "sortText": "AC",
      "filterText": "getString",
      "insertText": "getString(${1})",
      "insertTextFormat": "Snippet",
      "command": {
        "title": "editor.action.triggerParameterHints",
        "command": "editor.action.triggerParameterHints"
      }
    },
    {
      "label": "coordinates",
      "kind": "Variable",
      "detail": "Coordinates",
      "sortText": "D",
      "insertText": "coordinates",
      "insertTextFormat": "Snippet"
    },
    {
      "label": "StrandData",
      "kind": "Struct",
      "detail": "Record",
      "documentation": {
        "left": "Describes Strand execution details for the runtime.\n"
      },
      "sortText": "O",
      "insertText": "StrandData",
      "insertTextFormat": "Snippet"
    },
    {
      "label": "city",
      "kind": "Variable",
      "detail": "string",
      "sortText": "AB",
      "insertText": "city",
      "insertTextFormat": "Snippet"
    },
    {
      "label": "readonly",
      "kind": "Unit",
      "detail": "type",
      "sortText": "R",
      "insertText": "readonly",
      "insertTextFormat": "Snippet"
    },
    {
      "label": "handle",
      "kind": "Unit",
      "detail": "type",
      "sortText": "R",
      "insertText": "handle",
      "insertTextFormat": "Snippet"
    },
    {
      "label": "never",
      "kind": "Unit",
      "detail": "type",
      "sortText": "R",
      "insertText": "never",
      "insertTextFormat": "Snippet"
    },
    {
      "label": "json",
      "kind": "Unit",
      "detail": "type",
      "sortText": "R",
      "insertText": "json",
      "insertTextFormat": "Snippet"
    },
    {
      "label": "anydata",
      "kind": "Unit",
      "detail": "type",
      "sortText": "R",
      "insertText": "anydata",
      "insertTextFormat": "Snippet"
    },
    {
      "label": "any",
      "kind": "Unit",
      "detail": "type",
      "sortText": "R",
      "insertText": "any",
      "insertTextFormat": "Snippet"
    },
    {
      "label": "byte",
      "kind": "Unit",
      "detail": "type",
      "sortText": "R",
      "insertText": "byte",
      "insertTextFormat": "Snippet"
    }
  ]
}<|MERGE_RESOLUTION|>--- conflicted
+++ resolved
@@ -42,11 +42,11 @@
       "insertTextFormat": "Snippet"
     },
     {
-      "label": "ballerina/lang.array",
+      "label": "ballerina/lang.test",
       "kind": "Module",
       "detail": "Module",
       "sortText": "R",
-      "insertText": "array",
+      "insertText": "test",
       "insertTextFormat": "Snippet",
       "additionalTextEdits": [
         {
@@ -60,16 +60,16 @@
               "character": 0
             }
           },
-          "newText": "import ballerina/lang.array;\n"
+          "newText": "import ballerina/lang.test;\n"
         }
       ]
     },
     {
-      "label": "ballerina/lang.runtime",
+      "label": "ballerina/lang.array",
       "kind": "Module",
       "detail": "Module",
       "sortText": "R",
-      "insertText": "runtime",
+      "insertText": "array",
       "insertTextFormat": "Snippet",
       "additionalTextEdits": [
         {
@@ -83,16 +83,16 @@
               "character": 0
             }
           },
-          "newText": "import ballerina/lang.runtime;\n"
+          "newText": "import ballerina/lang.array;\n"
         }
       ]
     },
     {
-      "label": "ballerina/module1",
+      "label": "ballerina/jballerina.java",
       "kind": "Module",
       "detail": "Module",
       "sortText": "R",
-      "insertText": "module1",
+      "insertText": "java",
       "insertTextFormat": "Snippet",
       "additionalTextEdits": [
         {
@@ -106,16 +106,16 @@
               "character": 0
             }
           },
-          "newText": "import ballerina/module1;\n"
+          "newText": "import ballerina/jballerina.java;\n"
         }
       ]
     },
     {
-      "label": "ballerina/lang.test",
+      "label": "ballerina/lang.value",
       "kind": "Module",
       "detail": "Module",
       "sortText": "R",
-      "insertText": "test",
+      "insertText": "value",
       "insertTextFormat": "Snippet",
       "additionalTextEdits": [
         {
@@ -129,16 +129,16 @@
               "character": 0
             }
           },
-          "newText": "import ballerina/lang.test;\n"
+          "newText": "import ballerina/lang.value;\n"
         }
       ]
     },
     {
-      "label": "ballerina/jballerina.java",
+      "label": "ballerina/module1",
       "kind": "Module",
       "detail": "Module",
       "sortText": "R",
-      "insertText": "java",
+      "insertText": "module1",
       "insertTextFormat": "Snippet",
       "additionalTextEdits": [
         {
@@ -152,16 +152,16 @@
               "character": 0
             }
           },
-          "newText": "import ballerina/jballerina.java;\n"
+          "newText": "import ballerina/module1;\n"
         }
       ]
     },
     {
-      "label": "ballerina/lang.value",
+      "label": "ballerina/lang.runtime",
       "kind": "Module",
       "detail": "Module",
       "sortText": "R",
-      "insertText": "value",
+      "insertText": "runtime",
       "insertTextFormat": "Snippet",
       "additionalTextEdits": [
         {
@@ -175,7 +175,7 @@
               "character": 0
             }
           },
-          "newText": "import ballerina/lang.value;\n"
+          "newText": "import ballerina/lang.runtime;\n"
         }
       ]
     },
@@ -472,28 +472,6 @@
       "insertTextFormat": "Snippet"
     },
     {
-<<<<<<< HEAD
-      "label": "'error",
-      "kind": "Event",
-      "detail": "Error",
-      "documentation": {
-        "left": "Default error type.\nThe type parameter is for the error detail type. It's constrained to Cloneable type."
-      },
-      "sortText": "N",
-      "insertText": "'error",
-      "insertTextFormat": "Snippet"
-    },
-    {
-      "label": "myStr",
-      "kind": "Variable",
-      "detail": "string",
-      "sortText": "AB",
-      "insertText": "myStr",
-      "insertTextFormat": "Snippet"
-    },
-    {
-=======
->>>>>>> e8fb4b16
       "label": "func()",
       "kind": "Function",
       "detail": "string",
@@ -517,7 +495,76 @@
       "insertTextFormat": "Snippet"
     },
     {
-<<<<<<< HEAD
+      "label": "myStr",
+      "kind": "Variable",
+      "detail": "string",
+      "sortText": "AB",
+      "insertText": "myStr",
+      "insertTextFormat": "Snippet"
+    },
+    {
+      "label": "Coordinates",
+      "kind": "Struct",
+      "detail": "Record",
+      "sortText": "O",
+      "insertText": "Coordinates",
+      "insertTextFormat": "Snippet"
+    },
+    {
+      "label": "getString(string myStr)",
+      "kind": "Function",
+      "detail": "string",
+      "documentation": {
+        "right": {
+          "kind": "markdown",
+          "value": "**Package:** _._  \n  \n  \n**Params**  \n- `string` myStr  \n  \n**Return** `string`   \n  \n"
+        }
+      },
+      "sortText": "AC",
+      "filterText": "getString",
+      "insertText": "getString(${1})",
+      "insertTextFormat": "Snippet",
+      "command": {
+        "title": "editor.action.triggerParameterHints",
+        "command": "editor.action.triggerParameterHints"
+      }
+    },
+    {
+      "label": "myInt",
+      "kind": "Variable",
+      "detail": "int",
+      "sortText": "D",
+      "insertText": "myInt",
+      "insertTextFormat": "Snippet"
+    },
+    {
+      "label": "myFunction(function () returns string func, string city, Coordinates coordinates)",
+      "kind": "Function",
+      "detail": "()",
+      "documentation": {
+        "right": {
+          "kind": "markdown",
+          "value": "**Package:** _._  \n  \n  \n**Params**  \n- `function () returns string` func  \n- `string` city  \n- `Coordinates` coordinates"
+        }
+      },
+      "sortText": "E",
+      "filterText": "myFunction",
+      "insertText": "myFunction(${1})",
+      "insertTextFormat": "Snippet",
+      "command": {
+        "title": "editor.action.triggerParameterHints",
+        "command": "editor.action.triggerParameterHints"
+      }
+    },
+    {
+      "label": "coordinates",
+      "kind": "Variable",
+      "detail": "Coordinates",
+      "sortText": "D",
+      "insertText": "coordinates",
+      "insertTextFormat": "Snippet"
+    },
+    {
       "label": "StrandData",
       "kind": "Struct",
       "detail": "Record",
@@ -534,102 +581,6 @@
       "detail": "string",
       "sortText": "AB",
       "insertText": "city",
-=======
-      "label": "myStr",
-      "kind": "Variable",
-      "detail": "string",
-      "sortText": "AB",
-      "insertText": "myStr",
->>>>>>> e8fb4b16
-      "insertTextFormat": "Snippet"
-    },
-    {
-      "label": "Coordinates",
-      "kind": "Struct",
-      "detail": "Record",
-      "sortText": "O",
-      "insertText": "Coordinates",
-      "insertTextFormat": "Snippet"
-    },
-    {
-      "label": "myFunction(function () returns string func, string city, Coordinates coordinates)",
-      "kind": "Function",
-      "detail": "()",
-      "documentation": {
-        "right": {
-          "kind": "markdown",
-          "value": "**Package:** _._  \n  \n  \n**Params**  \n- `function () returns string` func  \n- `string` city  \n- `Coordinates` coordinates"
-        }
-      },
-      "sortText": "E",
-      "filterText": "myFunction",
-      "insertText": "myFunction(${1})",
-      "insertTextFormat": "Snippet",
-      "command": {
-        "title": "editor.action.triggerParameterHints",
-        "command": "editor.action.triggerParameterHints"
-      }
-    },
-    {
-      "label": "myInt",
-      "kind": "Variable",
-      "detail": "int",
-      "sortText": "D",
-      "insertText": "myInt",
-      "insertTextFormat": "Snippet"
-    },
-    {
-      "label": "myInt",
-      "kind": "Variable",
-      "detail": "int",
-      "sortText": "D",
-      "insertText": "myInt",
-      "insertTextFormat": "Snippet"
-    },
-    {
-      "label": "getString(string myStr)",
-      "kind": "Function",
-      "detail": "string",
-      "documentation": {
-        "right": {
-          "kind": "markdown",
-          "value": "**Package:** _._  \n  \n  \n**Params**  \n- `string` myStr  \n  \n**Return** `string`   \n  \n"
-        }
-      },
-      "sortText": "AC",
-      "filterText": "getString",
-      "insertText": "getString(${1})",
-      "insertTextFormat": "Snippet",
-      "command": {
-        "title": "editor.action.triggerParameterHints",
-        "command": "editor.action.triggerParameterHints"
-      }
-    },
-    {
-      "label": "coordinates",
-      "kind": "Variable",
-      "detail": "Coordinates",
-      "sortText": "D",
-      "insertText": "coordinates",
-      "insertTextFormat": "Snippet"
-    },
-    {
-      "label": "StrandData",
-      "kind": "Struct",
-      "detail": "Record",
-      "documentation": {
-        "left": "Describes Strand execution details for the runtime.\n"
-      },
-      "sortText": "O",
-      "insertText": "StrandData",
-      "insertTextFormat": "Snippet"
-    },
-    {
-      "label": "city",
-      "kind": "Variable",
-      "detail": "string",
-      "sortText": "AB",
-      "insertText": "city",
       "insertTextFormat": "Snippet"
     },
     {
