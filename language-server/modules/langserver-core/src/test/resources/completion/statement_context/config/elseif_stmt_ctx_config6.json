{
  "position": {
    "line": 4,
    "character": 16
  },
  "source": "statement_context/source/elseif_stmt_ctx_source6.bal",
  "items": [
    {
      "label": "ballerina/lang.array",
      "kind": "Module",
      "detail": "Module",
      "sortText": "R",
      "insertText": "array",
      "insertTextFormat": "Snippet",
      "additionalTextEdits": [
        {
          "range": {
            "start": {
              "line": 0,
              "character": 0
            },
            "end": {
              "line": 0,
              "character": 0
            }
          },
          "newText": "import ballerina/lang.array;\n"
        }
      ]
    },
    {
      "label": "ballerina/lang.runtime",
      "kind": "Module",
      "detail": "Module",
      "sortText": "R",
      "insertText": "runtime",
      "insertTextFormat": "Snippet",
      "additionalTextEdits": [
        {
          "range": {
            "start": {
              "line": 0,
              "character": 0
            },
            "end": {
              "line": 0,
              "character": 0
            }
          },
          "newText": "import ballerina/lang.runtime;\n"
        }
      ]
    },
    {
      "label": "ballerina/module1",
      "kind": "Module",
      "detail": "Module",
      "sortText": "R",
      "insertText": "module1",
      "insertTextFormat": "Snippet",
      "additionalTextEdits": [
        {
          "range": {
            "start": {
              "line": 0,
              "character": 0
            },
            "end": {
              "line": 0,
              "character": 0
            }
          },
          "newText": "import ballerina/module1;\n"
        }
      ]
    },
    {
      "label": "ballerina/lang.test",
      "kind": "Module",
      "detail": "Module",
      "sortText": "R",
      "insertText": "test",
      "insertTextFormat": "Snippet",
      "additionalTextEdits": [
        {
          "range": {
            "start": {
              "line": 0,
              "character": 0
            },
            "end": {
              "line": 0,
              "character": 0
            }
          },
          "newText": "import ballerina/lang.test;\n"
        }
      ]
    },
    {
      "label": "ballerina/jballerina.java",
      "kind": "Module",
      "detail": "Module",
      "sortText": "R",
      "insertText": "java",
      "insertTextFormat": "Snippet",
      "additionalTextEdits": [
        {
          "range": {
            "start": {
              "line": 0,
              "character": 0
            },
            "end": {
              "line": 0,
              "character": 0
            }
          },
          "newText": "import ballerina/jballerina.java;\n"
        }
      ]
    },
    {
      "label": "ballerina/lang.value",
      "kind": "Module",
      "detail": "Module",
      "sortText": "R",
      "insertText": "value",
      "insertTextFormat": "Snippet",
      "additionalTextEdits": [
        {
          "range": {
            "start": {
              "line": 0,
              "character": 0
            },
            "end": {
              "line": 0,
              "character": 0
            }
          },
          "newText": "import ballerina/lang.value;\n"
        }
      ]
    },
    {
      "label": "boolean",
      "kind": "Unit",
      "detail": "type",
      "sortText": "R",
      "insertText": "boolean",
      "insertTextFormat": "Snippet"
    },
    {
      "label": "decimal",
      "kind": "Unit",
      "detail": "type",
      "sortText": "R",
      "insertText": "decimal",
      "insertTextFormat": "Snippet"
    },
    {
      "label": "error",
      "kind": "Unit",
      "detail": "type",
      "sortText": "R",
      "insertText": "error",
      "insertTextFormat": "Snippet"
    },
    {
      "label": "float",
      "kind": "Unit",
      "detail": "type",
      "sortText": "R",
      "insertText": "float",
      "insertTextFormat": "Snippet"
    },
    {
      "label": "future",
      "kind": "Unit",
      "detail": "type",
      "sortText": "R",
      "insertText": "future",
      "insertTextFormat": "Snippet"
    },
    {
      "label": "int",
      "kind": "Unit",
      "detail": "type",
      "sortText": "R",
      "insertText": "int",
      "insertTextFormat": "Snippet"
    },
    {
      "label": "map",
      "kind": "Unit",
      "detail": "type",
      "sortText": "R",
      "insertText": "map",
      "insertTextFormat": "Snippet"
    },
    {
      "label": "object",
      "kind": "Unit",
      "detail": "type",
      "sortText": "R",
      "insertText": "object",
      "insertTextFormat": "Snippet"
    },
    {
      "label": "stream",
      "kind": "Unit",
      "detail": "type",
      "sortText": "R",
      "insertText": "stream",
      "insertTextFormat": "Snippet"
    },
    {
      "label": "string",
      "kind": "Unit",
      "detail": "type",
      "sortText": "R",
      "insertText": "string",
      "insertTextFormat": "Snippet"
    },
    {
      "label": "table",
      "kind": "Unit",
      "detail": "type",
      "sortText": "R",
      "insertText": "table",
      "insertTextFormat": "Snippet"
    },
    {
      "label": "transaction",
      "kind": "Unit",
      "detail": "type",
      "sortText": "R",
      "insertText": "transaction",
      "insertTextFormat": "Snippet"
    },
    {
      "label": "typedesc",
      "kind": "Unit",
      "detail": "type",
      "sortText": "R",
      "insertText": "typedesc",
      "insertTextFormat": "Snippet"
    },
    {
      "label": "xml",
      "kind": "Unit",
      "detail": "type",
      "sortText": "R",
      "insertText": "xml",
      "insertTextFormat": "Snippet"
    },
    {
      "label": "service",
      "kind": "Keyword",
      "detail": "Keyword",
      "sortText": "Q",
      "filterText": "service",
      "insertText": "service",
      "insertTextFormat": "Snippet"
    },
    {
      "label": "new",
      "kind": "Keyword",
      "detail": "Keyword",
      "sortText": "Q",
      "filterText": "new",
      "insertText": "new ",
      "insertTextFormat": "Snippet"
    },
    {
      "label": "isolated",
      "kind": "Keyword",
      "detail": "Keyword",
      "sortText": "Q",
      "filterText": "isolated",
      "insertText": "isolated ",
      "insertTextFormat": "Snippet"
    },
    {
      "label": "transactional",
      "kind": "Keyword",
      "detail": "Keyword",
      "sortText": "Q",
      "filterText": "transactional",
      "insertText": "transactional",
      "insertTextFormat": "Snippet"
    },
    {
      "label": "function",
      "kind": "Keyword",
      "detail": "Keyword",
      "sortText": "Q",
      "filterText": "function",
      "insertText": "function ",
      "insertTextFormat": "Snippet"
    },
    {
      "label": "let",
      "kind": "Keyword",
      "detail": "Keyword",
      "sortText": "Q",
      "filterText": "let",
      "insertText": "let",
      "insertTextFormat": "Snippet"
    },
    {
      "label": "typeof",
      "kind": "Keyword",
      "detail": "Keyword",
      "sortText": "Q",
      "filterText": "typeof",
      "insertText": "typeof ",
      "insertTextFormat": "Snippet"
    },
    {
      "label": "trap",
      "kind": "Keyword",
      "detail": "Keyword",
      "sortText": "Q",
      "filterText": "trap",
      "insertText": "trap",
      "insertTextFormat": "Snippet"
    },
    {
      "label": "client",
      "kind": "Keyword",
      "detail": "Keyword",
      "sortText": "Q",
      "filterText": "client",
      "insertText": "client ",
      "insertTextFormat": "Snippet"
    },
    {
      "label": "object",
      "kind": "Keyword",
      "detail": "Keyword",
      "sortText": "Q",
      "filterText": "object",
      "insertText": "object ",
      "insertTextFormat": "Snippet"
    },
    {
      "label": "true",
      "kind": "Keyword",
      "detail": "Keyword",
      "sortText": "Q",
      "filterText": "true",
      "insertText": "true",
      "insertTextFormat": "Snippet"
    },
    {
      "label": "false",
      "kind": "Keyword",
      "detail": "Keyword",
      "sortText": "Q",
      "filterText": "false",
      "insertText": "false",
      "insertTextFormat": "Snippet"
    },
    {
      "label": "check",
      "kind": "Keyword",
      "detail": "Keyword",
      "sortText": "Q",
      "filterText": "check",
      "insertText": "check ",
      "insertTextFormat": "Snippet"
    },
    {
      "label": "checkpanic",
      "kind": "Keyword",
      "detail": "Keyword",
      "sortText": "Q",
      "filterText": "checkpanic",
      "insertText": "checkpanic ",
      "insertTextFormat": "Snippet"
    },
    {
      "label": "is",
      "kind": "Keyword",
      "detail": "Keyword",
      "sortText": "Q",
      "filterText": "is",
      "insertText": "is",
      "insertTextFormat": "Snippet"
    },
    {
      "label": "error constructor",
      "kind": "Snippet",
      "detail": "Snippet",
      "sortText": "P",
      "filterText": "error",
      "insertText": "error(\"${1}\")",
      "insertTextFormat": "Snippet"
    },
    {
      "label": "object constructor",
      "kind": "Snippet",
      "detail": "Snippet",
      "sortText": "P",
      "filterText": "object",
      "insertText": "object {${1}}",
      "insertTextFormat": "Snippet"
    },
    {
      "label": "base16",
      "kind": "Snippet",
      "detail": "Snippet",
      "sortText": "P",
      "filterText": "base16",
      "insertText": "base16 `${1}`",
      "insertTextFormat": "Snippet"
    },
    {
      "label": "base64",
      "kind": "Snippet",
      "detail": "Snippet",
      "sortText": "P",
      "filterText": "base64",
      "insertText": "base64 `${1}`",
      "insertTextFormat": "Snippet"
    },
    {
      "label": "from",
      "kind": "Keyword",
      "detail": "Keyword",
      "sortText": "Q",
      "filterText": "from",
      "insertText": "from ",
      "insertTextFormat": "Snippet"
    },
    {
<<<<<<< HEAD
      "label": "testFunction()",
=======
      "label": "Thread",
      "kind": "TypeParameter",
      "detail": "Union",
      "sortText": "N",
      "insertText": "Thread",
      "insertTextFormat": "Snippet"
    },
    {
      "label": "testInt",
      "kind": "Variable",
      "detail": "int",
      "sortText": "B",
      "insertText": "testInt",
      "insertTextFormat": "Snippet"
    },
    {
      "label": "doSomeTask()",
>>>>>>> e8fb4b16
      "kind": "Function",
      "detail": "()",
      "documentation": {
        "right": {
          "kind": "markdown",
          "value": "**Package:** _._  \n  \n  \n"
        }
      },
      "sortText": "C",
      "filterText": "doSomeTask",
      "insertText": "doSomeTask()",
      "insertTextFormat": "Snippet"
    },
    {
<<<<<<< HEAD
      "label": "'error",
      "kind": "Event",
      "detail": "Error",
      "documentation": {
        "left": "Default error type.\nThe type parameter is for the error detail type. It's constrained to Cloneable type."
      },
      "sortText": "L",
      "insertText": "'error",
      "insertTextFormat": "Snippet"
    },
    {
      "label": "Thread",
      "kind": "TypeParameter",
      "detail": "Union",
      "sortText": "N",
      "insertText": "Thread",
      "insertTextFormat": "Snippet"
    },
    {
      "label": "testInt",
      "kind": "Variable",
      "detail": "int",
      "sortText": "B",
      "insertText": "testInt",
      "insertTextFormat": "Snippet"
    },
    {
      "label": "doSomeTask()",
=======
      "label": "StrandData",
      "kind": "Struct",
      "detail": "Record",
      "documentation": {
        "left": "Describes Strand execution details for the runtime.\n"
      },
      "sortText": "M",
      "insertText": "StrandData",
      "insertTextFormat": "Snippet"
    },
    {
      "label": "testFunction()",
>>>>>>> e8fb4b16
      "kind": "Function",
      "detail": "()",
      "documentation": {
        "right": {
          "kind": "markdown",
          "value": "**Package:** _._  \n  \n  \n"
        }
      },
      "sortText": "C",
      "filterText": "testFunction",
      "insertText": "testFunction()",
      "insertTextFormat": "Snippet"
    },
    {
      "label": "StrandData",
      "kind": "Struct",
      "detail": "Record",
      "documentation": {
        "left": "Describes Strand execution details for the runtime.\n"
      },
      "sortText": "M",
      "insertText": "StrandData",
      "insertTextFormat": "Snippet"
    },
    {
      "label": "readonly",
      "kind": "Unit",
      "detail": "type",
      "sortText": "R",
      "insertText": "readonly",
      "insertTextFormat": "Snippet"
    },
    {
      "label": "handle",
      "kind": "Unit",
      "detail": "type",
      "sortText": "R",
      "insertText": "handle",
      "insertTextFormat": "Snippet"
    },
    {
      "label": "never",
      "kind": "Unit",
      "detail": "type",
      "sortText": "R",
      "insertText": "never",
      "insertTextFormat": "Snippet"
    },
    {
      "label": "json",
      "kind": "Unit",
      "detail": "type",
      "sortText": "R",
      "insertText": "json",
      "insertTextFormat": "Snippet"
    },
    {
      "label": "anydata",
      "kind": "Unit",
      "detail": "type",
      "sortText": "R",
      "insertText": "anydata",
      "insertTextFormat": "Snippet"
    },
    {
      "label": "any",
      "kind": "Unit",
      "detail": "type",
      "sortText": "R",
      "insertText": "any",
      "insertTextFormat": "Snippet"
    },
    {
      "label": "byte",
      "kind": "Unit",
      "detail": "type",
      "sortText": "R",
      "insertText": "byte",
      "insertTextFormat": "Snippet"
    }
  ]
}<|MERGE_RESOLUTION|>--- conflicted
+++ resolved
@@ -6,6 +6,29 @@
   "source": "statement_context/source/elseif_stmt_ctx_source6.bal",
   "items": [
     {
+      "label": "ballerina/lang.test",
+      "kind": "Module",
+      "detail": "Module",
+      "sortText": "R",
+      "insertText": "test",
+      "insertTextFormat": "Snippet",
+      "additionalTextEdits": [
+        {
+          "range": {
+            "start": {
+              "line": 0,
+              "character": 0
+            },
+            "end": {
+              "line": 0,
+              "character": 0
+            }
+          },
+          "newText": "import ballerina/lang.test;\n"
+        }
+      ]
+    },
+    {
       "label": "ballerina/lang.array",
       "kind": "Module",
       "detail": "Module",
@@ -29,6 +52,75 @@
       ]
     },
     {
+      "label": "ballerina/jballerina.java",
+      "kind": "Module",
+      "detail": "Module",
+      "sortText": "R",
+      "insertText": "java",
+      "insertTextFormat": "Snippet",
+      "additionalTextEdits": [
+        {
+          "range": {
+            "start": {
+              "line": 0,
+              "character": 0
+            },
+            "end": {
+              "line": 0,
+              "character": 0
+            }
+          },
+          "newText": "import ballerina/jballerina.java;\n"
+        }
+      ]
+    },
+    {
+      "label": "ballerina/lang.value",
+      "kind": "Module",
+      "detail": "Module",
+      "sortText": "R",
+      "insertText": "value",
+      "insertTextFormat": "Snippet",
+      "additionalTextEdits": [
+        {
+          "range": {
+            "start": {
+              "line": 0,
+              "character": 0
+            },
+            "end": {
+              "line": 0,
+              "character": 0
+            }
+          },
+          "newText": "import ballerina/lang.value;\n"
+        }
+      ]
+    },
+    {
+      "label": "ballerina/module1",
+      "kind": "Module",
+      "detail": "Module",
+      "sortText": "R",
+      "insertText": "module1",
+      "insertTextFormat": "Snippet",
+      "additionalTextEdits": [
+        {
+          "range": {
+            "start": {
+              "line": 0,
+              "character": 0
+            },
+            "end": {
+              "line": 0,
+              "character": 0
+            }
+          },
+          "newText": "import ballerina/module1;\n"
+        }
+      ]
+    },
+    {
       "label": "ballerina/lang.runtime",
       "kind": "Module",
       "detail": "Module",
@@ -52,98 +144,6 @@
       ]
     },
     {
-      "label": "ballerina/module1",
-      "kind": "Module",
-      "detail": "Module",
-      "sortText": "R",
-      "insertText": "module1",
-      "insertTextFormat": "Snippet",
-      "additionalTextEdits": [
-        {
-          "range": {
-            "start": {
-              "line": 0,
-              "character": 0
-            },
-            "end": {
-              "line": 0,
-              "character": 0
-            }
-          },
-          "newText": "import ballerina/module1;\n"
-        }
-      ]
-    },
-    {
-      "label": "ballerina/lang.test",
-      "kind": "Module",
-      "detail": "Module",
-      "sortText": "R",
-      "insertText": "test",
-      "insertTextFormat": "Snippet",
-      "additionalTextEdits": [
-        {
-          "range": {
-            "start": {
-              "line": 0,
-              "character": 0
-            },
-            "end": {
-              "line": 0,
-              "character": 0
-            }
-          },
-          "newText": "import ballerina/lang.test;\n"
-        }
-      ]
-    },
-    {
-      "label": "ballerina/jballerina.java",
-      "kind": "Module",
-      "detail": "Module",
-      "sortText": "R",
-      "insertText": "java",
-      "insertTextFormat": "Snippet",
-      "additionalTextEdits": [
-        {
-          "range": {
-            "start": {
-              "line": 0,
-              "character": 0
-            },
-            "end": {
-              "line": 0,
-              "character": 0
-            }
-          },
-          "newText": "import ballerina/jballerina.java;\n"
-        }
-      ]
-    },
-    {
-      "label": "ballerina/lang.value",
-      "kind": "Module",
-      "detail": "Module",
-      "sortText": "R",
-      "insertText": "value",
-      "insertTextFormat": "Snippet",
-      "additionalTextEdits": [
-        {
-          "range": {
-            "start": {
-              "line": 0,
-              "character": 0
-            },
-            "end": {
-              "line": 0,
-              "character": 0
-            }
-          },
-          "newText": "import ballerina/lang.value;\n"
-        }
-      ]
-    },
-    {
       "label": "boolean",
       "kind": "Unit",
       "detail": "type",
@@ -436,9 +436,6 @@
       "insertTextFormat": "Snippet"
     },
     {
-<<<<<<< HEAD
-      "label": "testFunction()",
-=======
       "label": "Thread",
       "kind": "TypeParameter",
       "detail": "Union",
@@ -456,7 +453,6 @@
     },
     {
       "label": "doSomeTask()",
->>>>>>> e8fb4b16
       "kind": "Function",
       "detail": "()",
       "documentation": {
@@ -471,36 +467,6 @@
       "insertTextFormat": "Snippet"
     },
     {
-<<<<<<< HEAD
-      "label": "'error",
-      "kind": "Event",
-      "detail": "Error",
-      "documentation": {
-        "left": "Default error type.\nThe type parameter is for the error detail type. It's constrained to Cloneable type."
-      },
-      "sortText": "L",
-      "insertText": "'error",
-      "insertTextFormat": "Snippet"
-    },
-    {
-      "label": "Thread",
-      "kind": "TypeParameter",
-      "detail": "Union",
-      "sortText": "N",
-      "insertText": "Thread",
-      "insertTextFormat": "Snippet"
-    },
-    {
-      "label": "testInt",
-      "kind": "Variable",
-      "detail": "int",
-      "sortText": "B",
-      "insertText": "testInt",
-      "insertTextFormat": "Snippet"
-    },
-    {
-      "label": "doSomeTask()",
-=======
       "label": "StrandData",
       "kind": "Struct",
       "detail": "Record",
@@ -513,7 +479,6 @@
     },
     {
       "label": "testFunction()",
->>>>>>> e8fb4b16
       "kind": "Function",
       "detail": "()",
       "documentation": {
@@ -528,17 +493,6 @@
       "insertTextFormat": "Snippet"
     },
     {
-      "label": "StrandData",
-      "kind": "Struct",
-      "detail": "Record",
-      "documentation": {
-        "left": "Describes Strand execution details for the runtime.\n"
-      },
-      "sortText": "M",
-      "insertText": "StrandData",
-      "insertTextFormat": "Snippet"
-    },
-    {
       "label": "readonly",
       "kind": "Unit",
       "detail": "type",
