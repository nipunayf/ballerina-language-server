{
  "position": {
    "line": 19,
    "character": 12
  },
  "source": "statement_context/source/assignment_stmt_ctx_source11.bal",
  "items": [
    {
      "label": "start",
      "kind": "Keyword",
      "detail": "Keyword",
      "sortText": "S",
      "filterText": "start",
      "insertText": "start ",
      "insertTextFormat": "Snippet"
    },
    {
      "label": "wait",
      "kind": "Keyword",
      "detail": "Keyword",
      "sortText": "S",
      "filterText": "wait",
      "insertText": "wait ",
      "insertTextFormat": "Snippet"
    },
    {
      "label": "flush",
      "kind": "Keyword",
      "detail": "Keyword",
      "sortText": "S",
      "filterText": "flush",
      "insertText": "flush ",
      "insertTextFormat": "Snippet"
    },
    {
      "label": "from clause",
      "kind": "Snippet",
      "detail": "Snippet",
      "sortText": "R",
      "filterText": "from",
      "insertText": "from ${1:var} ${2:item} in ${3}",
      "insertTextFormat": "Snippet"
    },
    {
      "label": "ballerina/lang.test",
      "kind": "Module",
      "detail": "Module",
      "sortText": "R",
      "insertText": "test",
      "insertTextFormat": "Snippet",
      "additionalTextEdits": [
        {
          "range": {
            "start": {
              "line": 0,
              "character": 0
            },
            "end": {
              "line": 0,
              "character": 0
            }
          },
          "newText": "import ballerina/lang.test;\n"
        }
      ]
    },
    {
      "label": "ballerina/lang.array",
      "kind": "Module",
      "detail": "Module",
      "sortText": "R",
      "insertText": "array",
      "insertTextFormat": "Snippet",
      "additionalTextEdits": [
        {
          "range": {
            "start": {
              "line": 0,
              "character": 0
            },
            "end": {
              "line": 0,
              "character": 0
            }
          },
          "newText": "import ballerina/lang.array;\n"
        }
      ]
    },
    {
      "label": "ballerina/jballerina.java",
      "kind": "Module",
      "detail": "Module",
      "sortText": "R",
      "insertText": "java",
      "insertTextFormat": "Snippet",
      "additionalTextEdits": [
        {
          "range": {
            "start": {
              "line": 0,
              "character": 0
            },
            "end": {
              "line": 0,
              "character": 0
            }
          },
          "newText": "import ballerina/jballerina.java;\n"
        }
      ]
    },
    {
      "label": "ballerina/lang.value",
      "kind": "Module",
      "detail": "Module",
      "sortText": "R",
      "insertText": "value",
      "insertTextFormat": "Snippet",
      "additionalTextEdits": [
        {
          "range": {
            "start": {
              "line": 0,
              "character": 0
            },
            "end": {
              "line": 0,
              "character": 0
            }
          },
          "newText": "import ballerina/lang.value;\n"
        }
      ]
    },
    {
      "label": "ballerina/module1",
      "kind": "Module",
      "detail": "Module",
      "sortText": "R",
      "insertText": "module1",
      "insertTextFormat": "Snippet",
      "additionalTextEdits": [
        {
          "range": {
            "start": {
              "line": 0,
              "character": 0
            },
            "end": {
              "line": 0,
              "character": 0
            }
          },
          "newText": "import ballerina/module1;\n"
        }
      ]
    },
    {
      "label": "ballerina/lang.runtime",
      "kind": "Module",
      "detail": "Module",
      "sortText": "R",
      "insertText": "runtime",
      "insertTextFormat": "Snippet",
      "additionalTextEdits": [
        {
          "range": {
            "start": {
              "line": 0,
              "character": 0
            },
            "end": {
              "line": 0,
              "character": 0
            }
          },
          "newText": "import ballerina/lang.runtime;\n"
        }
      ]
    },
    {
      "label": "boolean",
      "kind": "Unit",
      "detail": "type",
      "sortText": "R",
      "insertText": "boolean",
      "insertTextFormat": "Snippet"
    },
    {
      "label": "decimal",
      "kind": "Unit",
      "detail": "type",
      "sortText": "R",
      "insertText": "decimal",
      "insertTextFormat": "Snippet"
    },
    {
      "label": "error",
      "kind": "Unit",
      "detail": "type",
      "sortText": "R",
      "insertText": "error",
      "insertTextFormat": "Snippet"
    },
    {
      "label": "float",
      "kind": "Unit",
      "detail": "type",
      "sortText": "R",
      "insertText": "float",
      "insertTextFormat": "Snippet"
    },
    {
      "label": "future",
      "kind": "Unit",
      "detail": "type",
      "sortText": "R",
      "insertText": "future",
      "insertTextFormat": "Snippet"
    },
    {
      "label": "int",
      "kind": "Unit",
      "detail": "type",
      "sortText": "R",
      "insertText": "int",
      "insertTextFormat": "Snippet"
    },
    {
      "label": "map",
      "kind": "Unit",
      "detail": "type",
      "sortText": "R",
      "insertText": "map",
      "insertTextFormat": "Snippet"
    },
    {
      "label": "object",
      "kind": "Unit",
      "detail": "type",
      "sortText": "R",
      "insertText": "object",
      "insertTextFormat": "Snippet"
    },
    {
      "label": "stream",
      "kind": "Unit",
      "detail": "type",
      "sortText": "R",
      "insertText": "stream",
      "insertTextFormat": "Snippet"
    },
    {
      "label": "string",
      "kind": "Unit",
      "detail": "type",
      "sortText": "R",
      "insertText": "string",
      "insertTextFormat": "Snippet"
    },
    {
      "label": "table",
      "kind": "Unit",
      "detail": "type",
      "sortText": "R",
      "insertText": "table",
      "insertTextFormat": "Snippet"
    },
    {
      "label": "transaction",
      "kind": "Unit",
      "detail": "type",
      "sortText": "R",
      "insertText": "transaction",
      "insertTextFormat": "Snippet"
    },
    {
      "label": "typedesc",
      "kind": "Unit",
      "detail": "type",
      "sortText": "R",
      "insertText": "typedesc",
      "insertTextFormat": "Snippet"
    },
    {
      "label": "xml",
      "kind": "Unit",
      "detail": "type",
      "sortText": "R",
      "insertText": "xml",
      "insertTextFormat": "Snippet"
    },
    {
      "label": "service",
      "kind": "Keyword",
      "detail": "Keyword",
      "sortText": "S",
      "filterText": "service",
      "insertText": "service",
      "insertTextFormat": "Snippet"
    },
    {
      "label": "new",
      "kind": "Keyword",
      "detail": "Keyword",
      "sortText": "S",
      "filterText": "new",
      "insertText": "new ",
      "insertTextFormat": "Snippet"
    },
    {
      "label": "isolated",
      "kind": "Keyword",
      "detail": "Keyword",
      "sortText": "S",
      "filterText": "isolated",
      "insertText": "isolated ",
      "insertTextFormat": "Snippet"
    },
    {
      "label": "transactional",
      "kind": "Keyword",
      "detail": "Keyword",
      "sortText": "S",
      "filterText": "transactional",
      "insertText": "transactional",
      "insertTextFormat": "Snippet"
    },
    {
      "label": "function",
      "kind": "Keyword",
      "detail": "Keyword",
      "sortText": "S",
      "filterText": "function",
      "insertText": "function ",
      "insertTextFormat": "Snippet"
    },
    {
      "label": "let",
      "kind": "Keyword",
      "detail": "Keyword",
      "sortText": "S",
      "filterText": "let",
      "insertText": "let",
      "insertTextFormat": "Snippet"
    },
    {
      "label": "typeof",
      "kind": "Keyword",
      "detail": "Keyword",
      "sortText": "S",
      "filterText": "typeof",
      "insertText": "typeof ",
      "insertTextFormat": "Snippet"
    },
    {
      "label": "trap",
      "kind": "Keyword",
      "detail": "Keyword",
      "sortText": "S",
      "filterText": "trap",
      "insertText": "trap",
      "insertTextFormat": "Snippet"
    },
    {
      "label": "client",
      "kind": "Keyword",
      "detail": "Keyword",
      "sortText": "S",
      "filterText": "client",
      "insertText": "client ",
      "insertTextFormat": "Snippet"
    },
    {
      "label": "true",
      "kind": "Keyword",
      "detail": "Keyword",
      "sortText": "S",
      "filterText": "true",
      "insertText": "true",
      "insertTextFormat": "Snippet"
    },
    {
      "label": "false",
      "kind": "Keyword",
      "detail": "Keyword",
      "sortText": "S",
      "filterText": "false",
      "insertText": "false",
      "insertTextFormat": "Snippet"
    },
    {
      "label": "check",
      "kind": "Keyword",
      "detail": "Keyword",
      "sortText": "S",
      "filterText": "check",
      "insertText": "check ",
      "insertTextFormat": "Snippet"
    },
    {
      "label": "checkpanic",
      "kind": "Keyword",
      "detail": "Keyword",
      "sortText": "S",
      "filterText": "checkpanic",
      "insertText": "checkpanic ",
      "insertTextFormat": "Snippet"
    },
    {
      "label": "is",
      "kind": "Keyword",
      "detail": "Keyword",
      "sortText": "S",
      "filterText": "is",
      "insertText": "is",
      "insertTextFormat": "Snippet"
    },
    {
      "label": "error constructor",
      "kind": "Snippet",
      "detail": "Snippet",
      "sortText": "R",
      "filterText": "error",
      "insertText": "error(\"${1}\")",
      "insertTextFormat": "Snippet"
    },
    {
      "label": "object constructor",
      "kind": "Snippet",
      "detail": "Snippet",
      "sortText": "R",
      "filterText": "object",
      "insertText": "object {${1}}",
      "insertTextFormat": "Snippet"
    },
    {
      "label": "base16",
      "kind": "Snippet",
      "detail": "Snippet",
      "sortText": "R",
      "filterText": "base16",
      "insertText": "base16 `${1}`",
      "insertTextFormat": "Snippet"
    },
    {
      "label": "base64",
      "kind": "Snippet",
      "detail": "Snippet",
      "sortText": "R",
      "filterText": "base64",
      "insertText": "base64 `${1}`",
      "insertTextFormat": "Snippet"
    },
    {
      "label": "from",
      "kind": "Keyword",
      "detail": "Keyword",
      "sortText": "S",
      "filterText": "from",
      "insertText": "from ",
      "insertTextFormat": "Snippet"
    },
    {
      "label": "getInt()",
      "kind": "Function",
      "detail": "int",
      "documentation": {
        "right": {
          "kind": "markdown",
          "value": "**Package:** _._  \n  \n  \n  \n  \n**Return** `int`   \n  \n"
        }
      },
      "sortText": "E",
      "filterText": "getInt",
      "insertText": "getInt()",
      "insertTextFormat": "Snippet"
    },
    {
      "label": "hello",
      "kind": "Variable",
      "detail": "string",
      "sortText": "D",
      "insertText": "hello",
      "insertTextFormat": "Snippet"
    },
    {
      "label": "Thread",
      "kind": "TypeParameter",
      "detail": "Union",
      "sortText": "P",
      "insertText": "Thread",
      "insertTextFormat": "Snippet"
    },
    {
      "label": "myStr",
      "kind": "Variable",
      "detail": "string",
      "sortText": "D",
      "insertText": "myStr",
      "insertTextFormat": "Snippet"
    },
    {
      "label": "mytype",
      "kind": "Variable",
      "detail": "MyType",
      "sortText": "AB",
      "insertText": "mytype",
      "insertTextFormat": "Snippet"
    },
    {
      "label": "MyType",
      "kind": "Struct",
      "detail": "Record",
      "sortText": "AM",
      "insertText": "MyType",
      "insertTextFormat": "Snippet"
    },
    {
      "label": "getString(string myStr)",
      "kind": "Function",
      "detail": "string",
      "documentation": {
        "right": {
          "kind": "markdown",
          "value": "**Package:** _._  \n  \n  \n**Params**  \n- `string` myStr  \n  \n**Return** `string`   \n  \n"
        }
      },
      "sortText": "E",
      "filterText": "getString",
      "insertText": "getString(${1})",
      "insertTextFormat": "Snippet",
      "command": {
        "title": "editor.action.triggerParameterHints",
        "command": "editor.action.triggerParameterHints"
      }
    },
    {
      "label": "myInt",
      "kind": "Variable",
      "detail": "int",
      "sortText": "D",
      "insertText": "myInt",
      "insertTextFormat": "Snippet"
    },
    {
      "label": "myFunction(function () returns string func, string paramStr, MyType myType)",
      "kind": "Function",
      "detail": "()",
      "documentation": {
        "right": {
          "kind": "markdown",
          "value": "**Package:** _._  \n  \n  \n**Params**  \n- `function () returns string` func  \n- `string` paramStr  \n- `MyType` myType"
        }
      },
      "sortText": "E",
      "filterText": "myFunction",
      "insertText": "myFunction(${1})",
      "insertTextFormat": "Snippet",
      "command": {
        "title": "editor.action.triggerParameterHints",
        "command": "editor.action.triggerParameterHints"
      }
    },
    {
      "label": "myType",
      "kind": "Variable",
      "detail": "MyType",
      "sortText": "AB",
      "insertText": "myType",
      "insertTextFormat": "Snippet"
    },
    {
      "label": "paramStr",
      "kind": "Variable",
      "detail": "string",
      "sortText": "D",
      "insertText": "paramStr",
      "insertTextFormat": "Snippet"
    },
    {
      "label": "StrandData",
      "kind": "Struct",
      "detail": "Record",
      "documentation": {
        "left": "Describes Strand execution details for the runtime.\n"
      },
      "sortText": "O",
      "insertText": "StrandData",
      "insertTextFormat": "Snippet"
    },
    {
      "label": "readonly",
      "kind": "Unit",
      "detail": "type",
      "sortText": "R",
      "insertText": "readonly",
      "insertTextFormat": "Snippet"
    },
    {
      "label": "handle",
      "kind": "Unit",
      "detail": "type",
      "sortText": "R",
      "insertText": "handle",
      "insertTextFormat": "Snippet"
    },
    {
      "label": "never",
      "kind": "Unit",
      "detail": "type",
      "sortText": "R",
      "insertText": "never",
      "insertTextFormat": "Snippet"
    },
    {
      "label": "json",
      "kind": "Unit",
      "detail": "type",
      "sortText": "R",
      "insertText": "json",
      "insertTextFormat": "Snippet"
    },
    {
      "label": "anydata",
      "kind": "Unit",
      "detail": "type",
      "sortText": "R",
      "insertText": "anydata",
      "insertTextFormat": "Snippet"
    },
    {
      "label": "any",
      "kind": "Unit",
      "detail": "type",
      "sortText": "R",
      "insertText": "any",
      "insertTextFormat": "Snippet"
    },
    {
      "label": "byte",
      "kind": "Unit",
      "detail": "type",
      "sortText": "R",
      "insertText": "byte",
      "insertTextFormat": "Snippet"
    },
    {
<<<<<<< HEAD
      "label": "",
      "kind": "TypeParameter",
      "detail": "Function",
      "sortText": "P",
      "insertText": "",
=======
      "label": "func",
      "kind": "Variable",
      "detail": "function () returns string",
      "sortText": "D",
      "insertText": "func",
>>>>>>> f88a6f7e
      "insertTextFormat": "Snippet"
    }
  ]
}<|MERGE_RESOLUTION|>--- conflicted
+++ resolved
@@ -647,19 +647,11 @@
       "insertTextFormat": "Snippet"
     },
     {
-<<<<<<< HEAD
-      "label": "",
-      "kind": "TypeParameter",
-      "detail": "Function",
-      "sortText": "P",
-      "insertText": "",
-=======
       "label": "func",
       "kind": "Variable",
       "detail": "function () returns string",
       "sortText": "D",
       "insertText": "func",
->>>>>>> f88a6f7e
       "insertTextFormat": "Snippet"
     }
   ]
