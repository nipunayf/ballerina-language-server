{
  "position": {
    "line": 8,
    "character": 23
  },
  "source": "statement_context/source/transaction_source2.bal",
  "items": [
    {
      "label": "start",
      "kind": "Keyword",
      "detail": "Keyword",
      "sortText": "Q",
      "filterText": "start",
      "insertText": "start ",
      "insertTextFormat": "Snippet"
    },
    {
      "label": "wait",
      "kind": "Keyword",
      "detail": "Keyword",
      "sortText": "Q",
      "filterText": "wait",
      "insertText": "wait ",
      "insertTextFormat": "Snippet"
    },
    {
      "label": "flush",
      "kind": "Keyword",
      "detail": "Keyword",
      "sortText": "Q",
      "filterText": "flush",
      "insertText": "flush ",
      "insertTextFormat": "Snippet"
    },
    {
      "label": "from clause",
      "kind": "Snippet",
      "detail": "Snippet",
      "sortText": "P",
      "filterText": "from",
      "insertText": "from ${1:var} ${2:item} in ${3}",
      "insertTextFormat": "Snippet"
    },
    {
      "label": "mod",
      "kind": "Module",
      "detail": "Module",
      "sortText": "O",
      "insertText": "mod",
      "insertTextFormat": "Snippet"
    },
    {
      "label": "ballerina/lang.array",
      "kind": "Module",
      "detail": "Module",
      "sortText": "R",
      "insertText": "array",
      "insertTextFormat": "Snippet",
      "additionalTextEdits": [
        {
          "range": {
            "start": {
              "line": 0,
              "character": 0
            },
            "end": {
              "line": 0,
              "character": 0
            }
          },
          "newText": "import ballerina/lang.array;\n"
        }
      ]
    },
    {
      "label": "ballerina/lang.runtime",
      "kind": "Module",
      "detail": "Module",
      "sortText": "R",
      "insertText": "runtime",
      "insertTextFormat": "Snippet",
      "additionalTextEdits": [
        {
          "range": {
            "start": {
              "line": 0,
              "character": 0
            },
            "end": {
              "line": 0,
              "character": 0
            }
          },
          "newText": "import ballerina/lang.runtime;\n"
        }
      ]
    },
    {
      "label": "ballerina/lang.test",
      "kind": "Module",
      "detail": "Module",
      "sortText": "R",
      "insertText": "test",
      "insertTextFormat": "Snippet",
      "additionalTextEdits": [
        {
          "range": {
            "start": {
              "line": 0,
              "character": 0
            },
            "end": {
              "line": 0,
              "character": 0
            }
          },
          "newText": "import ballerina/lang.test;\n"
        }
      ]
    },
    {
      "label": "ballerina/jballerina.java",
      "kind": "Module",
      "detail": "Module",
      "sortText": "R",
      "insertText": "java",
      "insertTextFormat": "Snippet",
      "additionalTextEdits": [
        {
          "range": {
            "start": {
              "line": 0,
              "character": 0
            },
            "end": {
              "line": 0,
              "character": 0
            }
          },
          "newText": "import ballerina/jballerina.java;\n"
        }
      ]
    },
    {
      "label": "ballerina/lang.value",
      "kind": "Module",
      "detail": "Module",
      "sortText": "R",
      "insertText": "value",
      "insertTextFormat": "Snippet",
      "additionalTextEdits": [
        {
          "range": {
            "start": {
              "line": 0,
              "character": 0
            },
            "end": {
              "line": 0,
              "character": 0
            }
          },
          "newText": "import ballerina/lang.value;\n"
        }
      ]
    },
    {
      "label": "boolean",
      "kind": "Unit",
      "detail": "type",
      "sortText": "R",
      "insertText": "boolean",
      "insertTextFormat": "Snippet"
    },
    {
      "label": "decimal",
      "kind": "Unit",
      "detail": "type",
      "sortText": "R",
      "insertText": "decimal",
      "insertTextFormat": "Snippet"
    },
    {
      "label": "error",
      "kind": "Unit",
      "detail": "type",
      "sortText": "R",
      "insertText": "error",
      "insertTextFormat": "Snippet"
    },
    {
      "label": "float",
      "kind": "Unit",
      "detail": "type",
      "sortText": "R",
      "insertText": "float",
      "insertTextFormat": "Snippet"
    },
    {
      "label": "future",
      "kind": "Unit",
      "detail": "type",
      "sortText": "R",
      "insertText": "future",
      "insertTextFormat": "Snippet"
    },
    {
      "label": "int",
      "kind": "Unit",
      "detail": "type",
      "sortText": "R",
      "insertText": "int",
      "insertTextFormat": "Snippet"
    },
    {
      "label": "map",
      "kind": "Unit",
      "detail": "type",
      "sortText": "R",
      "insertText": "map",
      "insertTextFormat": "Snippet"
    },
    {
      "label": "object",
      "kind": "Unit",
      "detail": "type",
      "sortText": "R",
      "insertText": "object",
      "insertTextFormat": "Snippet"
    },
    {
      "label": "stream",
      "kind": "Unit",
      "detail": "type",
      "sortText": "R",
      "insertText": "stream",
      "insertTextFormat": "Snippet"
    },
    {
      "label": "string",
      "kind": "Unit",
      "detail": "type",
      "sortText": "R",
      "insertText": "string",
      "insertTextFormat": "Snippet"
    },
    {
      "label": "table",
      "kind": "Unit",
      "detail": "type",
      "sortText": "R",
      "insertText": "table",
      "insertTextFormat": "Snippet"
    },
    {
      "label": "transaction",
      "kind": "Unit",
      "detail": "type",
      "sortText": "R",
      "insertText": "transaction",
      "insertTextFormat": "Snippet"
    },
    {
      "label": "typedesc",
      "kind": "Unit",
      "detail": "type",
      "sortText": "R",
      "insertText": "typedesc",
      "insertTextFormat": "Snippet"
    },
    {
      "label": "xml",
      "kind": "Unit",
      "detail": "type",
      "sortText": "R",
      "insertText": "xml",
      "insertTextFormat": "Snippet"
    },
    {
      "label": "service",
      "kind": "Keyword",
      "detail": "Keyword",
      "sortText": "Q",
      "filterText": "service",
      "insertText": "service",
      "insertTextFormat": "Snippet"
    },
    {
      "label": "new",
      "kind": "Keyword",
      "detail": "Keyword",
      "sortText": "Q",
      "filterText": "new",
      "insertText": "new ",
      "insertTextFormat": "Snippet"
    },
    {
      "label": "isolated",
      "kind": "Keyword",
      "detail": "Keyword",
      "sortText": "Q",
      "filterText": "isolated",
      "insertText": "isolated ",
      "insertTextFormat": "Snippet"
    },
    {
      "label": "transactional",
      "kind": "Keyword",
      "detail": "Keyword",
      "sortText": "Q",
      "filterText": "transactional",
      "insertText": "transactional",
      "insertTextFormat": "Snippet"
    },
    {
      "label": "function",
      "kind": "Keyword",
      "detail": "Keyword",
      "sortText": "Q",
      "filterText": "function",
      "insertText": "function ",
      "insertTextFormat": "Snippet"
    },
    {
      "label": "let",
      "kind": "Keyword",
      "detail": "Keyword",
      "sortText": "Q",
      "filterText": "let",
      "insertText": "let",
      "insertTextFormat": "Snippet"
    },
    {
      "label": "typeof",
      "kind": "Keyword",
      "detail": "Keyword",
      "sortText": "Q",
      "filterText": "typeof",
      "insertText": "typeof ",
      "insertTextFormat": "Snippet"
    },
    {
      "label": "trap",
      "kind": "Keyword",
      "detail": "Keyword",
      "sortText": "Q",
      "filterText": "trap",
      "insertText": "trap",
      "insertTextFormat": "Snippet"
    },
    {
      "label": "client",
      "kind": "Keyword",
      "detail": "Keyword",
      "sortText": "Q",
      "filterText": "client",
      "insertText": "client ",
      "insertTextFormat": "Snippet"
    },
    {
      "label": "object",
      "kind": "Keyword",
      "detail": "Keyword",
      "sortText": "Q",
      "filterText": "object",
      "insertText": "object ",
      "insertTextFormat": "Snippet"
    },
    {
      "label": "true",
      "kind": "Keyword",
      "detail": "Keyword",
      "sortText": "Q",
      "filterText": "true",
      "insertText": "true",
      "insertTextFormat": "Snippet"
    },
    {
      "label": "false",
      "kind": "Keyword",
      "detail": "Keyword",
      "sortText": "Q",
      "filterText": "false",
      "insertText": "false",
      "insertTextFormat": "Snippet"
    },
    {
      "label": "check",
      "kind": "Keyword",
      "detail": "Keyword",
      "sortText": "Q",
      "filterText": "check",
      "insertText": "check ",
      "insertTextFormat": "Snippet"
    },
    {
      "label": "checkpanic",
      "kind": "Keyword",
      "detail": "Keyword",
      "sortText": "Q",
      "filterText": "checkpanic",
      "insertText": "checkpanic ",
      "insertTextFormat": "Snippet"
    },
    {
      "label": "is",
      "kind": "Keyword",
      "detail": "Keyword",
      "sortText": "Q",
      "filterText": "is",
      "insertText": "is",
      "insertTextFormat": "Snippet"
    },
    {
      "label": "error constructor",
      "kind": "Snippet",
      "detail": "Snippet",
      "sortText": "P",
      "filterText": "error",
      "insertText": "error(\"${1}\")",
      "insertTextFormat": "Snippet"
    },
    {
      "label": "object constructor",
      "kind": "Snippet",
      "detail": "Snippet",
      "sortText": "P",
      "filterText": "object",
      "insertText": "object {${1}}",
      "insertTextFormat": "Snippet"
    },
    {
      "label": "base16",
      "kind": "Snippet",
      "detail": "Snippet",
      "sortText": "P",
      "filterText": "base16",
      "insertText": "base16 `${1}`",
      "insertTextFormat": "Snippet"
    },
    {
      "label": "base64",
      "kind": "Snippet",
      "detail": "Snippet",
      "sortText": "P",
      "filterText": "base64",
      "insertText": "base64 `${1}`",
      "insertTextFormat": "Snippet"
    },
    {
      "label": "from",
      "kind": "Keyword",
      "detail": "Keyword",
      "sortText": "Q",
      "filterText": "from",
      "insertText": "from ",
      "insertTextFormat": "Snippet"
    },
    {
      "label": "main()",
      "kind": "Function",
      "detail": "()",
      "documentation": {
        "right": {
          "kind": "markdown",
          "value": "**Package:** _._  \n  \n  \n"
        }
      },
      "sortText": "C",
      "filterText": "main",
      "insertText": "main()",
      "insertTextFormat": "Snippet"
    },
    {
<<<<<<< HEAD
      "label": "'error",
      "kind": "Event",
      "detail": "Error",
      "documentation": {
        "left": "Default error type.\nThe type parameter is for the error detail type. It's constrained to Cloneable type."
      },
      "sortText": "L",
      "insertText": "'error",
      "insertTextFormat": "Snippet"
    },
    {
      "label": "Thread",
      "kind": "TypeParameter",
      "detail": "Union",
      "sortText": "N",
      "insertText": "Thread",
      "insertTextFormat": "Snippet"
    },
    {
      "label": "StrandData",
      "kind": "Struct",
      "detail": "Record",
      "documentation": {
        "left": "Describes Strand execution details for the runtime.\n"
      },
      "sortText": "M",
      "insertText": "StrandData",
=======
      "label": "res",
      "kind": "Variable",
      "detail": "()",
      "sortText": "B",
      "insertText": "res",
>>>>>>> e8fb4b16
      "insertTextFormat": "Snippet"
    },
    {
      "label": "Thread",
      "kind": "TypeParameter",
      "detail": "Union",
      "sortText": "N",
      "insertText": "Thread",
      "insertTextFormat": "Snippet"
    },
    {
      "label": "getError()",
      "kind": "Function",
      "detail": "error?",
      "documentation": {
        "right": {
          "kind": "markdown",
          "value": "**Package:** _._  \n  \n  \n  \n  \n**Return** `error?`   \n  \n"
        }
      },
      "sortText": "C",
      "filterText": "getError",
      "insertText": "getError()",
      "insertTextFormat": "Snippet"
    },
    {
<<<<<<< HEAD
      "label": "res",
      "kind": "Variable",
      "detail": "()",
      "sortText": "B",
      "insertText": "res",
=======
      "label": "StrandData",
      "kind": "Struct",
      "detail": "Record",
      "documentation": {
        "left": "Describes Strand execution details for the runtime.\n"
      },
      "sortText": "M",
      "insertText": "StrandData",
>>>>>>> e8fb4b16
      "insertTextFormat": "Snippet"
    },
    {
      "label": "readonly",
      "kind": "Unit",
      "detail": "type",
      "sortText": "R",
      "insertText": "readonly",
      "insertTextFormat": "Snippet"
    },
    {
      "label": "handle",
      "kind": "Unit",
      "detail": "type",
      "sortText": "R",
      "insertText": "handle",
      "insertTextFormat": "Snippet"
    },
    {
      "label": "never",
      "kind": "Unit",
      "detail": "type",
      "sortText": "R",
      "insertText": "never",
      "insertTextFormat": "Snippet"
    },
    {
      "label": "json",
      "kind": "Unit",
      "detail": "type",
      "sortText": "R",
      "insertText": "json",
      "insertTextFormat": "Snippet"
    },
    {
      "label": "anydata",
      "kind": "Unit",
      "detail": "type",
      "sortText": "R",
      "insertText": "anydata",
      "insertTextFormat": "Snippet"
    },
    {
      "label": "any",
      "kind": "Unit",
      "detail": "type",
      "sortText": "R",
      "insertText": "any",
      "insertTextFormat": "Snippet"
    },
    {
      "label": "byte",
      "kind": "Unit",
      "detail": "type",
      "sortText": "R",
      "insertText": "byte",
      "insertTextFormat": "Snippet"
    },
    {
      "label": "commit",
      "kind": "Snippet",
      "detail": "Statement",
      "sortText": "P",
      "filterText": "commit",
      "insertText": "commit;",
      "insertTextFormat": "Snippet"
    }
  ]
}<|MERGE_RESOLUTION|>--- conflicted
+++ resolved
@@ -50,6 +50,29 @@
       "insertTextFormat": "Snippet"
     },
     {
+      "label": "ballerina/lang.test",
+      "kind": "Module",
+      "detail": "Module",
+      "sortText": "R",
+      "insertText": "test",
+      "insertTextFormat": "Snippet",
+      "additionalTextEdits": [
+        {
+          "range": {
+            "start": {
+              "line": 0,
+              "character": 0
+            },
+            "end": {
+              "line": 0,
+              "character": 0
+            }
+          },
+          "newText": "import ballerina/lang.test;\n"
+        }
+      ]
+    },
+    {
       "label": "ballerina/lang.array",
       "kind": "Module",
       "detail": "Module",
@@ -73,6 +96,52 @@
       ]
     },
     {
+      "label": "ballerina/jballerina.java",
+      "kind": "Module",
+      "detail": "Module",
+      "sortText": "R",
+      "insertText": "java",
+      "insertTextFormat": "Snippet",
+      "additionalTextEdits": [
+        {
+          "range": {
+            "start": {
+              "line": 0,
+              "character": 0
+            },
+            "end": {
+              "line": 0,
+              "character": 0
+            }
+          },
+          "newText": "import ballerina/jballerina.java;\n"
+        }
+      ]
+    },
+    {
+      "label": "ballerina/lang.value",
+      "kind": "Module",
+      "detail": "Module",
+      "sortText": "R",
+      "insertText": "value",
+      "insertTextFormat": "Snippet",
+      "additionalTextEdits": [
+        {
+          "range": {
+            "start": {
+              "line": 0,
+              "character": 0
+            },
+            "end": {
+              "line": 0,
+              "character": 0
+            }
+          },
+          "newText": "import ballerina/lang.value;\n"
+        }
+      ]
+    },
+    {
       "label": "ballerina/lang.runtime",
       "kind": "Module",
       "detail": "Module",
@@ -92,75 +161,6 @@
             }
           },
           "newText": "import ballerina/lang.runtime;\n"
-        }
-      ]
-    },
-    {
-      "label": "ballerina/lang.test",
-      "kind": "Module",
-      "detail": "Module",
-      "sortText": "R",
-      "insertText": "test",
-      "insertTextFormat": "Snippet",
-      "additionalTextEdits": [
-        {
-          "range": {
-            "start": {
-              "line": 0,
-              "character": 0
-            },
-            "end": {
-              "line": 0,
-              "character": 0
-            }
-          },
-          "newText": "import ballerina/lang.test;\n"
-        }
-      ]
-    },
-    {
-      "label": "ballerina/jballerina.java",
-      "kind": "Module",
-      "detail": "Module",
-      "sortText": "R",
-      "insertText": "java",
-      "insertTextFormat": "Snippet",
-      "additionalTextEdits": [
-        {
-          "range": {
-            "start": {
-              "line": 0,
-              "character": 0
-            },
-            "end": {
-              "line": 0,
-              "character": 0
-            }
-          },
-          "newText": "import ballerina/jballerina.java;\n"
-        }
-      ]
-    },
-    {
-      "label": "ballerina/lang.value",
-      "kind": "Module",
-      "detail": "Module",
-      "sortText": "R",
-      "insertText": "value",
-      "insertTextFormat": "Snippet",
-      "additionalTextEdits": [
-        {
-          "range": {
-            "start": {
-              "line": 0,
-              "character": 0
-            },
-            "end": {
-              "line": 0,
-              "character": 0
-            }
-          },
-          "newText": "import ballerina/lang.value;\n"
         }
       ]
     },
@@ -472,15 +472,11 @@
       "insertTextFormat": "Snippet"
     },
     {
-<<<<<<< HEAD
-      "label": "'error",
-      "kind": "Event",
-      "detail": "Error",
-      "documentation": {
-        "left": "Default error type.\nThe type parameter is for the error detail type. It's constrained to Cloneable type."
-      },
-      "sortText": "L",
-      "insertText": "'error",
+      "label": "res",
+      "kind": "Variable",
+      "detail": "()",
+      "sortText": "B",
+      "insertText": "res",
       "insertTextFormat": "Snippet"
     },
     {
@@ -489,6 +485,21 @@
       "detail": "Union",
       "sortText": "N",
       "insertText": "Thread",
+      "insertTextFormat": "Snippet"
+    },
+    {
+      "label": "getError()",
+      "kind": "Function",
+      "detail": "error?",
+      "documentation": {
+        "right": {
+          "kind": "markdown",
+          "value": "**Package:** _._  \n  \n  \n  \n  \n**Return** `error?`   \n  \n"
+        }
+      },
+      "sortText": "C",
+      "filterText": "getError",
+      "insertText": "getError()",
       "insertTextFormat": "Snippet"
     },
     {
@@ -500,55 +511,6 @@
       },
       "sortText": "M",
       "insertText": "StrandData",
-=======
-      "label": "res",
-      "kind": "Variable",
-      "detail": "()",
-      "sortText": "B",
-      "insertText": "res",
->>>>>>> e8fb4b16
-      "insertTextFormat": "Snippet"
-    },
-    {
-      "label": "Thread",
-      "kind": "TypeParameter",
-      "detail": "Union",
-      "sortText": "N",
-      "insertText": "Thread",
-      "insertTextFormat": "Snippet"
-    },
-    {
-      "label": "getError()",
-      "kind": "Function",
-      "detail": "error?",
-      "documentation": {
-        "right": {
-          "kind": "markdown",
-          "value": "**Package:** _._  \n  \n  \n  \n  \n**Return** `error?`   \n  \n"
-        }
-      },
-      "sortText": "C",
-      "filterText": "getError",
-      "insertText": "getError()",
-      "insertTextFormat": "Snippet"
-    },
-    {
-<<<<<<< HEAD
-      "label": "res",
-      "kind": "Variable",
-      "detail": "()",
-      "sortText": "B",
-      "insertText": "res",
-=======
-      "label": "StrandData",
-      "kind": "Struct",
-      "detail": "Record",
-      "documentation": {
-        "left": "Describes Strand execution details for the runtime.\n"
-      },
-      "sortText": "M",
-      "insertText": "StrandData",
->>>>>>> e8fb4b16
       "insertTextFormat": "Snippet"
     },
     {
