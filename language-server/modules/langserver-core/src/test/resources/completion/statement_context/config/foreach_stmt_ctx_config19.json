{
  "position": {
    "line": 3,
    "character": 14
  },
  "source": "statement_context/source/foreach_stmt_ctx_source19.bal",
  "items": [
    {
      "label": "foreach",
      "kind": "Snippet",
      "detail": "foreach var item in expr",
      "documentation": {
        "left": "foreach statement for iterable variable - numStream"
      },
      "sortText": "R",
      "insertText": "foreach int item in numStream {\n\t${1}\n}",
      "insertTextFormat": "Snippet",
      "additionalTextEdits": [
        {
          "range": {
            "start": {
              "line": 3,
              "character": 4
            },
            "end": {
              "line": 3,
              "character": 14
            }
          },
          "newText": ""
        }
      ]
    },
    {
      "label": "foreach i",
      "kind": "Snippet",
      "detail": "foreach int i in 0...expr",
      "documentation": {
        "left": "foreach i statement for iterable variable - numStream"
      },
      "sortText": "R",
      "insertText": "foreach int i in ${1:0}...numStream.length() {\n\t${2}\n}",
      "insertTextFormat": "Snippet",
      "additionalTextEdits": [
        {
          "range": {
            "start": {
              "line": 3,
              "character": 4
            },
            "end": {
              "line": 3,
              "character": 14
            }
          },
          "newText": ""
        }
      ]
    },
    {
      "label": "filter(function (any|ErrorType val) returns boolean func)",
      "kind": "Function",
      "detail": "stream<any|error, error?>",
      "documentation": {
        "right": {
          "kind": "markdown",
<<<<<<< HEAD
          "value": "**Package:** _ballerina/lang.stream:0.4.0_  \n  \nSelects the members from a stream for which a function returns true.\n  \n**Params**  \n- `function (any|ErrorType val) returns boolean` func: a predicate to apply to each member to test whether it should be selected  \n  \n**Return** `stream<any|ErrorType, ErrorType?>`   \n- new stream only containing members of parameter `stm` for which function `func` evaluates to true  \n  \n"
=======
          "value": "**Package:** _ballerina/lang.stream:0.4.0_  \n  \nSelects the members from a stream for which a function returns true.\n  \n**Params**  \n- `function ()` func: a predicate to apply to each member to test whether it should be selected  \n  \n**Return** `stream<any|error, error?>`   \n- new stream only containing members of parameter `stm` for which function `func` evaluates to true  \n  \n"
>>>>>>> 4eb6bd0f
        }
      },
      "sortText": "D",
      "filterText": "filter",
      "insertText": "filter(${1})",
      "insertTextFormat": "Snippet",
      "command": {
        "title": "editor.action.triggerParameterHints",
        "command": "editor.action.triggerParameterHints"
      }
    },
    {
      "label": "next()",
      "kind": "Function",
      "detail": "record {| any|error value; |}|error?",
      "documentation": {
        "right": {
          "kind": "markdown",
          "value": "**Package:** _ballerina/lang.stream:0.4.0_  \n  \nReturns the next element in the stream wrapped in a record or () if the stream ends.\n  \n  \n  \n**Return** `record {| any|error value; |}|error?`   \n- If the stream has elements, return the element wrapped in a record with single field called `value`,  \notherwise returns ()  \n  \n"
        }
      },
      "sortText": "D",
      "filterText": "next",
      "insertText": "next()",
      "insertTextFormat": "Snippet"
    },
    {
<<<<<<< HEAD
      "label": "reduce(function (any|ErrorType accum, any|ErrorType val) returns any|ErrorType func, any|ErrorType initial)",
=======
      "label": "reduce(function () func, any|error initial)",
>>>>>>> 4eb6bd0f
      "kind": "Function",
      "detail": "any|error|error",
      "documentation": {
        "right": {
          "kind": "markdown",
<<<<<<< HEAD
          "value": "**Package:** _ballerina/lang.stream:0.4.0_  \n  \nCombines the members of a stream using a combining function.\n\nThe combining function takes the combined value so far and a member of the stream,\nand returns a new combined value.\n  \n**Params**  \n- `function (any|ErrorType accum, any|ErrorType val) returns any|ErrorType` func: combining function  \n- `any|ErrorType` initial: initial value for the first argument of combining function `func`  \n  \n**Return** `any|ErrorType|ErrorType`   \n- result of combining the members of parameter `stm` using function `func`  \n  \n"
=======
          "value": "**Package:** _ballerina/lang.stream:0.4.0_  \n  \nCombines the members of a stream using a combining function.\n\nThe combining function takes the combined value so far and a member of the stream,\nand returns a new combined value.\n  \n**Params**  \n- `function ()` func: combining function  \n- `any|error` initial: initial value for the first argument of combining function `func`  \n  \n**Return** `any|error|error`   \n- result of combining the members of parameter `stm` using function `func`  \n  \n"
>>>>>>> 4eb6bd0f
        }
      },
      "sortText": "D",
      "filterText": "reduce",
      "insertText": "reduce(${1})",
      "insertTextFormat": "Snippet",
      "command": {
        "title": "editor.action.triggerParameterHints",
        "command": "editor.action.triggerParameterHints"
      }
    },
    {
      "label": "iterator()",
      "kind": "Function",
      "detail": "object {public isolated function next() returns record {| any|error value; |}|error? ;}",
      "documentation": {
        "right": {
          "kind": "markdown",
          "value": "**Package:** _ballerina/lang.stream:0.4.0_  \n  \nReturns an iterator over a stream.\n  \n  \n  \n**Return** `object {public isolated function next() returns record {| any|error value; |}|error? ;}`   \n- a new iterator object that will iterate over the members of parameter `stm`.  \n  \n"
        }
      },
      "sortText": "D",
      "filterText": "iterator",
      "insertText": "iterator()",
      "insertTextFormat": "Snippet"
    },
    {
      "label": "forEach(function (any|ErrorType val) returns () func)",
      "kind": "Function",
      "detail": "error?",
      "documentation": {
        "right": {
          "kind": "markdown",
<<<<<<< HEAD
          "value": "**Package:** _ballerina/lang.stream:0.4.0_  \n  \nApplies a function to each member of a stream.\n\nThe function `func` is applied to each member of parameter `stm` stream in order.\n  \n**Params**  \n- `function (any|ErrorType val) returns ()` func: a function to apply to each member  \n  \n**Return** `ErrorType?`   \n- () if the close completed successfully, otherwise an error  \n  \n"
=======
          "value": "**Package:** _ballerina/lang.stream:0.4.0_  \n  \nApplies a function to each member of a stream.\n\nThe function `func` is applied to each member of parameter `stm` stream in order.\n  \n**Params**  \n- `function ()` func: a function to apply to each member  \n  \n**Return** `error?`   \n- () if the close completed successfully, otherwise an error  \n  \n"
>>>>>>> 4eb6bd0f
        }
      },
      "sortText": "D",
      "filterText": "forEach",
      "insertText": "forEach(${1})",
      "insertTextFormat": "Snippet",
      "command": {
        "title": "editor.action.triggerParameterHints",
        "command": "editor.action.triggerParameterHints"
      }
    },
    {
      "label": "close()",
      "kind": "Function",
      "detail": "error??",
      "documentation": {
        "right": {
          "kind": "markdown",
          "value": "**Package:** _ballerina/lang.stream:0.4.0_  \n  \nCloses a stream.\n\nThis releases any system resources being used by the stream.\nClosing a stream that has already been closed has no efffect and returns `()`.\n  \n  \n  \n**Return** `error??`   \n- () if the close completed successfully, otherwise an error  \n  \n"
        }
      },
      "sortText": "D",
      "filterText": "close",
      "insertText": "close()",
      "insertTextFormat": "Snippet"
    },
    {
      "label": "toBalString()",
      "kind": "Function",
      "detail": "string",
      "documentation": {
        "right": {
          "kind": "markdown",
          "value": "**Package:** _ballerina/lang.value:1.0.0_  \n  \nConverts a value to a string that describes the value in Ballerina syntax.\n\nIf parameter `v` is anydata and does not have cycles, then the result will\nconform to the grammar for a Ballerina expression and when evaluated\nwill result in a value that is == to parameter `v`.\n\nThe details of the conversion are specified by the ToString abstract operation\ndefined in the Ballerina Language Specification, using the expression style.\n  \n  \n  \n**Return** `string`   \n- a string resulting from the conversion  \n  \n"
        }
      },
      "sortText": "D",
      "filterText": "toBalString",
      "insertText": "toBalString()",
      "insertTextFormat": "Snippet"
    },
    {
      "label": "ensureType(typedesc<any> t)",
      "kind": "Function",
      "detail": "t|error",
      "documentation": {
        "right": {
          "kind": "markdown",
          "value": "**Package:** _ballerina/lang.value:1.0.0_  \n  \nSafely casts a value to a type.\n\nThis casts a value to a type in the same way as a type cast expression,\nbut returns an error if the cast cannot be done, rather than panicking.\n  \n**Params**  \n- `typedesc<any>` t: a typedesc for the type to which to cast it\nreturn - `v` cast to the type described by parameter `t`, or an error, if the cast cannot be done(Defaultable)  \n  \n**Return** `t|error`   \n  \n"
        }
      },
      "sortText": "D",
      "filterText": "ensureType",
      "insertText": "ensureType(${1})",
      "insertTextFormat": "Snippet",
      "command": {
        "title": "editor.action.triggerParameterHints",
        "command": "editor.action.triggerParameterHints"
      }
    },
    {
      "label": "toString()",
      "kind": "Function",
      "detail": "string",
      "documentation": {
        "right": {
          "kind": "markdown",
          "value": "**Package:** _ballerina/lang.value:1.0.0_  \n  \nPerforms a direct conversion of a value to a string.\n\nThe conversion is direct in the sense that when applied to a value that is already\na string it leaves the value unchanged.\n\nThe details of the conversion are specified by the ToString abstract operation\ndefined in the Ballerina Language Specification, using the direct style.\n  \n  \n  \n**Return** `string`   \n- a string resulting from the conversion  \n  \n"
        }
      },
      "sortText": "D",
      "filterText": "toString",
      "insertText": "toString()",
      "insertTextFormat": "Snippet"
    },
    {
      "label": "map(function (any|ErrorType val) returns any|ErrorType func)",
      "kind": "Function",
      "detail": "stream<any|error, error?>",
      "documentation": {
        "right": {
          "kind": "markdown",
<<<<<<< HEAD
          "value": "**Package:** _ballerina/lang.stream:0.4.0_  \n  \nApplies a function to each member of a stream and returns a stream of the results.\n  \n**Params**  \n- `function (any|ErrorType val) returns any|ErrorType` func: a function to apply to each member  \n  \n**Return** `stream<any|ErrorType, ErrorType?>`   \n- new stream containing result of applying function `func` to each member of parameter `stm` in order  \n  \n"
=======
          "value": "**Package:** _ballerina/lang.stream:0.4.0_  \n  \nApplies a function to each member of a stream and returns a stream of the results.\n  \n**Params**  \n- `function ()` func: a function to apply to each member  \n  \n**Return** `stream<any|error, error?>`   \n- new stream containing result of applying function `func` to each member of parameter `stm` in order  \n  \n"
>>>>>>> 4eb6bd0f
        }
      },
      "sortText": "D",
      "filterText": "map",
      "insertText": "map(${1})",
      "insertTextFormat": "Snippet",
      "command": {
        "title": "editor.action.triggerParameterHints",
        "command": "editor.action.triggerParameterHints"
      }
    }
  ]
}<|MERGE_RESOLUTION|>--- conflicted
+++ resolved
@@ -58,17 +58,13 @@
       ]
     },
     {
-      "label": "filter(function (any|ErrorType val) returns boolean func)",
+      "label": "filter(function () func)",
       "kind": "Function",
       "detail": "stream<any|error, error?>",
       "documentation": {
         "right": {
           "kind": "markdown",
-<<<<<<< HEAD
-          "value": "**Package:** _ballerina/lang.stream:0.4.0_  \n  \nSelects the members from a stream for which a function returns true.\n  \n**Params**  \n- `function (any|ErrorType val) returns boolean` func: a predicate to apply to each member to test whether it should be selected  \n  \n**Return** `stream<any|ErrorType, ErrorType?>`   \n- new stream only containing members of parameter `stm` for which function `func` evaluates to true  \n  \n"
-=======
           "value": "**Package:** _ballerina/lang.stream:0.4.0_  \n  \nSelects the members from a stream for which a function returns true.\n  \n**Params**  \n- `function ()` func: a predicate to apply to each member to test whether it should be selected  \n  \n**Return** `stream<any|error, error?>`   \n- new stream only containing members of parameter `stm` for which function `func` evaluates to true  \n  \n"
->>>>>>> 4eb6bd0f
         }
       },
       "sortText": "D",
@@ -96,21 +92,13 @@
       "insertTextFormat": "Snippet"
     },
     {
-<<<<<<< HEAD
-      "label": "reduce(function (any|ErrorType accum, any|ErrorType val) returns any|ErrorType func, any|ErrorType initial)",
-=======
       "label": "reduce(function () func, any|error initial)",
->>>>>>> 4eb6bd0f
       "kind": "Function",
       "detail": "any|error|error",
       "documentation": {
         "right": {
           "kind": "markdown",
-<<<<<<< HEAD
-          "value": "**Package:** _ballerina/lang.stream:0.4.0_  \n  \nCombines the members of a stream using a combining function.\n\nThe combining function takes the combined value so far and a member of the stream,\nand returns a new combined value.\n  \n**Params**  \n- `function (any|ErrorType accum, any|ErrorType val) returns any|ErrorType` func: combining function  \n- `any|ErrorType` initial: initial value for the first argument of combining function `func`  \n  \n**Return** `any|ErrorType|ErrorType`   \n- result of combining the members of parameter `stm` using function `func`  \n  \n"
-=======
           "value": "**Package:** _ballerina/lang.stream:0.4.0_  \n  \nCombines the members of a stream using a combining function.\n\nThe combining function takes the combined value so far and a member of the stream,\nand returns a new combined value.\n  \n**Params**  \n- `function ()` func: combining function  \n- `any|error` initial: initial value for the first argument of combining function `func`  \n  \n**Return** `any|error|error`   \n- result of combining the members of parameter `stm` using function `func`  \n  \n"
->>>>>>> 4eb6bd0f
         }
       },
       "sortText": "D",
@@ -138,17 +126,13 @@
       "insertTextFormat": "Snippet"
     },
     {
-      "label": "forEach(function (any|ErrorType val) returns () func)",
+      "label": "forEach(function () func)",
       "kind": "Function",
       "detail": "error?",
       "documentation": {
         "right": {
           "kind": "markdown",
-<<<<<<< HEAD
-          "value": "**Package:** _ballerina/lang.stream:0.4.0_  \n  \nApplies a function to each member of a stream.\n\nThe function `func` is applied to each member of parameter `stm` stream in order.\n  \n**Params**  \n- `function (any|ErrorType val) returns ()` func: a function to apply to each member  \n  \n**Return** `ErrorType?`   \n- () if the close completed successfully, otherwise an error  \n  \n"
-=======
           "value": "**Package:** _ballerina/lang.stream:0.4.0_  \n  \nApplies a function to each member of a stream.\n\nThe function `func` is applied to each member of parameter `stm` stream in order.\n  \n**Params**  \n- `function ()` func: a function to apply to each member  \n  \n**Return** `error?`   \n- () if the close completed successfully, otherwise an error  \n  \n"
->>>>>>> 4eb6bd0f
         }
       },
       "sortText": "D",
@@ -225,17 +209,13 @@
       "insertTextFormat": "Snippet"
     },
     {
-      "label": "map(function (any|ErrorType val) returns any|ErrorType func)",
+      "label": "map(function () func)",
       "kind": "Function",
       "detail": "stream<any|error, error?>",
       "documentation": {
         "right": {
           "kind": "markdown",
-<<<<<<< HEAD
-          "value": "**Package:** _ballerina/lang.stream:0.4.0_  \n  \nApplies a function to each member of a stream and returns a stream of the results.\n  \n**Params**  \n- `function (any|ErrorType val) returns any|ErrorType` func: a function to apply to each member  \n  \n**Return** `stream<any|ErrorType, ErrorType?>`   \n- new stream containing result of applying function `func` to each member of parameter `stm` in order  \n  \n"
-=======
           "value": "**Package:** _ballerina/lang.stream:0.4.0_  \n  \nApplies a function to each member of a stream and returns a stream of the results.\n  \n**Params**  \n- `function ()` func: a function to apply to each member  \n  \n**Return** `stream<any|error, error?>`   \n- new stream containing result of applying function `func` to each member of parameter `stm` in order  \n  \n"
->>>>>>> 4eb6bd0f
         }
       },
       "sortText": "D",
