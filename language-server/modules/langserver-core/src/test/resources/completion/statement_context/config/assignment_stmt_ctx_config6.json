{
  "position": {
    "line": 3,
    "character": 11
  },
  "source": "statement_context/source/assignment_stmt_ctx_source6.bal",
  "items": [
    {
      "label": "start",
      "kind": "Keyword",
      "detail": "Keyword",
      "sortText": "S",
      "filterText": "start",
      "insertText": "start ",
      "insertTextFormat": "Snippet"
    },
    {
      "label": "wait",
      "kind": "Keyword",
      "detail": "Keyword",
      "sortText": "S",
      "filterText": "wait",
      "insertText": "wait ",
      "insertTextFormat": "Snippet"
    },
    {
      "label": "flush",
      "kind": "Keyword",
      "detail": "Keyword",
      "sortText": "S",
      "filterText": "flush",
      "insertText": "flush ",
      "insertTextFormat": "Snippet"
    },
    {
      "label": "from clause",
      "kind": "Snippet",
      "detail": "Snippet",
      "sortText": "R",
      "filterText": "from",
      "insertText": "from ${1:var} ${2:item} in ${3}",
      "insertTextFormat": "Snippet"
    },
    {
      "label": "ballerina/lang.array",
      "kind": "Module",
      "detail": "Module",
      "sortText": "R",
      "insertText": "array",
      "insertTextFormat": "Snippet",
      "additionalTextEdits": [
        {
          "range": {
            "start": {
              "line": 0,
              "character": 0
            },
            "end": {
              "line": 0,
              "character": 0
            }
          },
          "newText": "import ballerina/lang.array;\n"
        }
      ]
    },
    {
      "label": "ballerina/lang.runtime",
      "kind": "Module",
      "detail": "Module",
      "sortText": "R",
      "insertText": "runtime",
      "insertTextFormat": "Snippet",
      "additionalTextEdits": [
        {
          "range": {
            "start": {
              "line": 0,
              "character": 0
            },
            "end": {
              "line": 0,
              "character": 0
            }
          },
          "newText": "import ballerina/lang.runtime;\n"
        }
      ]
    },
    {
      "label": "ballerina/module1",
      "kind": "Module",
      "detail": "Module",
      "sortText": "R",
      "insertText": "module1",
      "insertTextFormat": "Snippet",
      "additionalTextEdits": [
        {
          "range": {
            "start": {
              "line": 0,
              "character": 0
            },
            "end": {
              "line": 0,
              "character": 0
            }
          },
          "newText": "import ballerina/module1;\n"
        }
      ]
    },
    {
      "label": "ballerina/lang.test",
      "kind": "Module",
      "detail": "Module",
      "sortText": "R",
      "insertText": "test",
      "insertTextFormat": "Snippet",
      "additionalTextEdits": [
        {
          "range": {
            "start": {
              "line": 0,
              "character": 0
            },
            "end": {
              "line": 0,
              "character": 0
            }
          },
          "newText": "import ballerina/lang.test;\n"
        }
      ]
    },
    {
      "label": "ballerina/jballerina.java",
      "kind": "Module",
      "detail": "Module",
      "sortText": "R",
      "insertText": "java",
      "insertTextFormat": "Snippet",
      "additionalTextEdits": [
        {
          "range": {
            "start": {
              "line": 0,
              "character": 0
            },
            "end": {
              "line": 0,
              "character": 0
            }
          },
          "newText": "import ballerina/jballerina.java;\n"
        }
      ]
    },
    {
      "label": "ballerina/lang.value",
      "kind": "Module",
      "detail": "Module",
      "sortText": "R",
      "insertText": "value",
      "insertTextFormat": "Snippet",
      "additionalTextEdits": [
        {
          "range": {
            "start": {
              "line": 0,
              "character": 0
            },
            "end": {
              "line": 0,
              "character": 0
            }
          },
          "newText": "import ballerina/lang.value;\n"
        }
      ]
    },
    {
      "label": "boolean",
      "kind": "Unit",
      "detail": "type",
      "sortText": "R",
      "insertText": "boolean",
      "insertTextFormat": "Snippet"
    },
    {
      "label": "decimal",
      "kind": "Unit",
      "detail": "type",
      "sortText": "R",
      "insertText": "decimal",
      "insertTextFormat": "Snippet"
    },
    {
      "label": "error",
      "kind": "Unit",
      "detail": "type",
      "sortText": "R",
      "insertText": "error",
      "insertTextFormat": "Snippet"
    },
    {
      "label": "float",
      "kind": "Unit",
      "detail": "type",
      "sortText": "R",
      "insertText": "float",
      "insertTextFormat": "Snippet"
    },
    {
      "label": "future",
      "kind": "Unit",
      "detail": "type",
      "sortText": "R",
      "insertText": "future",
      "insertTextFormat": "Snippet"
    },
    {
      "label": "int",
      "kind": "Unit",
      "detail": "type",
      "sortText": "R",
      "insertText": "int",
      "insertTextFormat": "Snippet"
    },
    {
      "label": "map",
      "kind": "Unit",
      "detail": "type",
      "sortText": "R",
      "insertText": "map",
      "insertTextFormat": "Snippet"
    },
    {
      "label": "object",
      "kind": "Unit",
      "detail": "type",
      "sortText": "R",
      "insertText": "object",
      "insertTextFormat": "Snippet"
    },
    {
      "label": "stream",
      "kind": "Unit",
      "detail": "type",
      "sortText": "R",
      "insertText": "stream",
      "insertTextFormat": "Snippet"
    },
    {
      "label": "string",
      "kind": "Unit",
      "detail": "type",
      "sortText": "R",
      "insertText": "string",
      "insertTextFormat": "Snippet"
    },
    {
      "label": "table",
      "kind": "Unit",
      "detail": "type",
      "sortText": "R",
      "insertText": "table",
      "insertTextFormat": "Snippet"
    },
    {
      "label": "transaction",
      "kind": "Unit",
      "detail": "type",
      "sortText": "R",
      "insertText": "transaction",
      "insertTextFormat": "Snippet"
    },
    {
      "label": "typedesc",
      "kind": "Unit",
      "detail": "type",
      "sortText": "R",
      "insertText": "typedesc",
      "insertTextFormat": "Snippet"
    },
    {
      "label": "xml",
      "kind": "Unit",
      "detail": "type",
      "sortText": "R",
      "insertText": "xml",
      "insertTextFormat": "Snippet"
    },
    {
      "label": "service",
      "kind": "Keyword",
      "detail": "Keyword",
      "sortText": "S",
      "filterText": "service",
      "insertText": "service",
      "insertTextFormat": "Snippet"
    },
    {
      "label": "new",
      "kind": "Keyword",
      "detail": "Keyword",
      "sortText": "S",
      "filterText": "new",
      "insertText": "new ",
      "insertTextFormat": "Snippet"
    },
    {
      "label": "isolated",
      "kind": "Keyword",
      "detail": "Keyword",
      "sortText": "S",
      "filterText": "isolated",
      "insertText": "isolated ",
      "insertTextFormat": "Snippet"
    },
    {
      "label": "transactional",
      "kind": "Keyword",
      "detail": "Keyword",
      "sortText": "S",
      "filterText": "transactional",
      "insertText": "transactional",
      "insertTextFormat": "Snippet"
    },
    {
      "label": "function",
      "kind": "Keyword",
      "detail": "Keyword",
      "sortText": "S",
      "filterText": "function",
      "insertText": "function ",
      "insertTextFormat": "Snippet"
    },
    {
      "label": "let",
      "kind": "Keyword",
      "detail": "Keyword",
      "sortText": "S",
      "filterText": "let",
      "insertText": "let",
      "insertTextFormat": "Snippet"
    },
    {
      "label": "typeof",
      "kind": "Keyword",
      "detail": "Keyword",
      "sortText": "S",
      "filterText": "typeof",
      "insertText": "typeof ",
      "insertTextFormat": "Snippet"
    },
    {
      "label": "trap",
      "kind": "Keyword",
      "detail": "Keyword",
      "sortText": "S",
      "filterText": "trap",
      "insertText": "trap",
      "insertTextFormat": "Snippet"
    },
    {
      "label": "client",
      "kind": "Keyword",
      "detail": "Keyword",
      "sortText": "S",
      "filterText": "client",
      "insertText": "client ",
      "insertTextFormat": "Snippet"
    },
    {
      "label": "object",
      "kind": "Keyword",
      "detail": "Keyword",
      "sortText": "S",
      "filterText": "object",
      "insertText": "object ",
      "insertTextFormat": "Snippet"
    },
    {
      "label": "true",
      "kind": "Keyword",
      "detail": "Keyword",
      "sortText": "S",
      "filterText": "true",
      "insertText": "true",
      "insertTextFormat": "Snippet"
    },
    {
      "label": "false",
      "kind": "Keyword",
      "detail": "Keyword",
      "sortText": "S",
      "filterText": "false",
      "insertText": "false",
      "insertTextFormat": "Snippet"
    },
    {
      "label": "check",
      "kind": "Keyword",
      "detail": "Keyword",
      "sortText": "S",
      "filterText": "check",
      "insertText": "check ",
      "insertTextFormat": "Snippet"
    },
    {
      "label": "checkpanic",
      "kind": "Keyword",
      "detail": "Keyword",
      "sortText": "S",
      "filterText": "checkpanic",
      "insertText": "checkpanic ",
      "insertTextFormat": "Snippet"
    },
    {
      "label": "is",
      "kind": "Keyword",
      "detail": "Keyword",
      "sortText": "S",
      "filterText": "is",
      "insertText": "is",
      "insertTextFormat": "Snippet"
    },
    {
      "label": "error constructor",
      "kind": "Snippet",
      "detail": "Snippet",
      "sortText": "R",
      "filterText": "error",
      "insertText": "error(\"${1}\")",
      "insertTextFormat": "Snippet"
    },
    {
      "label": "object constructor",
      "kind": "Snippet",
      "detail": "Snippet",
      "sortText": "R",
      "filterText": "object",
      "insertText": "object {${1}}",
      "insertTextFormat": "Snippet"
    },
    {
      "label": "base16",
      "kind": "Snippet",
      "detail": "Snippet",
      "sortText": "R",
      "filterText": "base16",
      "insertText": "base16 `${1}`",
      "insertTextFormat": "Snippet"
    },
    {
      "label": "base64",
      "kind": "Snippet",
      "detail": "Snippet",
      "sortText": "R",
      "filterText": "base64",
      "insertText": "base64 `${1}`",
      "insertTextFormat": "Snippet"
    },
    {
      "label": "from",
      "kind": "Keyword",
      "detail": "Keyword",
      "sortText": "S",
      "filterText": "from",
      "insertText": "from ",
      "insertTextFormat": "Snippet"
    },
    {
<<<<<<< HEAD
      "label": "TestObject2",
      "kind": "Interface",
      "detail": "Class",
      "sortText": "AK",
      "insertText": "TestObject2",
      "insertTextFormat": "Snippet"
    },
    {
      "label": "TestObject1",
      "kind": "Interface",
      "detail": "Class",
      "sortText": "AK",
      "insertText": "TestObject1",
=======
      "label": "Thread",
      "kind": "TypeParameter",
      "detail": "Union",
      "sortText": "P",
      "insertText": "Thread",
>>>>>>> e8fb4b16
      "insertTextFormat": "Snippet"
    },
    {
      "label": "testNewFunction()",
      "kind": "Function",
      "detail": "()",
      "documentation": {
        "right": {
          "kind": "markdown",
          "value": "**Package:** _._  \n  \n  \n"
        }
      },
      "sortText": "E",
      "filterText": "testNewFunction",
      "insertText": "testNewFunction()",
      "insertTextFormat": "Snippet"
    },
    {
<<<<<<< HEAD
      "label": "obj2",
      "kind": "Variable",
      "detail": "TestObject2",
      "sortText": "AB",
      "insertText": "obj2",
      "insertTextFormat": "Snippet"
    },
    {
      "label": "testNewFunction()",
=======
      "label": "getObj2()",
>>>>>>> e8fb4b16
      "kind": "Function",
      "detail": "TestObject2",
      "documentation": {
        "right": {
          "kind": "markdown",
          "value": "**Package:** _._  \n  \n  \n  \n  \n**Return** `TestObject2`   \n  \n"
        }
      },
<<<<<<< HEAD
      "sortText": "E",
      "filterText": "testNewFunction",
      "insertText": "testNewFunction()",
      "insertTextFormat": "Snippet"
    },
    {
      "label": "'error",
      "kind": "Event",
      "detail": "Error",
      "documentation": {
        "left": "Default error type.\nThe type parameter is for the error detail type. It's constrained to Cloneable type."
      },
      "sortText": "N",
      "insertText": "'error",
      "insertTextFormat": "Snippet"
    },
    {
      "label": "Thread",
      "kind": "TypeParameter",
      "detail": "Union",
      "sortText": "P",
      "insertText": "Thread",
=======
      "sortText": "AC",
      "filterText": "getObj2",
      "insertText": "getObj2()",
>>>>>>> e8fb4b16
      "insertTextFormat": "Snippet"
    },
    {
      "label": "getInt()",
      "kind": "Function",
      "detail": "int",
      "documentation": {
        "right": {
          "kind": "markdown",
          "value": "**Package:** _._  \n  \n  \n  \n  \n**Return** `int`   \n  \n"
        }
      },
      "sortText": "E",
      "filterText": "getInt",
      "insertText": "getInt()",
      "insertTextFormat": "Snippet"
    },
    {
<<<<<<< HEAD
      "label": "getObj2()",
      "kind": "Function",
      "detail": "TestObject2",
      "documentation": {
        "right": {
          "kind": "markdown",
          "value": "**Package:** _._  \n  \n  \n  \n  \n**Return** `TestObject2`   \n  \n"
        }
      },
      "sortText": "AC",
      "filterText": "getObj2",
      "insertText": "getObj2()",
=======
      "label": "TestObject2",
      "kind": "Interface",
      "detail": "Class",
      "sortText": "AK",
      "insertText": "TestObject2",
      "insertTextFormat": "Snippet"
    },
    {
      "label": "TestObject1",
      "kind": "Interface",
      "detail": "Class",
      "sortText": "AK",
      "insertText": "TestObject1",
      "insertTextFormat": "Snippet"
    },
    {
      "label": "StrandData",
      "kind": "Struct",
      "detail": "Record",
      "documentation": {
        "left": "Describes Strand execution details for the runtime.\n"
      },
      "sortText": "O",
      "insertText": "StrandData",
>>>>>>> e8fb4b16
      "insertTextFormat": "Snippet"
    },
    {
      "label": "StrandData",
      "kind": "Struct",
      "detail": "Record",
      "documentation": {
        "left": "Describes Strand execution details for the runtime.\n"
      },
      "sortText": "O",
      "insertText": "StrandData",
      "insertTextFormat": "Snippet"
    },
    {
      "label": "getString()",
      "kind": "Function",
      "detail": "string",
      "documentation": {
        "right": {
          "kind": "markdown",
          "value": "**Package:** _._  \n  \n  \n  \n  \n**Return** `string`   \n  \n"
        }
      },
      "sortText": "E",
      "filterText": "getString",
      "insertText": "getString()",
      "insertTextFormat": "Snippet"
    },
    {
      "label": "readonly",
      "kind": "Unit",
      "detail": "type",
      "sortText": "R",
      "insertText": "readonly",
      "insertTextFormat": "Snippet"
    },
    {
      "label": "handle",
      "kind": "Unit",
      "detail": "type",
      "sortText": "R",
      "insertText": "handle",
      "insertTextFormat": "Snippet"
    },
    {
      "label": "never",
      "kind": "Unit",
      "detail": "type",
      "sortText": "R",
      "insertText": "never",
      "insertTextFormat": "Snippet"
    },
    {
      "label": "json",
      "kind": "Unit",
      "detail": "type",
      "sortText": "R",
      "insertText": "json",
      "insertTextFormat": "Snippet"
    },
    {
      "label": "anydata",
      "kind": "Unit",
      "detail": "type",
      "sortText": "R",
      "insertText": "anydata",
      "insertTextFormat": "Snippet"
    },
    {
      "label": "any",
      "kind": "Unit",
      "detail": "type",
      "sortText": "R",
      "insertText": "any",
      "insertTextFormat": "Snippet"
    },
    {
      "label": "byte",
      "kind": "Unit",
      "detail": "type",
      "sortText": "R",
      "insertText": "byte",
      "insertTextFormat": "Snippet"
    },
    {
      "label": "new()",
      "kind": "Function",
      "detail": "()",
      "documentation": {
        "right": {
          "kind": "markdown",
          "value": "**Package:** _._  \n  \n  \n"
        }
      },
      "sortText": "E",
      "insertText": "new()",
      "insertTextFormat": "Snippet"
    }
  ]
}<|MERGE_RESOLUTION|>--- conflicted
+++ resolved
@@ -42,6 +42,29 @@
       "insertTextFormat": "Snippet"
     },
     {
+      "label": "ballerina/lang.test",
+      "kind": "Module",
+      "detail": "Module",
+      "sortText": "R",
+      "insertText": "test",
+      "insertTextFormat": "Snippet",
+      "additionalTextEdits": [
+        {
+          "range": {
+            "start": {
+              "line": 0,
+              "character": 0
+            },
+            "end": {
+              "line": 0,
+              "character": 0
+            }
+          },
+          "newText": "import ballerina/lang.test;\n"
+        }
+      ]
+    },
+    {
       "label": "ballerina/lang.array",
       "kind": "Module",
       "detail": "Module",
@@ -65,6 +88,75 @@
       ]
     },
     {
+      "label": "ballerina/jballerina.java",
+      "kind": "Module",
+      "detail": "Module",
+      "sortText": "R",
+      "insertText": "java",
+      "insertTextFormat": "Snippet",
+      "additionalTextEdits": [
+        {
+          "range": {
+            "start": {
+              "line": 0,
+              "character": 0
+            },
+            "end": {
+              "line": 0,
+              "character": 0
+            }
+          },
+          "newText": "import ballerina/jballerina.java;\n"
+        }
+      ]
+    },
+    {
+      "label": "ballerina/lang.value",
+      "kind": "Module",
+      "detail": "Module",
+      "sortText": "R",
+      "insertText": "value",
+      "insertTextFormat": "Snippet",
+      "additionalTextEdits": [
+        {
+          "range": {
+            "start": {
+              "line": 0,
+              "character": 0
+            },
+            "end": {
+              "line": 0,
+              "character": 0
+            }
+          },
+          "newText": "import ballerina/lang.value;\n"
+        }
+      ]
+    },
+    {
+      "label": "ballerina/module1",
+      "kind": "Module",
+      "detail": "Module",
+      "sortText": "R",
+      "insertText": "module1",
+      "insertTextFormat": "Snippet",
+      "additionalTextEdits": [
+        {
+          "range": {
+            "start": {
+              "line": 0,
+              "character": 0
+            },
+            "end": {
+              "line": 0,
+              "character": 0
+            }
+          },
+          "newText": "import ballerina/module1;\n"
+        }
+      ]
+    },
+    {
       "label": "ballerina/lang.runtime",
       "kind": "Module",
       "detail": "Module",
@@ -88,98 +180,6 @@
       ]
     },
     {
-      "label": "ballerina/module1",
-      "kind": "Module",
-      "detail": "Module",
-      "sortText": "R",
-      "insertText": "module1",
-      "insertTextFormat": "Snippet",
-      "additionalTextEdits": [
-        {
-          "range": {
-            "start": {
-              "line": 0,
-              "character": 0
-            },
-            "end": {
-              "line": 0,
-              "character": 0
-            }
-          },
-          "newText": "import ballerina/module1;\n"
-        }
-      ]
-    },
-    {
-      "label": "ballerina/lang.test",
-      "kind": "Module",
-      "detail": "Module",
-      "sortText": "R",
-      "insertText": "test",
-      "insertTextFormat": "Snippet",
-      "additionalTextEdits": [
-        {
-          "range": {
-            "start": {
-              "line": 0,
-              "character": 0
-            },
-            "end": {
-              "line": 0,
-              "character": 0
-            }
-          },
-          "newText": "import ballerina/lang.test;\n"
-        }
-      ]
-    },
-    {
-      "label": "ballerina/jballerina.java",
-      "kind": "Module",
-      "detail": "Module",
-      "sortText": "R",
-      "insertText": "java",
-      "insertTextFormat": "Snippet",
-      "additionalTextEdits": [
-        {
-          "range": {
-            "start": {
-              "line": 0,
-              "character": 0
-            },
-            "end": {
-              "line": 0,
-              "character": 0
-            }
-          },
-          "newText": "import ballerina/jballerina.java;\n"
-        }
-      ]
-    },
-    {
-      "label": "ballerina/lang.value",
-      "kind": "Module",
-      "detail": "Module",
-      "sortText": "R",
-      "insertText": "value",
-      "insertTextFormat": "Snippet",
-      "additionalTextEdits": [
-        {
-          "range": {
-            "start": {
-              "line": 0,
-              "character": 0
-            },
-            "end": {
-              "line": 0,
-              "character": 0
-            }
-          },
-          "newText": "import ballerina/lang.value;\n"
-        }
-      ]
-    },
-    {
       "label": "boolean",
       "kind": "Unit",
       "detail": "type",
@@ -472,27 +472,11 @@
       "insertTextFormat": "Snippet"
     },
     {
-<<<<<<< HEAD
-      "label": "TestObject2",
-      "kind": "Interface",
-      "detail": "Class",
-      "sortText": "AK",
-      "insertText": "TestObject2",
-      "insertTextFormat": "Snippet"
-    },
-    {
-      "label": "TestObject1",
-      "kind": "Interface",
-      "detail": "Class",
-      "sortText": "AK",
-      "insertText": "TestObject1",
-=======
       "label": "Thread",
       "kind": "TypeParameter",
       "detail": "Union",
       "sortText": "P",
       "insertText": "Thread",
->>>>>>> e8fb4b16
       "insertTextFormat": "Snippet"
     },
     {
@@ -511,19 +495,7 @@
       "insertTextFormat": "Snippet"
     },
     {
-<<<<<<< HEAD
-      "label": "obj2",
-      "kind": "Variable",
-      "detail": "TestObject2",
-      "sortText": "AB",
-      "insertText": "obj2",
-      "insertTextFormat": "Snippet"
-    },
-    {
-      "label": "testNewFunction()",
-=======
       "label": "getObj2()",
->>>>>>> e8fb4b16
       "kind": "Function",
       "detail": "TestObject2",
       "documentation": {
@@ -532,34 +504,9 @@
           "value": "**Package:** _._  \n  \n  \n  \n  \n**Return** `TestObject2`   \n  \n"
         }
       },
-<<<<<<< HEAD
-      "sortText": "E",
-      "filterText": "testNewFunction",
-      "insertText": "testNewFunction()",
-      "insertTextFormat": "Snippet"
-    },
-    {
-      "label": "'error",
-      "kind": "Event",
-      "detail": "Error",
-      "documentation": {
-        "left": "Default error type.\nThe type parameter is for the error detail type. It's constrained to Cloneable type."
-      },
-      "sortText": "N",
-      "insertText": "'error",
-      "insertTextFormat": "Snippet"
-    },
-    {
-      "label": "Thread",
-      "kind": "TypeParameter",
-      "detail": "Union",
-      "sortText": "P",
-      "insertText": "Thread",
-=======
       "sortText": "AC",
       "filterText": "getObj2",
       "insertText": "getObj2()",
->>>>>>> e8fb4b16
       "insertTextFormat": "Snippet"
     },
     {
@@ -578,20 +525,6 @@
       "insertTextFormat": "Snippet"
     },
     {
-<<<<<<< HEAD
-      "label": "getObj2()",
-      "kind": "Function",
-      "detail": "TestObject2",
-      "documentation": {
-        "right": {
-          "kind": "markdown",
-          "value": "**Package:** _._  \n  \n  \n  \n  \n**Return** `TestObject2`   \n  \n"
-        }
-      },
-      "sortText": "AC",
-      "filterText": "getObj2",
-      "insertText": "getObj2()",
-=======
       "label": "TestObject2",
       "kind": "Interface",
       "detail": "Class",
@@ -616,18 +549,14 @@
       },
       "sortText": "O",
       "insertText": "StrandData",
->>>>>>> e8fb4b16
-      "insertTextFormat": "Snippet"
-    },
-    {
-      "label": "StrandData",
-      "kind": "Struct",
-      "detail": "Record",
-      "documentation": {
-        "left": "Describes Strand execution details for the runtime.\n"
-      },
-      "sortText": "O",
-      "insertText": "StrandData",
+      "insertTextFormat": "Snippet"
+    },
+    {
+      "label": "obj2",
+      "kind": "Variable",
+      "detail": "TestObject2",
+      "sortText": "AB",
+      "insertText": "obj2",
       "insertTextFormat": "Snippet"
     },
     {
