{
  "position": {
    "line": 5,
    "character": 9
  },
  "source": "statement_context/source/elseif_stmt_ctx_source2.bal",
  "items": [
    {
      "label": "xmlns",
      "kind": "Snippet",
      "detail": "Snippet",
      "sortText": "O",
      "insertText": "xmlns \"${1}\" as ${2:ns};",
      "insertTextFormat": "Snippet"
    },
    {
      "label": "xmlns",
      "kind": "Keyword",
      "detail": "Keyword",
      "sortText": "P",
      "insertText": "xmlns ",
      "insertTextFormat": "Snippet"
    },
    {
      "label": "var",
      "kind": "Keyword",
      "detail": "Keyword",
      "sortText": "P",
      "insertText": "var ",
      "insertTextFormat": "Snippet"
    },
    {
      "label": "wait",
      "kind": "Keyword",
      "detail": "Keyword",
      "sortText": "P",
      "insertText": "wait ",
      "insertTextFormat": "Snippet"
    },
    {
      "label": "start",
      "kind": "Keyword",
      "detail": "Keyword",
      "sortText": "P",
      "insertText": "start ",
      "insertTextFormat": "Snippet"
    },
    {
      "label": "flush",
      "kind": "Keyword",
      "detail": "Keyword",
      "sortText": "P",
      "insertText": "flush ",
      "insertTextFormat": "Snippet"
    },
    {
      "label": "isolated",
      "kind": "Keyword",
      "detail": "Keyword",
      "sortText": "P",
      "insertText": "isolated ",
      "insertTextFormat": "Snippet"
    },
    {
      "label": "transactional",
      "kind": "Keyword",
      "detail": "Keyword",
      "sortText": "P",
      "insertText": "transactional",
      "insertTextFormat": "Snippet"
    },
    {
      "label": "checkpanic",
      "kind": "Keyword",
      "detail": "Keyword",
      "sortText": "P",
      "insertText": "checkpanic ",
      "insertTextFormat": "Snippet"
    },
    {
      "label": "check",
      "kind": "Keyword",
      "detail": "Keyword",
      "sortText": "P",
      "insertText": "check ",
      "insertTextFormat": "Snippet"
    },
    {
      "label": "final",
      "kind": "Keyword",
      "detail": "Keyword",
      "sortText": "P",
      "insertText": "final ",
      "insertTextFormat": "Snippet"
    },
    {
      "label": "fail",
      "kind": "Keyword",
      "detail": "Keyword",
      "sortText": "P",
      "insertText": "fail ",
      "insertTextFormat": "Snippet"
    },
    {
      "label": "if",
      "kind": "Snippet",
      "detail": "Statement",
      "sortText": "O",
      "insertText": "if ${1:true} {\n\t${2}\n}",
      "insertTextFormat": "Snippet"
    },
    {
      "label": "while",
      "kind": "Snippet",
      "detail": "Statement",
      "sortText": "O",
      "insertText": "while ${1:true} {\n\t${2}\n}",
      "insertTextFormat": "Snippet"
    },
    {
      "label": "do",
      "kind": "Snippet",
      "detail": "Statement",
      "sortText": "O",
      "insertText": "do {\n\t${1}\n}",
      "insertTextFormat": "Snippet"
    },
    {
      "label": "lock",
      "kind": "Snippet",
      "detail": "Statement",
      "sortText": "O",
      "insertText": "lock {\n\t${1}\n}",
      "insertTextFormat": "Snippet"
    },
    {
      "label": "foreach",
      "kind": "Snippet",
      "detail": "Statement",
      "sortText": "O",
      "insertText": "foreach ${1:var} ${2:item} in ${3:itemList} {\n\t${4}\n}",
      "insertTextFormat": "Snippet"
    },
    {
      "label": "foreach i",
      "kind": "Snippet",
      "detail": "Statement",
      "sortText": "O",
      "insertText": "foreach ${1:int} ${2:i} in ${3:0}...${4:9} {\n\t${5}\n}",
      "insertTextFormat": "Snippet"
    },
    {
      "label": "fork",
      "kind": "Snippet",
      "detail": "Statement",
      "sortText": "O",
      "insertText": "fork {\n\t${1}\n}",
      "insertTextFormat": "Snippet"
    },
    {
      "label": "transaction",
      "kind": "Snippet",
      "detail": "Statement",
      "sortText": "O",
      "insertText": "transaction {\n\t${1}\n}",
      "insertTextFormat": "Snippet"
    },
    {
      "label": "retry",
      "kind": "Snippet",
      "detail": "Statement",
      "sortText": "O",
      "insertText": "retry {\n\t${1}\n}",
      "insertTextFormat": "Snippet"
    },
    {
      "label": "retry transaction",
      "kind": "Snippet",
      "detail": "Statement",
      "sortText": "O",
      "insertText": "retry transaction {\n\t${1}\n}",
      "insertTextFormat": "Snippet"
    },
    {
      "label": "match",
      "kind": "Snippet",
      "detail": "Statement",
      "sortText": "O",
      "insertText": "match ",
      "insertTextFormat": "Snippet"
    },
    {
      "label": "return",
      "kind": "Snippet",
      "detail": "Statement",
      "sortText": "O",
      "insertText": "return ",
      "insertTextFormat": "Snippet"
    },
    {
      "label": "panic",
      "kind": "Snippet",
      "detail": "Statement",
      "sortText": "O",
      "insertText": "panic ",
      "insertTextFormat": "Snippet"
    },
    {
      "label": "stream<> streamName = new;",
      "kind": "Snippet",
      "detail": "Snippet",
      "sortText": "O",
      "insertText": "stream<${1}> ${2:streamName} = new;",
      "insertTextFormat": "Snippet"
    },
    {
      "label": "ballerina/lang.test",
      "kind": "Module",
      "detail": "Module",
      "sortText": "Q",
      "insertText": "test",
      "insertTextFormat": "Snippet",
      "additionalTextEdits": [
        {
          "range": {
            "start": {
              "line": 0,
              "character": 0
            },
            "end": {
              "line": 0,
              "character": 0
            }
          },
          "newText": "import ballerina/lang.test;\n"
        }
      ]
    },
    {
      "label": "ballerina/lang.runtime",
      "kind": "Module",
      "detail": "Module",
      "sortText": "Q",
      "insertText": "runtime",
      "insertTextFormat": "Snippet",
      "additionalTextEdits": [
        {
          "range": {
            "start": {
              "line": 0,
              "character": 0
            },
            "end": {
              "line": 0,
              "character": 0
            }
          },
          "newText": "import ballerina/lang.runtime;\n"
        }
      ]
    },
    {
      "label": "ballerina/module1",
      "kind": "Module",
      "detail": "Module",
      "sortText": "Q",
      "insertText": "module1",
      "insertTextFormat": "Snippet",
      "additionalTextEdits": [
        {
          "range": {
            "start": {
              "line": 0,
              "character": 0
            },
            "end": {
              "line": 0,
              "character": 0
            }
          },
          "newText": "import ballerina/module1;\n"
        }
      ]
    },
    {
      "label": "ballerina/lang.value",
      "kind": "Module",
      "detail": "Module",
      "sortText": "Q",
      "insertText": "value",
      "insertTextFormat": "Snippet",
      "additionalTextEdits": [
        {
          "range": {
            "start": {
              "line": 0,
              "character": 0
            },
            "end": {
              "line": 0,
              "character": 0
            }
          },
          "newText": "import ballerina/lang.value;\n"
        }
      ]
    },
    {
      "label": "ballerina/lang.array",
      "kind": "Module",
      "detail": "Module",
      "sortText": "Q",
      "insertText": "array",
      "insertTextFormat": "Snippet",
      "additionalTextEdits": [
        {
          "range": {
            "start": {
              "line": 0,
              "character": 0
            },
            "end": {
              "line": 0,
              "character": 0
            }
          },
          "newText": "import ballerina/lang.array;\n"
        }
      ]
    },
    {
      "label": "ballerina/jballerina.java",
      "kind": "Module",
      "detail": "Module",
      "sortText": "Q",
      "insertText": "java",
      "insertTextFormat": "Snippet",
      "additionalTextEdits": [
        {
          "range": {
            "start": {
              "line": 0,
              "character": 0
            },
            "end": {
              "line": 0,
              "character": 0
            }
          },
          "newText": "import ballerina/jballerina.java;\n"
        }
      ]
    },
    {
      "label": "boolean",
      "kind": "Unit",
      "detail": "type",
      "sortText": "Q",
      "insertText": "boolean",
      "insertTextFormat": "Snippet"
    },
    {
      "label": "decimal",
      "kind": "Unit",
      "detail": "type",
      "sortText": "Q",
      "insertText": "decimal",
      "insertTextFormat": "Snippet"
    },
    {
      "label": "error",
      "kind": "Unit",
      "detail": "type",
      "sortText": "Q",
      "insertText": "error",
      "insertTextFormat": "Snippet"
    },
    {
      "label": "float",
      "kind": "Unit",
      "detail": "type",
      "sortText": "Q",
      "insertText": "float",
      "insertTextFormat": "Snippet"
    },
    {
      "label": "future",
      "kind": "Unit",
      "detail": "type",
      "sortText": "Q",
      "insertText": "future",
      "insertTextFormat": "Snippet"
    },
    {
      "label": "int",
      "kind": "Unit",
      "detail": "type",
      "sortText": "Q",
      "insertText": "int",
      "insertTextFormat": "Snippet"
    },
    {
      "label": "map",
      "kind": "Unit",
      "detail": "type",
      "sortText": "Q",
      "insertText": "map",
      "insertTextFormat": "Snippet"
    },
    {
      "label": "object",
      "kind": "Unit",
      "detail": "type",
      "sortText": "Q",
      "insertText": "object",
      "insertTextFormat": "Snippet"
    },
    {
      "label": "stream",
      "kind": "Unit",
      "detail": "type",
      "sortText": "Q",
      "insertText": "stream",
      "insertTextFormat": "Snippet"
    },
    {
      "label": "string",
      "kind": "Unit",
      "detail": "type",
      "sortText": "Q",
      "insertText": "string",
      "insertTextFormat": "Snippet"
    },
    {
      "label": "table",
      "kind": "Unit",
      "detail": "type",
      "sortText": "Q",
      "insertText": "table",
      "insertTextFormat": "Snippet"
    },
    {
      "label": "transaction",
      "kind": "Unit",
      "detail": "type",
      "sortText": "Q",
      "insertText": "transaction",
      "insertTextFormat": "Snippet"
    },
    {
      "label": "typedesc",
      "kind": "Unit",
      "detail": "type",
      "sortText": "Q",
      "insertText": "typedesc",
      "insertTextFormat": "Snippet"
    },
    {
      "label": "xml",
      "kind": "Unit",
      "detail": "type",
      "sortText": "Q",
      "insertText": "xml",
      "insertTextFormat": "Snippet"
    },
    {
      "label": "StrandData",
      "kind": "Struct",
      "detail": "Record",
      "documentation": {
        "left": "Describes Strand execution details for the runtime.\n"
      },
      "sortText": "L",
      "insertText": "StrandData",
      "insertTextFormat": "Snippet"
    },
    {
      "label": "Thread",
      "kind": "TypeParameter",
      "detail": "Union",
      "sortText": "M",
      "insertText": "Thread",
      "insertTextFormat": "Snippet"
    },
    {
      "label": "readonly",
      "kind": "Unit",
      "detail": "type",
      "sortText": "Q",
      "insertText": "readonly",
      "insertTextFormat": "Snippet"
    },
    {
      "label": "handle",
      "kind": "Unit",
      "detail": "type",
      "sortText": "Q",
      "insertText": "handle",
      "insertTextFormat": "Snippet"
    },
    {
      "label": "never",
      "kind": "Unit",
      "detail": "type",
      "sortText": "Q",
      "insertText": "never",
      "insertTextFormat": "Snippet"
    },
    {
      "label": "json",
      "kind": "Unit",
      "detail": "type",
      "sortText": "Q",
      "insertText": "json",
      "insertTextFormat": "Snippet"
    },
    {
      "label": "anydata",
      "kind": "Unit",
      "detail": "type",
      "sortText": "Q",
      "insertText": "anydata",
      "insertTextFormat": "Snippet"
    },
    {
      "label": "any",
      "kind": "Unit",
      "detail": "type",
      "sortText": "Q",
      "insertText": "any",
      "insertTextFormat": "Snippet"
    },
    {
      "label": "byte",
      "kind": "Unit",
      "detail": "type",
      "sortText": "Q",
      "insertText": "byte",
      "insertTextFormat": "Snippet"
    },
    {
      "label": "service",
      "kind": "Unit",
      "detail": "type",
      "sortText": "Q",
      "insertText": "service",
      "insertTextFormat": "Snippet"
    },
    {
      "label": "record",
      "kind": "Keyword",
      "detail": "Keyword",
      "sortText": "P",
      "insertText": "record ",
      "insertTextFormat": "Snippet"
    },
    {
      "label": "function",
      "kind": "Keyword",
      "detail": "Keyword",
      "sortText": "P",
      "insertText": "function ",
      "insertTextFormat": "Snippet"
    },
    {
      "label": "record {}",
      "kind": "Snippet",
      "detail": "Snippet",
      "sortText": "O",
      "insertText": "record {${1}}",
      "insertTextFormat": "Snippet"
    },
    {
      "label": "record {||}",
      "kind": "Snippet",
      "detail": "Snippet",
      "sortText": "O",
      "insertText": "record {|${1}|}",
      "insertTextFormat": "Snippet"
    },
    {
      "label": "distinct",
      "kind": "Keyword",
      "detail": "Keyword",
      "sortText": "P",
      "insertText": "distinct",
      "insertTextFormat": "Snippet"
    },
    {
      "label": "object {}",
      "kind": "Snippet",
      "detail": "Snippet",
      "sortText": "O",
      "insertText": "object {${1}}",
      "insertTextFormat": "Snippet"
    },
    {
      "label": "doSomeTask()",
      "kind": "Function",
      "detail": "Function",
      "documentation": {
        "right": {
          "kind": "markdown",
          "value": "**Package:** _._  \n  \n  \n"
        }
      },
      "sortText": "C",
<<<<<<< HEAD
=======
      "filterText": "doSomeTask",
>>>>>>> 00f1c975
      "insertText": "doSomeTask()",
      "insertTextFormat": "Snippet"
    },
    {
      "label": "testInt",
      "kind": "Variable",
      "detail": "2",
      "sortText": "B",
      "insertText": "testInt",
      "insertTextFormat": "Snippet"
    },
    {
      "label": "testFunction()",
      "kind": "Function",
      "detail": "Function",
      "documentation": {
        "right": {
          "kind": "markdown",
          "value": "**Package:** _._  \n  \n  \n"
        }
      },
      "sortText": "C",
<<<<<<< HEAD
=======
      "filterText": "testFunction",
>>>>>>> 00f1c975
      "insertText": "testFunction()",
      "insertTextFormat": "Snippet"
    }
  ]
}<|MERGE_RESOLUTION|>--- conflicted
+++ resolved
@@ -605,10 +605,7 @@
         }
       },
       "sortText": "C",
-<<<<<<< HEAD
-=======
       "filterText": "doSomeTask",
->>>>>>> 00f1c975
       "insertText": "doSomeTask()",
       "insertTextFormat": "Snippet"
     },
@@ -631,10 +628,7 @@
         }
       },
       "sortText": "C",
-<<<<<<< HEAD
-=======
       "filterText": "testFunction",
->>>>>>> 00f1c975
       "insertText": "testFunction()",
       "insertTextFormat": "Snippet"
     }
