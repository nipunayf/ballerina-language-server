--- conflicted
+++ resolved
@@ -878,7 +878,6 @@
       "insertTextFormat": "Snippet"
     },
     {
-<<<<<<< HEAD
       "label": "client",
       "kind": "Snippet",
       "detail": "Snippet",
@@ -886,7 +885,8 @@
       "filterText": "client",
       "insertText": "client \"${1}\" as ${2:clientName};",
       "insertTextFormat": "Snippet"
-=======
+    },
+    {
       "label": "ballerina/lang.regexp",
       "kind": "Module",
       "detail": "Module",
@@ -909,7 +909,6 @@
           "newText": "import ballerina/lang.regexp;\n"
         }
       ]
->>>>>>> e69958bd
     }
   ]
 }