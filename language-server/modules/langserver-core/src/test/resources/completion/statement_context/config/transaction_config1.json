{
  "position": {
    "line": 6,
    "character": 12
  },
  "source": "statement_context/source/transaction_source1.bal",
  "items": [
    {
      "label": "xmlns",
      "kind": "Snippet",
      "detail": "Snippet",
      "sortText": "P",
      "filterText": "xmlns",
      "insertText": "xmlns \"${1}\" as ${2:ns};",
      "insertTextFormat": "Snippet"
    },
    {
      "label": "xmlns",
      "kind": "Keyword",
      "detail": "Keyword",
      "sortText": "Q",
      "filterText": "xmlns",
      "insertText": "xmlns ",
      "insertTextFormat": "Snippet"
    },
    {
      "label": "var",
      "kind": "Keyword",
      "detail": "Keyword",
      "sortText": "Q",
      "filterText": "var",
      "insertText": "var ",
      "insertTextFormat": "Snippet"
    },
    {
      "label": "wait",
      "kind": "Keyword",
      "detail": "Keyword",
      "sortText": "Q",
      "filterText": "wait",
      "insertText": "wait ",
      "insertTextFormat": "Snippet"
    },
    {
      "label": "start",
      "kind": "Keyword",
      "detail": "Keyword",
      "sortText": "Q",
      "filterText": "start",
      "insertText": "start ",
      "insertTextFormat": "Snippet"
    },
    {
      "label": "flush",
      "kind": "Keyword",
      "detail": "Keyword",
      "sortText": "Q",
      "filterText": "flush",
      "insertText": "flush ",
      "insertTextFormat": "Snippet"
    },
    {
      "label": "isolated",
      "kind": "Keyword",
      "detail": "Keyword",
      "sortText": "Q",
      "filterText": "isolated",
      "insertText": "isolated ",
      "insertTextFormat": "Snippet"
    },
    {
      "label": "transactional",
      "kind": "Keyword",
      "detail": "Keyword",
      "sortText": "Q",
      "filterText": "transactional",
      "insertText": "transactional",
      "insertTextFormat": "Snippet"
    },
    {
      "label": "checkpanic",
      "kind": "Keyword",
      "detail": "Keyword",
      "sortText": "Q",
      "filterText": "checkpanic",
      "insertText": "checkpanic ",
      "insertTextFormat": "Snippet"
    },
    {
      "label": "check",
      "kind": "Keyword",
      "detail": "Keyword",
      "sortText": "Q",
      "filterText": "check",
      "insertText": "check ",
      "insertTextFormat": "Snippet"
    },
    {
      "label": "final",
      "kind": "Keyword",
      "detail": "Keyword",
      "sortText": "Q",
      "filterText": "final",
      "insertText": "final ",
      "insertTextFormat": "Snippet"
    },
    {
      "label": "fail",
      "kind": "Keyword",
      "detail": "Keyword",
      "sortText": "Q",
      "filterText": "fail",
      "insertText": "fail ",
      "insertTextFormat": "Snippet"
    },
    {
      "label": "from",
      "kind": "Keyword",
      "detail": "Keyword",
      "sortText": "Q",
      "filterText": "from",
      "insertText": "from ",
      "insertTextFormat": "Snippet"
    },
    {
      "label": "if",
      "kind": "Snippet",
      "detail": "Statement",
      "sortText": "P",
      "filterText": "if",
      "insertText": "if ${1:true} {\n\t${2}\n}",
      "insertTextFormat": "Snippet"
    },
    {
      "label": "while",
      "kind": "Snippet",
      "detail": "Statement",
      "sortText": "P",
      "filterText": "while",
      "insertText": "while ${1:true} {\n\t${2}\n}",
      "insertTextFormat": "Snippet"
    },
    {
      "label": "do",
      "kind": "Snippet",
      "detail": "Statement",
      "sortText": "P",
      "filterText": "do",
      "insertText": "do {\n\t${1}\n}",
      "insertTextFormat": "Snippet"
    },
    {
      "label": "lock",
      "kind": "Snippet",
      "detail": "Statement",
      "sortText": "P",
      "filterText": "lock",
      "insertText": "lock {\n\t${1}\n}",
      "insertTextFormat": "Snippet"
    },
    {
      "label": "foreach",
      "kind": "Snippet",
      "detail": "Statement",
      "sortText": "P",
      "filterText": "foreach",
      "insertText": "foreach ${1:var} ${2:item} in ${3:itemList} {\n\t${4}\n}",
      "insertTextFormat": "Snippet"
    },
    {
      "label": "foreach i",
      "kind": "Snippet",
      "detail": "Statement",
      "sortText": "P",
      "filterText": "foreach",
      "insertText": "foreach ${1:int} ${2:i} in ${3:0}...${4:9} {\n\t${5}\n}",
      "insertTextFormat": "Snippet"
    },
    {
      "label": "fork",
      "kind": "Snippet",
      "detail": "Statement",
      "sortText": "P",
      "filterText": "fork",
      "insertText": "fork {\n\t${1}\n}",
      "insertTextFormat": "Snippet"
    },
    {
      "label": "rollback",
      "kind": "Snippet",
      "detail": "Statement",
      "sortText": "P",
      "filterText": "rollback",
      "insertText": "rollback;",
      "insertTextFormat": "Snippet"
    },
    {
      "label": "commit",
      "kind": "Snippet",
      "detail": "Statement",
      "sortText": "P",
      "filterText": "commit",
      "insertText": "commit;",
      "insertTextFormat": "Snippet"
    },
    {
      "label": "transaction",
      "kind": "Snippet",
      "detail": "Statement",
      "sortText": "P",
      "filterText": "transaction",
      "insertText": "transaction {\n\t${1}\n}",
      "insertTextFormat": "Snippet"
    },
    {
      "label": "retry",
      "kind": "Snippet",
      "detail": "Statement",
      "sortText": "P",
      "filterText": "retry",
      "insertText": "retry {\n\t${1}\n}",
      "insertTextFormat": "Snippet"
    },
    {
      "label": "retry transaction",
      "kind": "Snippet",
      "detail": "Statement",
      "sortText": "P",
      "filterText": "retry_transaction",
      "insertText": "retry transaction {\n\t${1}\n}",
      "insertTextFormat": "Snippet"
    },
    {
      "label": "match",
      "kind": "Snippet",
      "detail": "Statement",
      "sortText": "P",
      "filterText": "match",
      "insertText": "match ",
      "insertTextFormat": "Snippet"
    },
    {
      "label": "panic",
      "kind": "Snippet",
      "detail": "Statement",
      "sortText": "P",
      "filterText": "panic",
      "insertText": "panic ",
      "insertTextFormat": "Snippet"
    },
    {
      "label": "stream<> streamName = new;",
      "kind": "Snippet",
      "detail": "Snippet",
      "sortText": "P",
      "filterText": "stream",
      "insertText": "stream<${1}> ${2:streamName} = new;",
      "insertTextFormat": "Snippet"
    },
    {
      "label": "return;",
      "kind": "Snippet",
      "detail": "Statement",
      "sortText": "P",
      "filterText": "return;",
      "insertText": "return;",
      "insertTextFormat": "Snippet"
    },
    {
      "label": "StrandData",
      "kind": "Struct",
      "detail": "Record",
      "documentation": {
        "left": "Describes Strand execution details for the runtime.\n"
      },
      "sortText": "M",
      "insertText": "StrandData",
      "insertTextFormat": "Snippet"
    },
    {
      "label": "Thread",
      "kind": "TypeParameter",
      "detail": "Union",
      "sortText": "N",
      "insertText": "Thread",
      "insertTextFormat": "Snippet"
    },
    {
      "label": "readonly",
      "kind": "Unit",
      "detail": "type",
      "sortText": "R",
      "insertText": "readonly",
      "insertTextFormat": "Snippet"
    },
    {
      "label": "handle",
      "kind": "Unit",
      "detail": "type",
      "sortText": "R",
      "insertText": "handle",
      "insertTextFormat": "Snippet"
    },
    {
      "label": "never",
      "kind": "Unit",
      "detail": "type",
      "sortText": "R",
      "insertText": "never",
      "insertTextFormat": "Snippet"
    },
    {
      "label": "json",
      "kind": "Unit",
      "detail": "type",
      "sortText": "R",
      "insertText": "json",
      "insertTextFormat": "Snippet"
    },
    {
      "label": "anydata",
      "kind": "Unit",
      "detail": "type",
      "sortText": "R",
      "insertText": "anydata",
      "insertTextFormat": "Snippet"
    },
    {
      "label": "any",
      "kind": "Unit",
      "detail": "type",
      "sortText": "R",
      "insertText": "any",
      "insertTextFormat": "Snippet"
    },
    {
      "label": "byte",
      "kind": "Unit",
      "detail": "type",
      "sortText": "R",
      "insertText": "byte",
      "insertTextFormat": "Snippet"
    },
    {
      "label": "service",
      "kind": "Unit",
      "detail": "type",
      "sortText": "R",
      "insertText": "service",
      "insertTextFormat": "Snippet"
    },
    {
      "label": "record",
      "kind": "Keyword",
      "detail": "Keyword",
      "sortText": "Q",
      "filterText": "record",
      "insertText": "record ",
      "insertTextFormat": "Snippet"
    },
    {
      "label": "function",
      "kind": "Keyword",
      "detail": "Keyword",
      "sortText": "Q",
      "filterText": "function",
      "insertText": "function ",
      "insertTextFormat": "Snippet"
    },
    {
      "label": "record {}",
      "kind": "Snippet",
      "detail": "Snippet",
      "sortText": "P",
      "filterText": "record",
      "insertText": "record {${1}}",
      "insertTextFormat": "Snippet"
    },
    {
      "label": "record {||}",
      "kind": "Snippet",
      "detail": "Snippet",
      "sortText": "P",
      "filterText": "record",
      "insertText": "record {|${1}|}",
      "insertTextFormat": "Snippet"
    },
    {
      "label": "distinct",
      "kind": "Keyword",
      "detail": "Keyword",
      "sortText": "Q",
      "filterText": "distinct",
      "insertText": "distinct",
      "insertTextFormat": "Snippet"
    },
    {
      "label": "object constructor",
      "kind": "Snippet",
      "detail": "Snippet",
      "sortText": "P",
      "filterText": "object",
      "insertText": "object {${1}}",
      "insertTextFormat": "Snippet"
    },
    {
      "label": "true",
      "kind": "Keyword",
      "detail": "Keyword",
      "sortText": "Q",
      "filterText": "true",
      "insertText": "true",
      "insertTextFormat": "Snippet"
    },
    {
      "label": "false",
      "kind": "Keyword",
      "detail": "Keyword",
      "sortText": "Q",
      "filterText": "false",
      "insertText": "false",
      "insertTextFormat": "Snippet"
    },
    {
      "label": "mod",
      "kind": "Module",
      "detail": "Module",
      "sortText": "O",
      "filterText": "mod",
      "insertText": "mod",
      "insertTextFormat": "Snippet"
    },
    {
      "label": "ballerina/lang.test",
      "kind": "Module",
      "detail": "Module",
      "sortText": "R",
      "filterText": "test",
      "insertText": "test",
      "insertTextFormat": "Snippet",
      "additionalTextEdits": [
        {
          "range": {
            "start": {
              "line": 0,
              "character": 0
            },
            "end": {
              "line": 0,
              "character": 0
            }
          },
          "newText": "import ballerina/lang.test;\n"
        }
      ]
    },
    {
      "label": "ballerina/lang.array",
      "kind": "Module",
      "detail": "Module",
      "sortText": "R",
      "filterText": "array",
      "insertText": "array",
      "insertTextFormat": "Snippet",
      "additionalTextEdits": [
        {
          "range": {
            "start": {
              "line": 0,
              "character": 0
            },
            "end": {
              "line": 0,
              "character": 0
            }
          },
          "newText": "import ballerina/lang.array;\n"
        }
      ]
    },
    {
      "label": "ballerina/jballerina.java",
      "kind": "Module",
      "detail": "Module",
      "sortText": "R",
      "filterText": "java",
      "insertText": "java",
      "insertTextFormat": "Snippet",
      "additionalTextEdits": [
        {
          "range": {
            "start": {
              "line": 0,
              "character": 0
            },
            "end": {
              "line": 0,
              "character": 0
            }
          },
          "newText": "import ballerina/jballerina.java;\n"
        }
      ]
    },
    {
      "label": "ballerina/lang.value",
      "kind": "Module",
      "detail": "Module",
      "sortText": "R",
      "filterText": "value",
      "insertText": "value",
      "insertTextFormat": "Snippet",
      "additionalTextEdits": [
        {
          "range": {
            "start": {
              "line": 0,
              "character": 0
            },
            "end": {
              "line": 0,
              "character": 0
            }
          },
          "newText": "import ballerina/lang.value;\n"
        }
      ]
    },
    {
      "label": "ballerina/lang.runtime",
      "kind": "Module",
      "detail": "Module",
      "sortText": "R",
      "filterText": "runtime",
      "insertText": "runtime",
      "insertTextFormat": "Snippet",
      "additionalTextEdits": [
        {
          "range": {
            "start": {
              "line": 0,
              "character": 0
            },
            "end": {
              "line": 0,
              "character": 0
            }
          },
          "newText": "import ballerina/lang.runtime;\n"
        }
      ]
    },
    {
      "label": "boolean",
      "kind": "Unit",
      "detail": "type",
      "sortText": "R",
      "insertText": "boolean",
      "insertTextFormat": "Snippet"
    },
    {
      "label": "decimal",
      "kind": "Unit",
      "detail": "type",
      "sortText": "R",
      "insertText": "decimal",
      "insertTextFormat": "Snippet"
    },
    {
      "label": "error",
      "kind": "Unit",
      "detail": "type",
      "sortText": "R",
      "insertText": "error",
      "insertTextFormat": "Snippet"
    },
    {
      "label": "float",
      "kind": "Unit",
      "detail": "type",
      "sortText": "R",
      "insertText": "float",
      "insertTextFormat": "Snippet"
    },
    {
      "label": "future",
      "kind": "Unit",
      "detail": "type",
      "sortText": "R",
      "insertText": "future",
      "insertTextFormat": "Snippet"
    },
    {
      "label": "int",
      "kind": "Unit",
      "detail": "type",
      "sortText": "R",
      "insertText": "int",
      "insertTextFormat": "Snippet"
    },
    {
      "label": "map",
      "kind": "Unit",
      "detail": "type",
      "sortText": "R",
      "insertText": "map",
      "insertTextFormat": "Snippet"
    },
    {
      "label": "object",
      "kind": "Unit",
      "detail": "type",
      "sortText": "R",
      "insertText": "object",
      "insertTextFormat": "Snippet"
    },
    {
      "label": "stream",
      "kind": "Unit",
      "detail": "type",
      "sortText": "R",
      "insertText": "stream",
      "insertTextFormat": "Snippet"
    },
    {
      "label": "string",
      "kind": "Unit",
      "detail": "type",
      "sortText": "R",
      "insertText": "string",
      "insertTextFormat": "Snippet"
    },
    {
      "label": "table",
      "kind": "Unit",
      "detail": "type",
      "sortText": "R",
      "insertText": "table",
      "insertTextFormat": "Snippet"
    },
    {
      "label": "transaction",
      "kind": "Unit",
      "detail": "type",
      "sortText": "R",
      "insertText": "transaction",
      "insertTextFormat": "Snippet"
    },
    {
      "label": "typedesc",
      "kind": "Unit",
      "detail": "type",
      "sortText": "R",
      "insertText": "typedesc",
      "insertTextFormat": "Snippet"
    },
    {
      "label": "xml",
      "kind": "Unit",
      "detail": "type",
      "sortText": "R",
      "insertText": "xml",
      "insertTextFormat": "Snippet"
    },
    {
      "label": "res",
      "kind": "Variable",
      "detail": "error",
      "sortText": "B",
      "insertText": "res",
      "insertTextFormat": "Snippet"
    },
    {
      "label": "getError()",
      "kind": "Function",
      "detail": "error?",
      "documentation": {
        "right": {
          "kind": "markdown",
          "value": "**Package:** _._  \n  \n  \n  \n  \n**Return** `error?`   \n  \n"
        }
      },
      "sortText": "C",
      "filterText": "getError",
      "insertText": "getError()",
      "insertTextFormat": "Snippet"
    },
    {
      "label": "main()",
      "kind": "Function",
      "detail": "()",
      "documentation": {
        "right": {
          "kind": "markdown",
          "value": "**Package:** _._  \n  \n  \n"
        }
      },
      "sortText": "C",
      "filterText": "main",
      "insertText": "main()",
      "insertTextFormat": "Snippet"
    },
    {
      "label": "new",
      "kind": "Keyword",
      "detail": "Keyword",
      "sortText": "Q",
      "filterText": "new",
      "insertText": "new ",
      "insertTextFormat": "Snippet"
    },
    {
      "label": "let",
      "kind": "Keyword",
      "detail": "Keyword",
      "sortText": "Q",
      "filterText": "let",
      "insertText": "let",
      "insertTextFormat": "Snippet"
    },
    {
      "label": "typeof",
      "kind": "Keyword",
      "detail": "Keyword",
      "sortText": "Q",
      "filterText": "typeof",
      "insertText": "typeof ",
      "insertTextFormat": "Snippet"
    },
    {
      "label": "trap",
      "kind": "Keyword",
      "detail": "Keyword",
      "sortText": "Q",
      "filterText": "trap",
      "insertText": "trap",
      "insertTextFormat": "Snippet"
    },
    {
      "label": "client",
      "kind": "Keyword",
      "detail": "Keyword",
      "sortText": "Q",
      "filterText": "client",
      "insertText": "client ",
      "insertTextFormat": "Snippet"
    },
    {
      "label": "error constructor",
      "kind": "Snippet",
      "detail": "Snippet",
      "sortText": "P",
      "filterText": "error",
      "insertText": "error(\"${1}\")",
      "insertTextFormat": "Snippet"
    },
    {
      "label": "base16",
      "kind": "Snippet",
      "detail": "Snippet",
      "sortText": "P",
      "filterText": "base16",
      "insertText": "base16 `${1}`",
      "insertTextFormat": "Snippet"
    },
    {
      "label": "base64",
      "kind": "Snippet",
      "detail": "Snippet",
      "sortText": "P",
      "filterText": "base64",
      "insertText": "base64 `${1}`",
      "insertTextFormat": "Snippet"
    },
    {
      "label": "object {}",
      "kind": "Snippet",
      "detail": "Snippet",
      "sortText": "P",
      "filterText": "object",
      "insertText": "object {${1}}",
      "insertTextFormat": "Snippet"
    },
    {
      "label": "test/project2",
      "kind": "Module",
      "detail": "Module",
      "sortText": "R",
      "filterText": "project2",
      "insertText": "project2",
      "insertTextFormat": "Snippet",
      "additionalTextEdits": [
        {
          "range": {
            "start": {
              "line": 0,
              "character": 0
            },
            "end": {
              "line": 0,
              "character": 0
            }
          },
          "newText": "import test/project2;\n"
        }
      ]
    },
    {
      "label": "test/project1",
      "kind": "Module",
      "detail": "Module",
      "sortText": "R",
      "filterText": "project1",
      "insertText": "project1",
      "insertTextFormat": "Snippet",
      "additionalTextEdits": [
        {
          "range": {
            "start": {
              "line": 0,
              "character": 0
            },
            "end": {
              "line": 0,
              "character": 0
            }
          },
          "newText": "import test/project1;\n"
        }
      ]
    },
    {
      "label": "test/local_project2",
      "kind": "Module",
      "detail": "Module",
      "sortText": "R",
      "filterText": "local_project2",
      "insertText": "local_project2",
      "insertTextFormat": "Snippet",
      "additionalTextEdits": [
        {
          "range": {
            "start": {
              "line": 0,
              "character": 0
            },
            "end": {
              "line": 0,
              "character": 0
            }
          },
          "newText": "import test/local_project2;\n"
        }
      ]
    },
    {
      "label": "test/local_project1",
      "kind": "Module",
      "detail": "Module",
      "sortText": "R",
      "filterText": "local_project1",
      "insertText": "local_project1",
      "insertTextFormat": "Snippet",
      "additionalTextEdits": [
        {
          "range": {
            "start": {
              "line": 0,
              "character": 0
            },
            "end": {
              "line": 0,
              "character": 0
            }
          },
          "newText": "import test/local_project1;\n"
        }
      ]
    },
    {
      "label": "null",
      "kind": "Keyword",
      "detail": "Keyword",
      "sortText": "Q",
      "filterText": "null",
      "insertText": "null",
      "insertTextFormat": "Snippet"
    },
    {
      "label": "function",
      "kind": "Unit",
      "detail": "type",
      "sortText": "R",
      "insertText": "function",
      "insertTextFormat": "Snippet"
    },
    {
<<<<<<< HEAD
      "label": "client",
      "kind": "Snippet",
      "detail": "Snippet",
      "sortText": "P",
      "filterText": "client",
      "insertText": "client \"${1}\" as ${2:clientName};",
      "insertTextFormat": "Snippet"
=======
      "label": "ballerina/lang.regexp",
      "kind": "Module",
      "detail": "Module",
      "sortText": "R",
      "filterText": "regexp",
      "insertText": "regexp",
      "insertTextFormat": "Snippet",
      "additionalTextEdits": [
        {
          "range": {
            "start": {
              "line": 0,
              "character": 0
            },
            "end": {
              "line": 0,
              "character": 0
            }
          },
          "newText": "import ballerina/lang.regexp;\n"
        }
      ]
>>>>>>> e69958bd
    }
  ]
}<|MERGE_RESOLUTION|>--- conflicted
+++ resolved
@@ -895,7 +895,6 @@
       "insertTextFormat": "Snippet"
     },
     {
-<<<<<<< HEAD
       "label": "client",
       "kind": "Snippet",
       "detail": "Snippet",
@@ -903,7 +902,8 @@
       "filterText": "client",
       "insertText": "client \"${1}\" as ${2:clientName};",
       "insertTextFormat": "Snippet"
-=======
+    },
+    {
       "label": "ballerina/lang.regexp",
       "kind": "Module",
       "detail": "Module",
@@ -926,7 +926,6 @@
           "newText": "import ballerina/lang.regexp;\n"
         }
       ]
->>>>>>> e69958bd
     }
   ]
 }