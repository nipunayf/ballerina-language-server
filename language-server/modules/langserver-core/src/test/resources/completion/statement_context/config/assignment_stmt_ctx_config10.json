--- conflicted
+++ resolved
@@ -42,11 +42,11 @@
       "insertTextFormat": "Snippet"
     },
     {
-      "label": "ballerina/lang.array",
+      "label": "ballerina/lang.test",
       "kind": "Module",
       "detail": "Module",
       "sortText": "R",
-      "insertText": "array",
+      "insertText": "test",
       "insertTextFormat": "Snippet",
       "additionalTextEdits": [
         {
@@ -60,16 +60,16 @@
               "character": 0
             }
           },
-          "newText": "import ballerina/lang.array;\n"
+          "newText": "import ballerina/lang.test;\n"
         }
       ]
     },
     {
-      "label": "ballerina/lang.runtime",
+      "label": "ballerina/lang.array",
       "kind": "Module",
       "detail": "Module",
       "sortText": "R",
-      "insertText": "runtime",
+      "insertText": "array",
       "insertTextFormat": "Snippet",
       "additionalTextEdits": [
         {
@@ -83,16 +83,16 @@
               "character": 0
             }
           },
-          "newText": "import ballerina/lang.runtime;\n"
+          "newText": "import ballerina/lang.array;\n"
         }
       ]
     },
     {
-      "label": "ballerina/module1",
+      "label": "ballerina/jballerina.java",
       "kind": "Module",
       "detail": "Module",
       "sortText": "R",
-      "insertText": "module1",
+      "insertText": "java",
       "insertTextFormat": "Snippet",
       "additionalTextEdits": [
         {
@@ -106,16 +106,16 @@
               "character": 0
             }
           },
-          "newText": "import ballerina/module1;\n"
+          "newText": "import ballerina/jballerina.java;\n"
         }
       ]
     },
     {
-      "label": "ballerina/lang.test",
+      "label": "ballerina/lang.value",
       "kind": "Module",
       "detail": "Module",
       "sortText": "R",
-      "insertText": "test",
+      "insertText": "value",
       "insertTextFormat": "Snippet",
       "additionalTextEdits": [
         {
@@ -129,16 +129,16 @@
               "character": 0
             }
           },
-          "newText": "import ballerina/lang.test;\n"
+          "newText": "import ballerina/lang.value;\n"
         }
       ]
     },
     {
-      "label": "ballerina/jballerina.java",
+      "label": "ballerina/module1",
       "kind": "Module",
       "detail": "Module",
       "sortText": "R",
-      "insertText": "java",
+      "insertText": "module1",
       "insertTextFormat": "Snippet",
       "additionalTextEdits": [
         {
@@ -152,16 +152,16 @@
               "character": 0
             }
           },
-          "newText": "import ballerina/jballerina.java;\n"
+          "newText": "import ballerina/module1;\n"
         }
       ]
     },
     {
-      "label": "ballerina/lang.value",
+      "label": "ballerina/lang.runtime",
       "kind": "Module",
       "detail": "Module",
       "sortText": "R",
-      "insertText": "value",
+      "insertText": "runtime",
       "insertTextFormat": "Snippet",
       "additionalTextEdits": [
         {
@@ -175,7 +175,7 @@
               "character": 0
             }
           },
-          "newText": "import ballerina/lang.value;\n"
+          "newText": "import ballerina/lang.runtime;\n"
         }
       ]
     },
@@ -472,8 +472,6 @@
       "insertTextFormat": "Snippet"
     },
     {
-<<<<<<< HEAD
-=======
       "label": "getInt()",
       "kind": "Function",
       "detail": "int",
@@ -497,7 +495,6 @@
       "insertTextFormat": "Snippet"
     },
     {
->>>>>>> e8fb4b16
       "label": "func()",
       "kind": "Function",
       "detail": "string",
@@ -513,69 +510,27 @@
       "insertTextFormat": "Snippet"
     },
     {
-<<<<<<< HEAD
-      "label": "hello",
-      "kind": "Variable",
-      "detail": "string",
-      "sortText": "AB",
-      "insertText": "hello",
-=======
       "label": "Thread",
       "kind": "TypeParameter",
       "detail": "Union",
       "sortText": "AN",
       "insertText": "Thread",
->>>>>>> e8fb4b16
-      "insertTextFormat": "Snippet"
-    },
-    {
-      "label": "getInt()",
-      "kind": "Function",
-      "detail": "int",
-      "documentation": {
-        "right": {
-          "kind": "markdown",
-          "value": "**Package:** _._  \n  \n  \n  \n  \n**Return** `int`   \n  \n"
-        }
-      },
-      "sortText": "E",
-      "filterText": "getInt",
-      "insertText": "getInt()",
-      "insertTextFormat": "Snippet"
-    },
-    {
-<<<<<<< HEAD
-      "label": "'error",
-      "kind": "Event",
-      "detail": "Error",
-      "documentation": {
-        "left": "Default error type.\nThe type parameter is for the error detail type. It's constrained to Cloneable type."
-      },
-      "sortText": "N",
-      "insertText": "'error",
-      "insertTextFormat": "Snippet"
-    },
-    {
-      "label": "Thread",
-      "kind": "TypeParameter",
-      "detail": "Union",
-      "sortText": "AN",
-      "insertText": "Thread",
-=======
+      "insertTextFormat": "Snippet"
+    },
+    {
+      "label": "myStr",
+      "kind": "Variable",
+      "detail": "string",
+      "sortText": "AB",
+      "insertText": "myStr",
+      "insertTextFormat": "Snippet"
+    },
+    {
       "label": "MyType",
       "kind": "Struct",
       "detail": "Record",
       "sortText": "O",
       "insertText": "MyType",
->>>>>>> e8fb4b16
-      "insertTextFormat": "Snippet"
-    },
-    {
-      "label": "myInt",
-      "kind": "Variable",
-      "detail": "int",
-      "sortText": "D",
-      "insertText": "myInt",
       "insertTextFormat": "Snippet"
     },
     {
@@ -652,41 +607,6 @@
       "insertTextFormat": "Snippet"
     },
     {
-      "label": "StrandData",
-      "kind": "Struct",
-      "detail": "Record",
-      "documentation": {
-        "left": "Describes Strand execution details for the runtime.\n"
-      },
-      "sortText": "O",
-      "insertText": "StrandData",
-      "insertTextFormat": "Snippet"
-    },
-    {
-      "label": "paramStr",
-      "kind": "Variable",
-      "detail": "string",
-      "sortText": "AB",
-      "insertText": "paramStr",
-      "insertTextFormat": "Snippet"
-    },
-    {
-      "label": "myType",
-      "kind": "Variable",
-      "detail": "MyType",
-      "sortText": "D",
-      "insertText": "myType",
-      "insertTextFormat": "Snippet"
-    },
-    {
-      "label": "myStr",
-      "kind": "Variable",
-      "detail": "string",
-      "sortText": "AB",
-      "insertText": "myStr",
-      "insertTextFormat": "Snippet"
-    },
-    {
       "label": "readonly",
       "kind": "Unit",
       "detail": "type",
