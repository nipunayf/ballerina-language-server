{
  "position": {
    "line": 18,
    "character": 13
  },
  "source": "statement_context/source/assignment_stmt_ctx_source10.bal",
  "items": [
    {
      "label": "start",
      "kind": "Keyword",
      "detail": "Keyword",
      "sortText": "S",
      "filterText": "start",
      "insertText": "start ",
      "insertTextFormat": "Snippet"
    },
    {
      "label": "wait",
      "kind": "Keyword",
      "detail": "Keyword",
      "sortText": "S",
      "filterText": "wait",
      "insertText": "wait ",
      "insertTextFormat": "Snippet"
    },
    {
      "label": "flush",
      "kind": "Keyword",
      "detail": "Keyword",
      "sortText": "S",
      "filterText": "flush",
      "insertText": "flush ",
      "insertTextFormat": "Snippet"
    },
    {
      "label": "from clause",
      "kind": "Snippet",
      "detail": "Snippet",
      "sortText": "R",
      "filterText": "from",
      "insertText": "from ${1:var} ${2:item} in ${3}",
      "insertTextFormat": "Snippet"
    },
    {
      "label": "ballerina/lang.test",
      "kind": "Module",
      "detail": "Module",
      "sortText": "R",
      "insertText": "test",
      "insertTextFormat": "Snippet",
      "additionalTextEdits": [
        {
          "range": {
            "start": {
              "line": 0,
              "character": 0
            },
            "end": {
              "line": 0,
              "character": 0
            }
          },
          "newText": "import ballerina/lang.test;\n"
        }
      ]
    },
    {
      "label": "ballerina/lang.array",
      "kind": "Module",
      "detail": "Module",
      "sortText": "R",
      "insertText": "array",
      "insertTextFormat": "Snippet",
      "additionalTextEdits": [
        {
          "range": {
            "start": {
              "line": 0,
              "character": 0
            },
            "end": {
              "line": 0,
              "character": 0
            }
          },
          "newText": "import ballerina/lang.array;\n"
        }
      ]
    },
    {
      "label": "ballerina/jballerina.java",
      "kind": "Module",
      "detail": "Module",
      "sortText": "R",
      "insertText": "java",
      "insertTextFormat": "Snippet",
      "additionalTextEdits": [
        {
          "range": {
            "start": {
              "line": 0,
              "character": 0
            },
            "end": {
              "line": 0,
              "character": 0
            }
          },
          "newText": "import ballerina/jballerina.java;\n"
        }
      ]
    },
    {
      "label": "ballerina/lang.value",
      "kind": "Module",
      "detail": "Module",
      "sortText": "R",
      "insertText": "value",
      "insertTextFormat": "Snippet",
      "additionalTextEdits": [
        {
          "range": {
            "start": {
              "line": 0,
              "character": 0
            },
            "end": {
              "line": 0,
              "character": 0
            }
          },
          "newText": "import ballerina/lang.value;\n"
        }
      ]
    },
    {
      "label": "ballerina/module1",
      "kind": "Module",
      "detail": "Module",
      "sortText": "R",
      "insertText": "module1",
      "insertTextFormat": "Snippet",
      "additionalTextEdits": [
        {
          "range": {
            "start": {
              "line": 0,
              "character": 0
            },
            "end": {
              "line": 0,
              "character": 0
            }
          },
          "newText": "import ballerina/module1;\n"
        }
      ]
    },
    {
      "label": "ballerina/lang.runtime",
      "kind": "Module",
      "detail": "Module",
      "sortText": "R",
      "insertText": "runtime",
      "insertTextFormat": "Snippet",
      "additionalTextEdits": [
        {
          "range": {
            "start": {
              "line": 0,
              "character": 0
            },
            "end": {
              "line": 0,
              "character": 0
            }
          },
          "newText": "import ballerina/lang.runtime;\n"
        }
      ]
    },
    {
      "label": "boolean",
      "kind": "Unit",
      "detail": "type",
      "sortText": "R",
      "insertText": "boolean",
      "insertTextFormat": "Snippet"
    },
    {
      "label": "decimal",
      "kind": "Unit",
      "detail": "type",
      "sortText": "R",
      "insertText": "decimal",
      "insertTextFormat": "Snippet"
    },
    {
      "label": "error",
      "kind": "Unit",
      "detail": "type",
      "sortText": "R",
      "insertText": "error",
      "insertTextFormat": "Snippet"
    },
    {
      "label": "float",
      "kind": "Unit",
      "detail": "type",
      "sortText": "R",
      "insertText": "float",
      "insertTextFormat": "Snippet"
    },
    {
      "label": "future",
      "kind": "Unit",
      "detail": "type",
      "sortText": "R",
      "insertText": "future",
      "insertTextFormat": "Snippet"
    },
    {
      "label": "int",
      "kind": "Unit",
      "detail": "type",
      "sortText": "R",
      "insertText": "int",
      "insertTextFormat": "Snippet"
    },
    {
      "label": "map",
      "kind": "Unit",
      "detail": "type",
      "sortText": "R",
      "insertText": "map",
      "insertTextFormat": "Snippet"
    },
    {
      "label": "object",
      "kind": "Unit",
      "detail": "type",
      "sortText": "R",
      "insertText": "object",
      "insertTextFormat": "Snippet"
    },
    {
      "label": "stream",
      "kind": "Unit",
      "detail": "type",
      "sortText": "R",
      "insertText": "stream",
      "insertTextFormat": "Snippet"
    },
    {
      "label": "string",
      "kind": "Unit",
      "detail": "type",
      "sortText": "R",
      "insertText": "string",
      "insertTextFormat": "Snippet"
    },
    {
      "label": "table",
      "kind": "Unit",
      "detail": "type",
      "sortText": "R",
      "insertText": "table",
      "insertTextFormat": "Snippet"
    },
    {
      "label": "transaction",
      "kind": "Unit",
      "detail": "type",
      "sortText": "R",
      "insertText": "transaction",
      "insertTextFormat": "Snippet"
    },
    {
      "label": "typedesc",
      "kind": "Unit",
      "detail": "type",
      "sortText": "R",
      "insertText": "typedesc",
      "insertTextFormat": "Snippet"
    },
    {
      "label": "xml",
      "kind": "Unit",
      "detail": "type",
      "sortText": "R",
      "insertText": "xml",
      "insertTextFormat": "Snippet"
    },
    {
      "label": "service",
      "kind": "Keyword",
      "detail": "Keyword",
      "sortText": "S",
      "filterText": "service",
      "insertText": "service",
      "insertTextFormat": "Snippet"
    },
    {
      "label": "new",
      "kind": "Keyword",
      "detail": "Keyword",
      "sortText": "S",
      "filterText": "new",
      "insertText": "new ",
      "insertTextFormat": "Snippet"
    },
    {
      "label": "isolated",
      "kind": "Keyword",
      "detail": "Keyword",
      "sortText": "S",
      "filterText": "isolated",
      "insertText": "isolated ",
      "insertTextFormat": "Snippet"
    },
    {
      "label": "transactional",
      "kind": "Keyword",
      "detail": "Keyword",
      "sortText": "S",
      "filterText": "transactional",
      "insertText": "transactional",
      "insertTextFormat": "Snippet"
    },
    {
      "label": "function",
      "kind": "Keyword",
      "detail": "Keyword",
      "sortText": "S",
      "filterText": "function",
      "insertText": "function ",
      "insertTextFormat": "Snippet"
    },
    {
      "label": "let",
      "kind": "Keyword",
      "detail": "Keyword",
      "sortText": "S",
      "filterText": "let",
      "insertText": "let",
      "insertTextFormat": "Snippet"
    },
    {
      "label": "typeof",
      "kind": "Keyword",
      "detail": "Keyword",
      "sortText": "S",
      "filterText": "typeof",
      "insertText": "typeof ",
      "insertTextFormat": "Snippet"
    },
    {
      "label": "trap",
      "kind": "Keyword",
      "detail": "Keyword",
      "sortText": "S",
      "filterText": "trap",
      "insertText": "trap",
      "insertTextFormat": "Snippet"
    },
    {
      "label": "client",
      "kind": "Keyword",
      "detail": "Keyword",
      "sortText": "S",
      "filterText": "client",
      "insertText": "client ",
      "insertTextFormat": "Snippet"
    },
    {
      "label": "true",
      "kind": "Keyword",
      "detail": "Keyword",
      "sortText": "S",
      "filterText": "true",
      "insertText": "true",
      "insertTextFormat": "Snippet"
    },
    {
      "label": "false",
      "kind": "Keyword",
      "detail": "Keyword",
      "sortText": "S",
      "filterText": "false",
      "insertText": "false",
      "insertTextFormat": "Snippet"
    },
    {
      "label": "check",
      "kind": "Keyword",
      "detail": "Keyword",
      "sortText": "S",
      "filterText": "check",
      "insertText": "check ",
      "insertTextFormat": "Snippet"
    },
    {
      "label": "checkpanic",
      "kind": "Keyword",
      "detail": "Keyword",
      "sortText": "S",
      "filterText": "checkpanic",
      "insertText": "checkpanic ",
      "insertTextFormat": "Snippet"
    },
    {
      "label": "is",
      "kind": "Keyword",
      "detail": "Keyword",
      "sortText": "S",
      "filterText": "is",
      "insertText": "is",
      "insertTextFormat": "Snippet"
    },
    {
      "label": "error constructor",
      "kind": "Snippet",
      "detail": "Snippet",
      "sortText": "R",
      "filterText": "error",
      "insertText": "error(\"${1}\")",
      "insertTextFormat": "Snippet"
    },
    {
      "label": "object constructor",
      "kind": "Snippet",
      "detail": "Snippet",
      "sortText": "R",
      "filterText": "object",
      "insertText": "object {${1}}",
      "insertTextFormat": "Snippet"
    },
    {
      "label": "base16",
      "kind": "Snippet",
      "detail": "Snippet",
      "sortText": "R",
      "filterText": "base16",
      "insertText": "base16 `${1}`",
      "insertTextFormat": "Snippet"
    },
    {
      "label": "base64",
      "kind": "Snippet",
      "detail": "Snippet",
      "sortText": "R",
      "filterText": "base64",
      "insertText": "base64 `${1}`",
      "insertTextFormat": "Snippet"
    },
    {
      "label": "from",
      "kind": "Keyword",
      "detail": "Keyword",
      "sortText": "S",
      "filterText": "from",
      "insertText": "from ",
      "insertTextFormat": "Snippet"
    },
    {
      "label": "getInt()",
      "kind": "Function",
      "detail": "int",
      "documentation": {
        "right": {
          "kind": "markdown",
          "value": "**Package:** _._  \n  \n  \n  \n  \n**Return** `int`   \n  \n"
        }
      },
      "sortText": "E",
      "filterText": "getInt",
      "insertText": "getInt()",
      "insertTextFormat": "Snippet"
    },
    {
      "label": "hello",
      "kind": "Variable",
      "detail": "string",
      "sortText": "AB",
      "insertText": "hello",
      "insertTextFormat": "Snippet"
    },
    {
      "label": "Thread",
      "kind": "TypeParameter",
      "detail": "Union",
      "sortText": "AN",
      "insertText": "Thread",
      "insertTextFormat": "Snippet"
    },
    {
      "label": "myStr",
      "kind": "Variable",
      "detail": "string",
      "sortText": "AB",
      "insertText": "myStr",
      "insertTextFormat": "Snippet"
    },
    {
      "label": "MyType",
      "kind": "Struct",
      "detail": "Record",
      "sortText": "O",
      "insertText": "MyType",
      "insertTextFormat": "Snippet"
    },
    {
      "label": "getString(string myStr)",
      "kind": "Function",
      "detail": "string",
      "documentation": {
        "right": {
          "kind": "markdown",
          "value": "**Package:** _._  \n  \n  \n**Params**  \n- `string` myStr  \n  \n**Return** `string`   \n  \n"
        }
      },
      "sortText": "AC",
      "filterText": "getString",
      "insertText": "getString(${1})",
      "insertTextFormat": "Snippet",
      "command": {
        "title": "editor.action.triggerParameterHints",
        "command": "editor.action.triggerParameterHints"
      }
    },
    {
      "label": "myInt",
      "kind": "Variable",
      "detail": "int",
      "sortText": "D",
      "insertText": "myInt",
      "insertTextFormat": "Snippet"
    },
    {
      "label": "myFunction(function () returns string func, string paramStr, MyType myType)",
      "kind": "Function",
      "detail": "()",
      "documentation": {
        "right": {
          "kind": "markdown",
          "value": "**Package:** _._  \n  \n  \n**Params**  \n- `function () returns string` func  \n- `string` paramStr  \n- `MyType` myType"
        }
      },
      "sortText": "E",
      "filterText": "myFunction",
      "insertText": "myFunction(${1})",
      "insertTextFormat": "Snippet",
      "command": {
        "title": "editor.action.triggerParameterHints",
        "command": "editor.action.triggerParameterHints"
      }
    },
    {
      "label": "myType",
      "kind": "Variable",
      "detail": "MyType",
      "sortText": "D",
      "insertText": "myType",
      "insertTextFormat": "Snippet"
    },
    {
      "label": "paramStr",
      "kind": "Variable",
      "detail": "string",
      "sortText": "AB",
      "insertText": "paramStr",
      "insertTextFormat": "Snippet"
    },
    {
      "label": "StrandData",
      "kind": "Struct",
      "detail": "Record",
      "documentation": {
        "left": "Describes Strand execution details for the runtime.\n"
      },
      "sortText": "O",
      "insertText": "StrandData",
      "insertTextFormat": "Snippet"
    },
    {
      "label": "readonly",
      "kind": "Unit",
      "detail": "type",
      "sortText": "R",
      "insertText": "readonly",
      "insertTextFormat": "Snippet"
    },
    {
      "label": "handle",
      "kind": "Unit",
      "detail": "type",
      "sortText": "R",
      "insertText": "handle",
      "insertTextFormat": "Snippet"
    },
    {
      "label": "never",
      "kind": "Unit",
      "detail": "type",
      "sortText": "R",
      "insertText": "never",
      "insertTextFormat": "Snippet"
    },
    {
      "label": "json",
      "kind": "Unit",
      "detail": "type",
      "sortText": "R",
      "insertText": "json",
      "insertTextFormat": "Snippet"
    },
    {
      "label": "anydata",
      "kind": "Unit",
      "detail": "type",
      "sortText": "R",
      "insertText": "anydata",
      "insertTextFormat": "Snippet"
    },
    {
      "label": "any",
      "kind": "Unit",
      "detail": "type",
      "sortText": "R",
      "insertText": "any",
      "insertTextFormat": "Snippet"
    },
    {
      "label": "byte",
      "kind": "Unit",
      "detail": "type",
      "sortText": "R",
      "insertText": "byte",
      "insertTextFormat": "Snippet"
    },
    {
<<<<<<< HEAD
      "label": "",
      "kind": "TypeParameter",
      "detail": "Function",
      "sortText": "P",
      "insertText": "",
=======
      "label": "func",
      "kind": "Variable",
      "detail": "function () returns string",
      "sortText": "D",
      "insertText": "func",
>>>>>>> f88a6f7e
      "insertTextFormat": "Snippet"
    }
  ]
}<|MERGE_RESOLUTION|>--- conflicted
+++ resolved
@@ -639,19 +639,11 @@
       "insertTextFormat": "Snippet"
     },
     {
-<<<<<<< HEAD
-      "label": "",
-      "kind": "TypeParameter",
-      "detail": "Function",
-      "sortText": "P",
-      "insertText": "",
-=======
       "label": "func",
       "kind": "Variable",
       "detail": "function () returns string",
       "sortText": "D",
       "insertText": "func",
->>>>>>> f88a6f7e
       "insertTextFormat": "Snippet"
     }
   ]
