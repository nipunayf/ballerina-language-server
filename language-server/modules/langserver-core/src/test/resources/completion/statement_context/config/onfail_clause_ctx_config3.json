{
  "position": {
    "line": 18,
    "character": 10
  },
  "source": "statement_context/source/onfail_clause_ctx_source3.bal",
  "items": [
    {
      "label": "xmlns",
      "kind": "Snippet",
      "detail": "Snippet",
      "sortText": "P",
      "filterText": "xmlns",
      "insertText": "xmlns \"${1}\" as ${2:ns};",
      "insertTextFormat": "Snippet"
    },
    {
      "label": "xmlns",
      "kind": "Keyword",
      "detail": "Keyword",
      "sortText": "Q",
      "filterText": "xmlns",
      "insertText": "xmlns ",
      "insertTextFormat": "Snippet"
    },
    {
      "label": "var",
      "kind": "Keyword",
      "detail": "Keyword",
      "sortText": "Q",
      "filterText": "var",
      "insertText": "var ",
      "insertTextFormat": "Snippet"
    },
    {
      "label": "wait",
      "kind": "Keyword",
      "detail": "Keyword",
      "sortText": "Q",
      "filterText": "wait",
      "insertText": "wait ",
      "insertTextFormat": "Snippet"
    },
    {
      "label": "start",
      "kind": "Keyword",
      "detail": "Keyword",
      "sortText": "Q",
      "filterText": "start",
      "insertText": "start ",
      "insertTextFormat": "Snippet"
    },
    {
      "label": "flush",
      "kind": "Keyword",
      "detail": "Keyword",
      "sortText": "Q",
      "filterText": "flush",
      "insertText": "flush ",
      "insertTextFormat": "Snippet"
    },
    {
      "label": "isolated",
      "kind": "Keyword",
      "detail": "Keyword",
      "sortText": "Q",
      "filterText": "isolated",
      "insertText": "isolated ",
      "insertTextFormat": "Snippet"
    },
    {
      "label": "transactional",
      "kind": "Keyword",
      "detail": "Keyword",
      "sortText": "Q",
      "filterText": "transactional",
      "insertText": "transactional",
      "insertTextFormat": "Snippet"
    },
    {
      "label": "checkpanic",
      "kind": "Keyword",
      "detail": "Keyword",
      "sortText": "Q",
      "filterText": "checkpanic",
      "insertText": "checkpanic ",
      "insertTextFormat": "Snippet"
    },
    {
      "label": "check",
      "kind": "Keyword",
      "detail": "Keyword",
      "sortText": "Q",
      "filterText": "check",
      "insertText": "check ",
      "insertTextFormat": "Snippet"
    },
    {
      "label": "final",
      "kind": "Keyword",
      "detail": "Keyword",
      "sortText": "Q",
      "filterText": "final",
      "insertText": "final ",
      "insertTextFormat": "Snippet"
    },
    {
      "label": "fail",
      "kind": "Keyword",
      "detail": "Keyword",
      "sortText": "Q",
      "filterText": "fail",
      "insertText": "fail ",
      "insertTextFormat": "Snippet"
    },
    {
      "label": "from",
      "kind": "Keyword",
      "detail": "Keyword",
      "sortText": "Q",
      "filterText": "from",
      "insertText": "from ",
      "insertTextFormat": "Snippet"
    },
    {
      "label": "if",
      "kind": "Snippet",
      "detail": "Statement",
      "sortText": "P",
      "filterText": "if",
      "insertText": "if ${1:true} {\n\t${2}\n}",
      "insertTextFormat": "Snippet"
    },
    {
      "label": "while",
      "kind": "Snippet",
      "detail": "Statement",
      "sortText": "P",
      "filterText": "while",
      "insertText": "while ${1:true} {\n\t${2}\n}",
      "insertTextFormat": "Snippet"
    },
    {
      "label": "do",
      "kind": "Snippet",
      "detail": "Statement",
      "sortText": "P",
      "filterText": "do",
      "insertText": "do {\n\t${1}\n}",
      "insertTextFormat": "Snippet"
    },
    {
      "label": "lock",
      "kind": "Snippet",
      "detail": "Statement",
      "sortText": "P",
      "filterText": "lock",
      "insertText": "lock {\n\t${1}\n}",
      "insertTextFormat": "Snippet"
    },
    {
      "label": "foreach",
      "kind": "Snippet",
      "detail": "Statement",
      "sortText": "P",
      "filterText": "foreach",
      "insertText": "foreach ${1:var} ${2:item} in ${3:itemList} {\n\t${4}\n}",
      "insertTextFormat": "Snippet"
    },
    {
      "label": "foreach i",
      "kind": "Snippet",
      "detail": "Statement",
      "sortText": "P",
      "filterText": "foreach",
      "insertText": "foreach ${1:int} ${2:i} in ${3:0}...${4:9} {\n\t${5}\n}",
      "insertTextFormat": "Snippet"
    },
    {
      "label": "fork",
      "kind": "Snippet",
      "detail": "Statement",
      "sortText": "P",
      "filterText": "fork",
      "insertText": "fork {\n\t${1}\n}",
      "insertTextFormat": "Snippet"
    },
    {
      "label": "transaction",
      "kind": "Snippet",
      "detail": "Statement",
      "sortText": "P",
      "filterText": "transaction",
      "insertText": "transaction {\n\t${1}\n}",
      "insertTextFormat": "Snippet"
    },
    {
      "label": "retry",
      "kind": "Snippet",
      "detail": "Statement",
      "sortText": "P",
      "filterText": "retry",
      "insertText": "retry {\n\t${1}\n}",
      "insertTextFormat": "Snippet"
    },
    {
      "label": "retry transaction",
      "kind": "Snippet",
      "detail": "Statement",
      "sortText": "P",
      "filterText": "retry_transaction",
      "insertText": "retry transaction {\n\t${1}\n}",
      "insertTextFormat": "Snippet"
    },
    {
      "label": "match",
      "kind": "Snippet",
      "detail": "Statement",
      "sortText": "P",
      "filterText": "match",
      "insertText": "match ",
      "insertTextFormat": "Snippet"
    },
    {
      "label": "panic",
      "kind": "Snippet",
      "detail": "Statement",
      "sortText": "P",
      "filterText": "panic",
      "insertText": "panic ",
      "insertTextFormat": "Snippet"
    },
    {
      "label": "stream<> streamName = new;",
      "kind": "Snippet",
      "detail": "Snippet",
      "sortText": "P",
      "filterText": "stream",
      "insertText": "stream<${1}> ${2:streamName} = new;",
      "insertTextFormat": "Snippet"
    },
    {
      "label": "return;",
      "kind": "Snippet",
      "detail": "Statement",
      "sortText": "P",
      "filterText": "return;",
      "insertText": "return;",
      "insertTextFormat": "Snippet"
    },
    {
      "label": "on fail clause",
      "kind": "Snippet",
      "detail": "Snippet",
      "sortText": "P",
      "filterText": "on_fail",
      "insertText": "on fail ${1:var} ${2:varName} {\n\t${3}\n}",
      "insertTextFormat": "Snippet"
    },
    {
      "label": "continue",
      "kind": "Snippet",
      "detail": "Statement",
      "sortText": "P",
      "filterText": "continue",
      "insertText": "continue;",
      "insertTextFormat": "Snippet"
    },
    {
      "label": "break",
      "kind": "Snippet",
      "detail": "Statement",
      "sortText": "P",
      "filterText": "break",
      "insertText": "break;",
      "insertTextFormat": "Snippet"
    },
    {
<<<<<<< HEAD
      "label": "'error",
      "kind": "Event",
      "detail": "Error",
      "documentation": {
        "left": "Default error type.\nThe type parameter is for the error detail type. It's constrained to Cloneable type."
      },
      "sortText": "L",
      "insertText": "'error",
      "insertTextFormat": "Snippet"
    },
    {
      "label": "Thread",
      "kind": "TypeParameter",
      "detail": "Union",
      "sortText": "N",
      "insertText": "Thread",
      "insertTextFormat": "Snippet"
    },
    {
=======
>>>>>>> e8fb4b16
      "label": "StrandData",
      "kind": "Struct",
      "detail": "Record",
      "documentation": {
        "left": "Describes Strand execution details for the runtime.\n"
      },
      "sortText": "M",
      "insertText": "StrandData",
      "insertTextFormat": "Snippet"
    },
    {
      "label": "Thread",
      "kind": "TypeParameter",
      "detail": "Union",
      "sortText": "N",
      "insertText": "Thread",
      "insertTextFormat": "Snippet"
    },
    {
      "label": "readonly",
      "kind": "Unit",
      "detail": "type",
      "sortText": "R",
      "insertText": "readonly",
      "insertTextFormat": "Snippet"
    },
    {
      "label": "handle",
      "kind": "Unit",
      "detail": "type",
      "sortText": "R",
      "insertText": "handle",
      "insertTextFormat": "Snippet"
    },
    {
      "label": "never",
      "kind": "Unit",
      "detail": "type",
      "sortText": "R",
      "insertText": "never",
      "insertTextFormat": "Snippet"
    },
    {
      "label": "json",
      "kind": "Unit",
      "detail": "type",
      "sortText": "R",
      "insertText": "json",
      "insertTextFormat": "Snippet"
    },
    {
      "label": "anydata",
      "kind": "Unit",
      "detail": "type",
      "sortText": "R",
      "insertText": "anydata",
      "insertTextFormat": "Snippet"
    },
    {
      "label": "any",
      "kind": "Unit",
      "detail": "type",
      "sortText": "R",
      "insertText": "any",
      "insertTextFormat": "Snippet"
    },
    {
      "label": "byte",
      "kind": "Unit",
      "detail": "type",
      "sortText": "R",
      "insertText": "byte",
      "insertTextFormat": "Snippet"
    },
    {
      "label": "service",
      "kind": "Unit",
      "detail": "type",
      "sortText": "R",
      "insertText": "service",
      "insertTextFormat": "Snippet"
    },
    {
      "label": "record",
      "kind": "Keyword",
      "detail": "Keyword",
      "sortText": "Q",
      "filterText": "record",
      "insertText": "record ",
      "insertTextFormat": "Snippet"
    },
    {
      "label": "function",
      "kind": "Keyword",
      "detail": "Keyword",
      "sortText": "Q",
      "filterText": "function",
      "insertText": "function ",
      "insertTextFormat": "Snippet"
    },
    {
      "label": "record {}",
      "kind": "Snippet",
      "detail": "Snippet",
      "sortText": "P",
      "filterText": "record",
      "insertText": "record {${1}}",
      "insertTextFormat": "Snippet"
    },
    {
      "label": "record {||}",
      "kind": "Snippet",
      "detail": "Snippet",
      "sortText": "P",
      "filterText": "record",
      "insertText": "record {|${1}|}",
      "insertTextFormat": "Snippet"
    },
    {
      "label": "distinct",
      "kind": "Keyword",
      "detail": "Keyword",
      "sortText": "Q",
      "filterText": "distinct",
      "insertText": "distinct",
      "insertTextFormat": "Snippet"
    },
    {
      "label": "object {}",
      "kind": "Snippet",
      "detail": "Snippet",
      "sortText": "P",
      "filterText": "object",
      "insertText": "object {${1}}",
      "insertTextFormat": "Snippet"
    },
    {
      "label": "true",
      "kind": "Keyword",
      "detail": "Keyword",
      "sortText": "Q",
      "filterText": "true",
      "insertText": "true",
      "insertTextFormat": "Snippet"
    },
    {
      "label": "false",
      "kind": "Keyword",
      "detail": "Keyword",
      "sortText": "Q",
      "filterText": "false",
      "insertText": "false",
      "insertTextFormat": "Snippet"
    },
    {
      "label": "module1",
      "kind": "Module",
      "detail": "Module",
      "sortText": "O",
      "insertText": "module1",
      "insertTextFormat": "Snippet"
    },
    {
      "label": "ballerina/lang.array",
      "kind": "Module",
      "detail": "Module",
      "sortText": "R",
      "insertText": "array",
      "insertTextFormat": "Snippet",
      "additionalTextEdits": [
        {
          "range": {
            "start": {
              "line": 0,
              "character": 0
            },
            "end": {
              "line": 0,
              "character": 0
            }
          },
          "newText": "import ballerina/lang.array;\n"
        }
      ]
    },
    {
      "label": "ballerina/lang.runtime",
      "kind": "Module",
      "detail": "Module",
      "sortText": "R",
      "insertText": "runtime",
      "insertTextFormat": "Snippet",
      "additionalTextEdits": [
        {
          "range": {
            "start": {
              "line": 0,
              "character": 0
            },
            "end": {
              "line": 0,
              "character": 0
            }
          },
          "newText": "import ballerina/lang.runtime;\n"
        }
      ]
    },
    {
      "label": "ballerina/lang.test",
      "kind": "Module",
      "detail": "Module",
      "sortText": "R",
      "insertText": "test",
      "insertTextFormat": "Snippet",
      "additionalTextEdits": [
        {
          "range": {
            "start": {
              "line": 0,
              "character": 0
            },
            "end": {
              "line": 0,
              "character": 0
            }
          },
          "newText": "import ballerina/lang.test;\n"
        }
      ]
    },
    {
      "label": "ballerina/jballerina.java",
      "kind": "Module",
      "detail": "Module",
      "sortText": "R",
      "insertText": "java",
      "insertTextFormat": "Snippet",
      "additionalTextEdits": [
        {
          "range": {
            "start": {
              "line": 0,
              "character": 0
            },
            "end": {
              "line": 0,
              "character": 0
            }
          },
          "newText": "import ballerina/jballerina.java;\n"
        }
      ]
    },
    {
      "label": "ballerina/lang.value",
      "kind": "Module",
      "detail": "Module",
      "sortText": "R",
      "insertText": "value",
      "insertTextFormat": "Snippet",
      "additionalTextEdits": [
        {
          "range": {
            "start": {
              "line": 0,
              "character": 0
            },
            "end": {
              "line": 0,
              "character": 0
            }
          },
          "newText": "import ballerina/lang.value;\n"
        }
      ]
    },
    {
      "label": "boolean",
      "kind": "Unit",
      "detail": "type",
      "sortText": "R",
      "insertText": "boolean",
      "insertTextFormat": "Snippet"
    },
    {
      "label": "decimal",
      "kind": "Unit",
      "detail": "type",
      "sortText": "R",
      "insertText": "decimal",
      "insertTextFormat": "Snippet"
    },
    {
      "label": "error",
      "kind": "Unit",
      "detail": "type",
      "sortText": "R",
      "insertText": "error",
      "insertTextFormat": "Snippet"
    },
    {
      "label": "float",
      "kind": "Unit",
      "detail": "type",
      "sortText": "R",
      "insertText": "float",
      "insertTextFormat": "Snippet"
    },
    {
      "label": "future",
      "kind": "Unit",
      "detail": "type",
      "sortText": "R",
      "insertText": "future",
      "insertTextFormat": "Snippet"
    },
    {
      "label": "int",
      "kind": "Unit",
      "detail": "type",
      "sortText": "R",
      "insertText": "int",
      "insertTextFormat": "Snippet"
    },
    {
      "label": "map",
      "kind": "Unit",
      "detail": "type",
      "sortText": "R",
      "insertText": "map",
      "insertTextFormat": "Snippet"
    },
    {
      "label": "object",
      "kind": "Unit",
      "detail": "type",
      "sortText": "R",
      "insertText": "object",
      "insertTextFormat": "Snippet"
    },
    {
      "label": "stream",
      "kind": "Unit",
      "detail": "type",
      "sortText": "R",
      "insertText": "stream",
      "insertTextFormat": "Snippet"
    },
    {
      "label": "string",
      "kind": "Unit",
      "detail": "type",
      "sortText": "R",
      "insertText": "string",
      "insertTextFormat": "Snippet"
    },
    {
      "label": "table",
      "kind": "Unit",
      "detail": "type",
      "sortText": "R",
      "insertText": "table",
      "insertTextFormat": "Snippet"
    },
    {
      "label": "transaction",
      "kind": "Unit",
      "detail": "type",
      "sortText": "R",
      "insertText": "transaction",
      "insertTextFormat": "Snippet"
    },
    {
      "label": "typedesc",
      "kind": "Unit",
      "detail": "type",
      "sortText": "R",
      "insertText": "typedesc",
      "insertTextFormat": "Snippet"
    },
    {
      "label": "xml",
      "kind": "Unit",
      "detail": "type",
      "sortText": "R",
      "insertText": "xml",
      "insertTextFormat": "Snippet"
    },
    {
<<<<<<< HEAD
      "label": "animal",
      "kind": "Variable",
      "detail": "string",
      "sortText": "B",
      "insertText": "animal",
=======
      "label": "animals",
      "kind": "Variable",
      "detail": "string[]",
      "sortText": "B",
      "insertText": "animals",
>>>>>>> e8fb4b16
      "insertTextFormat": "Snippet"
    },
    {
      "label": "testFunction()",
      "kind": "Function",
      "detail": "()",
      "documentation": {
        "right": {
          "kind": "markdown",
          "value": "**Package:** _._  \n  \n  \n"
        }
      },
      "sortText": "C",
      "filterText": "testFunction",
      "insertText": "testFunction()",
      "insertTextFormat": "Snippet"
    },
    {
<<<<<<< HEAD
      "label": "animals",
      "kind": "Variable",
      "detail": "string[]",
      "sortText": "B",
      "insertText": "animals",
=======
      "label": "animal",
      "kind": "Variable",
      "detail": "string",
      "sortText": "B",
      "insertText": "animal",
>>>>>>> e8fb4b16
      "insertTextFormat": "Snippet"
    }
  ]
}<|MERGE_RESOLUTION|>--- conflicted
+++ resolved
@@ -276,28 +276,6 @@
       "insertTextFormat": "Snippet"
     },
     {
-<<<<<<< HEAD
-      "label": "'error",
-      "kind": "Event",
-      "detail": "Error",
-      "documentation": {
-        "left": "Default error type.\nThe type parameter is for the error detail type. It's constrained to Cloneable type."
-      },
-      "sortText": "L",
-      "insertText": "'error",
-      "insertTextFormat": "Snippet"
-    },
-    {
-      "label": "Thread",
-      "kind": "TypeParameter",
-      "detail": "Union",
-      "sortText": "N",
-      "insertText": "Thread",
-      "insertTextFormat": "Snippet"
-    },
-    {
-=======
->>>>>>> e8fb4b16
       "label": "StrandData",
       "kind": "Struct",
       "detail": "Record",
@@ -461,6 +439,29 @@
       "insertTextFormat": "Snippet"
     },
     {
+      "label": "ballerina/lang.test",
+      "kind": "Module",
+      "detail": "Module",
+      "sortText": "R",
+      "insertText": "test",
+      "insertTextFormat": "Snippet",
+      "additionalTextEdits": [
+        {
+          "range": {
+            "start": {
+              "line": 0,
+              "character": 0
+            },
+            "end": {
+              "line": 0,
+              "character": 0
+            }
+          },
+          "newText": "import ballerina/lang.test;\n"
+        }
+      ]
+    },
+    {
       "label": "ballerina/lang.array",
       "kind": "Module",
       "detail": "Module",
@@ -484,6 +485,52 @@
       ]
     },
     {
+      "label": "ballerina/jballerina.java",
+      "kind": "Module",
+      "detail": "Module",
+      "sortText": "R",
+      "insertText": "java",
+      "insertTextFormat": "Snippet",
+      "additionalTextEdits": [
+        {
+          "range": {
+            "start": {
+              "line": 0,
+              "character": 0
+            },
+            "end": {
+              "line": 0,
+              "character": 0
+            }
+          },
+          "newText": "import ballerina/jballerina.java;\n"
+        }
+      ]
+    },
+    {
+      "label": "ballerina/lang.value",
+      "kind": "Module",
+      "detail": "Module",
+      "sortText": "R",
+      "insertText": "value",
+      "insertTextFormat": "Snippet",
+      "additionalTextEdits": [
+        {
+          "range": {
+            "start": {
+              "line": 0,
+              "character": 0
+            },
+            "end": {
+              "line": 0,
+              "character": 0
+            }
+          },
+          "newText": "import ballerina/lang.value;\n"
+        }
+      ]
+    },
+    {
       "label": "ballerina/lang.runtime",
       "kind": "Module",
       "detail": "Module",
@@ -507,75 +554,6 @@
       ]
     },
     {
-      "label": "ballerina/lang.test",
-      "kind": "Module",
-      "detail": "Module",
-      "sortText": "R",
-      "insertText": "test",
-      "insertTextFormat": "Snippet",
-      "additionalTextEdits": [
-        {
-          "range": {
-            "start": {
-              "line": 0,
-              "character": 0
-            },
-            "end": {
-              "line": 0,
-              "character": 0
-            }
-          },
-          "newText": "import ballerina/lang.test;\n"
-        }
-      ]
-    },
-    {
-      "label": "ballerina/jballerina.java",
-      "kind": "Module",
-      "detail": "Module",
-      "sortText": "R",
-      "insertText": "java",
-      "insertTextFormat": "Snippet",
-      "additionalTextEdits": [
-        {
-          "range": {
-            "start": {
-              "line": 0,
-              "character": 0
-            },
-            "end": {
-              "line": 0,
-              "character": 0
-            }
-          },
-          "newText": "import ballerina/jballerina.java;\n"
-        }
-      ]
-    },
-    {
-      "label": "ballerina/lang.value",
-      "kind": "Module",
-      "detail": "Module",
-      "sortText": "R",
-      "insertText": "value",
-      "insertTextFormat": "Snippet",
-      "additionalTextEdits": [
-        {
-          "range": {
-            "start": {
-              "line": 0,
-              "character": 0
-            },
-            "end": {
-              "line": 0,
-              "character": 0
-            }
-          },
-          "newText": "import ballerina/lang.value;\n"
-        }
-      ]
-    },
-    {
       "label": "boolean",
       "kind": "Unit",
       "detail": "type",
@@ -688,19 +666,11 @@
       "insertTextFormat": "Snippet"
     },
     {
-<<<<<<< HEAD
-      "label": "animal",
-      "kind": "Variable",
-      "detail": "string",
-      "sortText": "B",
-      "insertText": "animal",
-=======
       "label": "animals",
       "kind": "Variable",
       "detail": "string[]",
       "sortText": "B",
       "insertText": "animals",
->>>>>>> e8fb4b16
       "insertTextFormat": "Snippet"
     },
     {
@@ -719,19 +689,11 @@
       "insertTextFormat": "Snippet"
     },
     {
-<<<<<<< HEAD
-      "label": "animals",
-      "kind": "Variable",
-      "detail": "string[]",
-      "sortText": "B",
-      "insertText": "animals",
-=======
       "label": "animal",
       "kind": "Variable",
       "detail": "string",
       "sortText": "B",
       "insertText": "animal",
->>>>>>> e8fb4b16
       "insertTextFormat": "Snippet"
     }
   ]
