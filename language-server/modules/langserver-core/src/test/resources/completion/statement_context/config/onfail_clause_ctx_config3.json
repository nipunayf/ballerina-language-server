{
  "position": {
    "line": 18,
    "character": 10
  },
  "source": "statement_context/source/onfail_clause_ctx_source3.bal",
  "items": [
    {
      "label": "xmlns",
      "kind": "Snippet",
      "detail": "Snippet",
      "sortText": "O",
      "filterText": "xmlns",
      "insertText": "xmlns \"${1}\" as ${2:ns};",
      "insertTextFormat": "Snippet"
    },
    {
      "label": "xmlns",
      "kind": "Keyword",
      "detail": "Keyword",
      "sortText": "P",
      "filterText": "xmlns",
      "insertText": "xmlns ",
      "insertTextFormat": "Snippet"
    },
    {
      "label": "var",
      "kind": "Keyword",
      "detail": "Keyword",
      "sortText": "P",
      "filterText": "var",
      "insertText": "var ",
      "insertTextFormat": "Snippet"
    },
    {
      "label": "wait",
      "kind": "Keyword",
      "detail": "Keyword",
      "sortText": "P",
      "filterText": "wait",
      "insertText": "wait ",
      "insertTextFormat": "Snippet"
    },
    {
      "label": "start",
      "kind": "Keyword",
      "detail": "Keyword",
      "sortText": "P",
      "filterText": "start",
      "insertText": "start ",
      "insertTextFormat": "Snippet"
    },
    {
      "label": "flush",
      "kind": "Keyword",
      "detail": "Keyword",
      "sortText": "P",
      "filterText": "flush",
      "insertText": "flush ",
      "insertTextFormat": "Snippet"
    },
    {
      "label": "isolated",
      "kind": "Keyword",
      "detail": "Keyword",
      "sortText": "P",
      "filterText": "isolated",
      "insertText": "isolated ",
      "insertTextFormat": "Snippet"
    },
    {
      "label": "transactional",
      "kind": "Keyword",
      "detail": "Keyword",
      "sortText": "P",
      "filterText": "transactional",
      "insertText": "transactional",
      "insertTextFormat": "Snippet"
    },
    {
      "label": "checkpanic",
      "kind": "Keyword",
      "detail": "Keyword",
      "sortText": "P",
      "filterText": "checkpanic",
      "insertText": "checkpanic ",
      "insertTextFormat": "Snippet"
    },
    {
      "label": "check",
      "kind": "Keyword",
      "detail": "Keyword",
      "sortText": "P",
      "filterText": "check",
      "insertText": "check ",
      "insertTextFormat": "Snippet"
    },
    {
      "label": "final",
      "kind": "Keyword",
      "detail": "Keyword",
      "sortText": "P",
      "filterText": "final",
      "insertText": "final ",
      "insertTextFormat": "Snippet"
    },
    {
      "label": "fail",
      "kind": "Keyword",
      "detail": "Keyword",
      "sortText": "P",
      "filterText": "fail",
      "insertText": "fail ",
      "insertTextFormat": "Snippet"
    },
    {
      "label": "if",
      "kind": "Snippet",
      "detail": "Statement",
      "sortText": "O",
      "filterText": "if",
      "insertText": "if ${1:true} {\n\t${2}\n}",
      "insertTextFormat": "Snippet"
    },
    {
      "label": "while",
      "kind": "Snippet",
      "detail": "Statement",
      "sortText": "O",
      "filterText": "while",
      "insertText": "while ${1:true} {\n\t${2}\n}",
      "insertTextFormat": "Snippet"
    },
    {
      "label": "do",
      "kind": "Snippet",
      "detail": "Statement",
      "sortText": "O",
      "filterText": "do",
      "insertText": "do {\n\t${1}\n}",
      "insertTextFormat": "Snippet"
    },
    {
      "label": "lock",
      "kind": "Snippet",
      "detail": "Statement",
      "sortText": "O",
      "filterText": "lock",
      "insertText": "lock {\n\t${1}\n}",
      "insertTextFormat": "Snippet"
    },
    {
      "label": "foreach",
      "kind": "Snippet",
      "detail": "Statement",
      "sortText": "O",
      "filterText": "foreach",
      "insertText": "foreach ${1:var} ${2:item} in ${3:itemList} {\n\t${4}\n}",
      "insertTextFormat": "Snippet"
    },
    {
      "label": "foreach i",
      "kind": "Snippet",
      "detail": "Statement",
      "sortText": "O",
      "filterText": "foreach",
      "insertText": "foreach ${1:int} ${2:i} in ${3:0}...${4:9} {\n\t${5}\n}",
      "insertTextFormat": "Snippet"
    },
    {
      "label": "fork",
      "kind": "Snippet",
      "detail": "Statement",
      "sortText": "O",
      "filterText": "fork",
      "insertText": "fork {\n\t${1}\n}",
      "insertTextFormat": "Snippet"
    },
    {
      "label": "transaction",
      "kind": "Snippet",
      "detail": "Statement",
      "sortText": "O",
      "filterText": "transaction",
      "insertText": "transaction {\n\t${1}\n}",
      "insertTextFormat": "Snippet"
    },
    {
      "label": "retry",
      "kind": "Snippet",
      "detail": "Statement",
      "sortText": "O",
      "filterText": "retry",
      "insertText": "retry {\n\t${1}\n}",
      "insertTextFormat": "Snippet"
    },
    {
      "label": "retry transaction",
      "kind": "Snippet",
      "detail": "Statement",
      "sortText": "O",
      "filterText": "(retry)|(transaction)",
      "insertText": "retry transaction {\n\t${1}\n}",
      "insertTextFormat": "Snippet"
    },
    {
      "label": "match",
      "kind": "Snippet",
      "detail": "Statement",
      "sortText": "O",
      "filterText": "match",
      "insertText": "match ",
      "insertTextFormat": "Snippet"
    },
    {
      "label": "return;",
      "kind": "Snippet",
      "detail": "Statement",
      "sortText": "O",
      "filterText": "return;",
      "insertText": "return;",
      "insertTextFormat": "Snippet"
    },
    {
      "label": "panic",
      "kind": "Snippet",
      "detail": "Statement",
      "sortText": "O",
      "filterText": "panic",
      "insertText": "panic ",
      "insertTextFormat": "Snippet"
    },
    {
      "label": "stream<> streamName = new;",
      "kind": "Snippet",
      "detail": "Snippet",
      "sortText": "O",
      "filterText": "stream",
      "insertText": "stream<${1}> ${2:streamName} = new;",
      "insertTextFormat": "Snippet"
    },
    {
      "label": "on fail clause",
      "kind": "Snippet",
      "detail": "Snippet",
      "sortText": "O",
      "filterText": "(on)|(fail)",
      "insertText": "on fail ${1:var} ${2:varName} {\n\t${3}\n}",
      "insertTextFormat": "Snippet"
    },
    {
      "label": "continue",
      "kind": "Snippet",
      "detail": "Statement",
      "sortText": "O",
      "filterText": "continue",
      "insertText": "continue;",
      "insertTextFormat": "Snippet"
    },
    {
      "label": "break",
      "kind": "Snippet",
      "detail": "Statement",
      "sortText": "O",
      "filterText": "break",
      "insertText": "break;",
      "insertTextFormat": "Snippet"
    },
    {
      "label": "module1",
      "kind": "Module",
      "detail": "Module",
      "sortText": "N",
      "insertText": "module1",
      "insertTextFormat": "Snippet"
    },
    {
<<<<<<< HEAD
      "label": "ballerina/jballerina.java",
      "kind": "Module",
      "detail": "Module",
      "sortText": "Q",
      "insertText": "java",
=======
      "label": "ballerina/lang.test",
      "kind": "Module",
      "detail": "Module",
      "sortText": "Q",
      "insertText": "test",
>>>>>>> e49ed4d8
      "insertTextFormat": "Snippet",
      "additionalTextEdits": [
        {
          "range": {
            "start": {
              "line": 0,
              "character": 0
            },
            "end": {
              "line": 0,
              "character": 0
            }
          },
<<<<<<< HEAD
          "newText": "import ballerina/jballerina.java;\n"
=======
          "newText": "import ballerina/lang.test;\n"
>>>>>>> e49ed4d8
        }
      ]
    },
    {
      "label": "ballerina/lang.array",
      "kind": "Module",
      "detail": "Module",
      "sortText": "Q",
      "insertText": "array",
      "insertTextFormat": "Snippet",
      "additionalTextEdits": [
        {
          "range": {
            "start": {
              "line": 0,
              "character": 0
            },
            "end": {
              "line": 0,
              "character": 0
            }
          },
          "newText": "import ballerina/lang.array;\n"
        }
      ]
    },
    {
<<<<<<< HEAD
      "label": "ballerina/lang.value",
      "kind": "Module",
      "detail": "Module",
      "sortText": "Q",
      "insertText": "value",
=======
      "label": "ballerina/jballerina.java",
      "kind": "Module",
      "detail": "Module",
      "sortText": "Q",
      "insertText": "java",
>>>>>>> e49ed4d8
      "insertTextFormat": "Snippet",
      "additionalTextEdits": [
        {
          "range": {
            "start": {
              "line": 0,
              "character": 0
            },
            "end": {
              "line": 0,
              "character": 0
            }
          },
<<<<<<< HEAD
          "newText": "import ballerina/lang.value;\n"
        }
      ]
    },
    {
      "label": "ballerina/lang.runtime",
      "kind": "Module",
      "detail": "Module",
      "sortText": "Q",
      "insertText": "runtime",
=======
          "newText": "import ballerina/jballerina.java;\n"
        }
      ]
    },
    {
      "label": "ballerina/lang.value",
      "kind": "Module",
      "detail": "Module",
      "sortText": "Q",
      "insertText": "value",
>>>>>>> e49ed4d8
      "insertTextFormat": "Snippet",
      "additionalTextEdits": [
        {
          "range": {
            "start": {
              "line": 0,
              "character": 0
            },
            "end": {
              "line": 0,
              "character": 0
            }
          },
<<<<<<< HEAD
          "newText": "import ballerina/lang.runtime;\n"
=======
          "newText": "import ballerina/lang.value;\n"
>>>>>>> e49ed4d8
        }
      ]
    },
    {
      "label": "ballerina/lang.runtime",
      "kind": "Module",
      "detail": "Module",
      "sortText": "Q",
      "insertText": "runtime",
      "insertTextFormat": "Snippet",
      "additionalTextEdits": [
        {
          "range": {
            "start": {
              "line": 0,
              "character": 0
            },
            "end": {
              "line": 0,
              "character": 0
            }
          },
          "newText": "import ballerina/lang.runtime;\n"
        }
      ]
    },
    {
      "label": "boolean",
      "kind": "Unit",
      "detail": "type",
      "sortText": "Q",
      "insertText": "boolean",
      "insertTextFormat": "Snippet"
    },
    {
      "label": "decimal",
      "kind": "Unit",
      "detail": "type",
      "sortText": "Q",
      "insertText": "decimal",
      "insertTextFormat": "Snippet"
    },
    {
      "label": "error",
      "kind": "Unit",
      "detail": "type",
      "sortText": "Q",
      "insertText": "error",
      "insertTextFormat": "Snippet"
    },
    {
      "label": "float",
      "kind": "Unit",
      "detail": "type",
      "sortText": "Q",
      "insertText": "float",
      "insertTextFormat": "Snippet"
    },
    {
      "label": "future",
      "kind": "Unit",
      "detail": "type",
      "sortText": "Q",
      "insertText": "future",
      "insertTextFormat": "Snippet"
    },
    {
      "label": "int",
      "kind": "Unit",
      "detail": "type",
      "sortText": "Q",
      "insertText": "int",
      "insertTextFormat": "Snippet"
    },
    {
      "label": "map",
      "kind": "Unit",
      "detail": "type",
      "sortText": "Q",
      "insertText": "map",
      "insertTextFormat": "Snippet"
    },
    {
      "label": "object",
      "kind": "Unit",
      "detail": "type",
      "sortText": "Q",
      "insertText": "object",
      "insertTextFormat": "Snippet"
    },
    {
      "label": "stream",
      "kind": "Unit",
      "detail": "type",
      "sortText": "Q",
      "insertText": "stream",
      "insertTextFormat": "Snippet"
    },
    {
      "label": "string",
      "kind": "Unit",
      "detail": "type",
      "sortText": "Q",
      "insertText": "string",
      "insertTextFormat": "Snippet"
    },
    {
      "label": "table",
      "kind": "Unit",
      "detail": "type",
      "sortText": "Q",
      "insertText": "table",
      "insertTextFormat": "Snippet"
    },
    {
      "label": "transaction",
      "kind": "Unit",
      "detail": "type",
      "sortText": "Q",
      "insertText": "transaction",
      "insertTextFormat": "Snippet"
    },
    {
      "label": "typedesc",
      "kind": "Unit",
      "detail": "type",
      "sortText": "Q",
      "insertText": "typedesc",
      "insertTextFormat": "Snippet"
    },
    {
      "label": "xml",
      "kind": "Unit",
      "detail": "type",
      "sortText": "Q",
      "insertText": "xml",
      "insertTextFormat": "Snippet"
    },
    {
      "label": "StrandData",
      "kind": "Struct",
      "detail": "Record",
      "documentation": {
        "left": "Describes Strand execution details for the runtime.\n"
      },
      "sortText": "L",
      "insertText": "StrandData",
      "insertTextFormat": "Snippet"
    },
    {
      "label": "Thread",
      "kind": "TypeParameter",
      "detail": "Union",
      "sortText": "M",
      "insertText": "Thread",
      "insertTextFormat": "Snippet"
    },
    {
      "label": "readonly",
      "kind": "Unit",
      "detail": "type",
      "sortText": "Q",
      "insertText": "readonly",
      "insertTextFormat": "Snippet"
    },
    {
      "label": "handle",
      "kind": "Unit",
      "detail": "type",
      "sortText": "Q",
      "insertText": "handle",
      "insertTextFormat": "Snippet"
    },
    {
      "label": "never",
      "kind": "Unit",
      "detail": "type",
      "sortText": "Q",
      "insertText": "never",
      "insertTextFormat": "Snippet"
    },
    {
      "label": "json",
      "kind": "Unit",
      "detail": "type",
      "sortText": "Q",
      "insertText": "json",
      "insertTextFormat": "Snippet"
    },
    {
      "label": "anydata",
      "kind": "Unit",
      "detail": "type",
      "sortText": "Q",
      "insertText": "anydata",
      "insertTextFormat": "Snippet"
    },
    {
      "label": "any",
      "kind": "Unit",
      "detail": "type",
      "sortText": "Q",
      "insertText": "any",
      "insertTextFormat": "Snippet"
    },
    {
      "label": "byte",
      "kind": "Unit",
      "detail": "type",
      "sortText": "Q",
      "insertText": "byte",
      "insertTextFormat": "Snippet"
    },
    {
      "label": "service",
      "kind": "Unit",
      "detail": "type",
      "sortText": "Q",
      "insertText": "service",
      "insertTextFormat": "Snippet"
    },
    {
      "label": "record",
      "kind": "Keyword",
      "detail": "Keyword",
      "sortText": "P",
      "filterText": "record",
      "insertText": "record ",
      "insertTextFormat": "Snippet"
    },
    {
      "label": "function",
      "kind": "Keyword",
      "detail": "Keyword",
      "sortText": "P",
      "filterText": "function",
      "insertText": "function ",
      "insertTextFormat": "Snippet"
    },
    {
      "label": "record {}",
      "kind": "Snippet",
      "detail": "Snippet",
      "sortText": "O",
      "filterText": "record",
      "insertText": "record {${1}}",
      "insertTextFormat": "Snippet"
    },
    {
      "label": "record {||}",
      "kind": "Snippet",
      "detail": "Snippet",
      "sortText": "O",
      "filterText": "record",
      "insertText": "record {|${1}|}",
      "insertTextFormat": "Snippet"
    },
    {
      "label": "distinct",
      "kind": "Keyword",
      "detail": "Keyword",
      "sortText": "P",
      "filterText": "distinct",
      "insertText": "distinct",
      "insertTextFormat": "Snippet"
    },
    {
      "label": "object {}",
      "kind": "Snippet",
      "detail": "Snippet",
      "sortText": "O",
      "filterText": "object",
      "insertText": "object {${1}}",
      "insertTextFormat": "Snippet"
    },
    {
<<<<<<< HEAD
      "label": "animal",
      "kind": "Variable",
      "detail": "string",
      "sortText": "B",
      "insertText": "animal",
      "insertTextFormat": "Snippet"
    },
    {
      "label": "animals",
      "kind": "Variable",
      "detail": "string[]",
      "sortText": "B",
      "insertText": "animals",
=======
      "label": "true",
      "kind": "Keyword",
      "detail": "Keyword",
      "sortText": "P",
      "filterText": "true",
      "insertText": "true",
      "insertTextFormat": "Snippet"
    },
    {
      "label": "false",
      "kind": "Keyword",
      "detail": "Keyword",
      "sortText": "P",
      "filterText": "false",
      "insertText": "false",
      "insertTextFormat": "Snippet"
    },
    {
      "label": "animal",
      "kind": "Variable",
      "detail": "string",
      "sortText": "B",
      "insertText": "animal",
>>>>>>> e49ed4d8
      "insertTextFormat": "Snippet"
    },
    {
      "label": "testFunction()",
      "kind": "Function",
      "detail": "Function",
      "documentation": {
        "right": {
          "kind": "markdown",
          "value": "**Package:** _._  \n  \n  \n"
        }
      },
      "sortText": "C",
      "filterText": "testFunction",
      "insertText": "testFunction()",
      "insertTextFormat": "Snippet"
<<<<<<< HEAD
=======
    },
    {
      "label": "animals",
      "kind": "Variable",
      "detail": "string[]",
      "sortText": "B",
      "insertText": "animals",
      "insertTextFormat": "Snippet"
>>>>>>> e49ed4d8
    }
  ]
}<|MERGE_RESOLUTION|>--- conflicted
+++ resolved
@@ -213,12 +213,12 @@
       "insertTextFormat": "Snippet"
     },
     {
-      "label": "return;",
-      "kind": "Snippet",
-      "detail": "Statement",
-      "sortText": "O",
-      "filterText": "return;",
-      "insertText": "return;",
+      "label": "return",
+      "kind": "Snippet",
+      "detail": "Statement",
+      "sortText": "O",
+      "filterText": "return",
+      "insertText": "return ",
       "insertTextFormat": "Snippet"
     },
     {
@@ -275,19 +275,11 @@
       "insertTextFormat": "Snippet"
     },
     {
-<<<<<<< HEAD
-      "label": "ballerina/jballerina.java",
-      "kind": "Module",
-      "detail": "Module",
-      "sortText": "Q",
-      "insertText": "java",
-=======
       "label": "ballerina/lang.test",
       "kind": "Module",
       "detail": "Module",
       "sortText": "Q",
       "insertText": "test",
->>>>>>> e49ed4d8
       "insertTextFormat": "Snippet",
       "additionalTextEdits": [
         {
@@ -301,11 +293,7 @@
               "character": 0
             }
           },
-<<<<<<< HEAD
-          "newText": "import ballerina/jballerina.java;\n"
-=======
           "newText": "import ballerina/lang.test;\n"
->>>>>>> e49ed4d8
         }
       ]
     },
@@ -333,19 +321,11 @@
       ]
     },
     {
-<<<<<<< HEAD
-      "label": "ballerina/lang.value",
-      "kind": "Module",
-      "detail": "Module",
-      "sortText": "Q",
-      "insertText": "value",
-=======
       "label": "ballerina/jballerina.java",
       "kind": "Module",
       "detail": "Module",
       "sortText": "Q",
       "insertText": "java",
->>>>>>> e49ed4d8
       "insertTextFormat": "Snippet",
       "additionalTextEdits": [
         {
@@ -359,18 +339,6 @@
               "character": 0
             }
           },
-<<<<<<< HEAD
-          "newText": "import ballerina/lang.value;\n"
-        }
-      ]
-    },
-    {
-      "label": "ballerina/lang.runtime",
-      "kind": "Module",
-      "detail": "Module",
-      "sortText": "Q",
-      "insertText": "runtime",
-=======
           "newText": "import ballerina/jballerina.java;\n"
         }
       ]
@@ -381,7 +349,6 @@
       "detail": "Module",
       "sortText": "Q",
       "insertText": "value",
->>>>>>> e49ed4d8
       "insertTextFormat": "Snippet",
       "additionalTextEdits": [
         {
@@ -395,11 +362,7 @@
               "character": 0
             }
           },
-<<<<<<< HEAD
-          "newText": "import ballerina/lang.runtime;\n"
-=======
           "newText": "import ballerina/lang.value;\n"
->>>>>>> e49ed4d8
         }
       ]
     },
@@ -676,45 +639,29 @@
       "insertTextFormat": "Snippet"
     },
     {
-<<<<<<< HEAD
+      "label": "true",
+      "kind": "Keyword",
+      "detail": "Keyword",
+      "sortText": "P",
+      "filterText": "true",
+      "insertText": "true",
+      "insertTextFormat": "Snippet"
+    },
+    {
+      "label": "false",
+      "kind": "Keyword",
+      "detail": "Keyword",
+      "sortText": "P",
+      "filterText": "false",
+      "insertText": "false",
+      "insertTextFormat": "Snippet"
+    },
+    {
       "label": "animal",
       "kind": "Variable",
       "detail": "string",
       "sortText": "B",
       "insertText": "animal",
-      "insertTextFormat": "Snippet"
-    },
-    {
-      "label": "animals",
-      "kind": "Variable",
-      "detail": "string[]",
-      "sortText": "B",
-      "insertText": "animals",
-=======
-      "label": "true",
-      "kind": "Keyword",
-      "detail": "Keyword",
-      "sortText": "P",
-      "filterText": "true",
-      "insertText": "true",
-      "insertTextFormat": "Snippet"
-    },
-    {
-      "label": "false",
-      "kind": "Keyword",
-      "detail": "Keyword",
-      "sortText": "P",
-      "filterText": "false",
-      "insertText": "false",
-      "insertTextFormat": "Snippet"
-    },
-    {
-      "label": "animal",
-      "kind": "Variable",
-      "detail": "string",
-      "sortText": "B",
-      "insertText": "animal",
->>>>>>> e49ed4d8
       "insertTextFormat": "Snippet"
     },
     {
@@ -731,8 +678,6 @@
       "filterText": "testFunction",
       "insertText": "testFunction()",
       "insertTextFormat": "Snippet"
-<<<<<<< HEAD
-=======
     },
     {
       "label": "animals",
@@ -741,7 +686,6 @@
       "sortText": "B",
       "insertText": "animals",
       "insertTextFormat": "Snippet"
->>>>>>> e49ed4d8
     }
   ]
 }