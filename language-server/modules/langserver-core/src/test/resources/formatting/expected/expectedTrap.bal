import ballerina/config;
import ballerina/http;
import ballerina/io;
import ballerina/runtime;

function add(int|error value) {

}

function divide(int a, int b) returns int {
    return a / b;
}

function substract(int a, int b) {
<<<<<<< HEAD
    int|error result =
    trap
    divide(1, 0);
=======
    int | error result =
        trap
        divide(1, 0);
>>>>>>> 5c00618d
    add(
        trap
        divide(1, 0)
    );
}

public function main() {
    int|error result = trap divide(1, 0);
    add(trap divide(1, 0));
    if (result is int) {
        io:println("int result: " + result);
    } else {
        io:println("Error occurred: ", result.reason());
    }
}<|MERGE_RESOLUTION|>--- conflicted
+++ resolved
@@ -12,15 +12,9 @@
 }
 
 function substract(int a, int b) {
-<<<<<<< HEAD
     int|error result =
-    trap
-    divide(1, 0);
-=======
-    int | error result =
         trap
         divide(1, 0);
->>>>>>> 5c00618d
     add(
         trap
         divide(1, 0)
