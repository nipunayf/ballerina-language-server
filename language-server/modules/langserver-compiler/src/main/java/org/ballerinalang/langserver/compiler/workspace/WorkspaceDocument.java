--- conflicted
+++ resolved
@@ -17,31 +17,21 @@
 */
 package org.ballerinalang.langserver.compiler.workspace;
 
-<<<<<<< HEAD
 import org.eclipse.lsp4j.CodeLens;
-=======
->>>>>>> 917f72c1
 import org.eclipse.lsp4j.Position;
 import org.eclipse.lsp4j.Range;
 
 import java.nio.file.Path;
 import java.util.ArrayList;
 import java.util.Arrays;
-<<<<<<< HEAD
-=======
 import java.util.Collections;
->>>>>>> 917f72c1
 import java.util.List;
 
 /**
  * Represents a document open in workspace.
  */
 public class WorkspaceDocument {
-<<<<<<< HEAD
     public static final String LINE_SEPARATOR_SPLIT = "\\r?\\n";
-=======
-    private static final String LINE_SEPARATOR_SPLIT = "\\r?\\n";
->>>>>>> 917f72c1
 
     /* Tracking code lenses sent to client, to make-use in compilation failures */
     private List<CodeLens> codeLenses;
@@ -86,30 +76,16 @@
         if (range == null) {
             return newText;
         }
-<<<<<<< HEAD
-        List<String> content = new ArrayList<>(Arrays.asList(oldText.split(LINE_SEPARATOR_SPLIT)));
-=======
         String trimmedOldText = oldText.trim();
         int leadingNewLines = oldText.indexOf(trimmedOldText);
         int trailingNewLines = oldText.length() - leadingNewLines - trimmedOldText.length();
         List<String> oldTextLines = new ArrayList<>(Arrays.asList(oldText.split(LINE_SEPARATOR_SPLIT)));
         oldTextLines.addAll(Collections.nCopies(trailingNewLines, ""));
->>>>>>> 917f72c1
         Position start = range.getStart();
         Position end = range.getEnd();
         int rangeLineLength = end.getLine() - start.getLine();
         if (rangeLineLength == 0) {
             // single line edit
-<<<<<<< HEAD
-            String line = content.get(start.getLine());
-            String mLine = line.substring(0, start.getCharacter()) + newText + line.substring(end.getCharacter());
-            content.set(start.getLine(), mLine);
-        } else {
-            // multi-line edit
-            String[] newTextArr = newText.split(LINE_SEPARATOR_SPLIT);
-            String sLine = content.get(start.getLine());
-            String eLine = content.get(end.getLine());
-=======
             String line = oldTextLines.get(start.getLine());
             String mLine = line.substring(0, start.getCharacter()) + newText + line.substring(end.getCharacter());
             oldTextLines.set(start.getLine(), mLine);
@@ -118,16 +94,11 @@
             String[] newTextArr = newText.split(LINE_SEPARATOR_SPLIT);
             String sLine = oldTextLines.get(start.getLine());
             String eLine = oldTextLines.get(end.getLine());
->>>>>>> 917f72c1
 
             // remove lines
             int i = 0;
             while (i <= rangeLineLength) {
-<<<<<<< HEAD
-                content.remove(start.getLine());
-=======
                 oldTextLines.remove(start.getLine());
->>>>>>> 917f72c1
                 i++;
             }
 
@@ -138,19 +109,11 @@
                 String prefix = (j == 0) ? sLine.substring(0, start.getCharacter()) : "";
                 String suffix = (j == newTextArr.length - 1) ? eLine.substring(end.getCharacter()) : "";
                 String mLine = prefix + changeText + suffix;
-<<<<<<< HEAD
-                content.add(start.getLine(), mLine);
-                j++;
-            }
-        }
-        return String.join(System.lineSeparator(), content);
-=======
                 oldTextLines.add(start.getLine() + j, mLine);
                 j++;
             }
         }
         return String.join(System.lineSeparator(), oldTextLines);
->>>>>>> 917f72c1
     }
 
     @Override
