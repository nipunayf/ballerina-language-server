/*
 * Copyright (c) 2018, WSO2 Inc. (http://wso2.com) All Rights Reserved.
 *
 * Licensed under the Apache License, Version 2.0 (the "License");
 * you may not use this file except in compliance with the License.
 * You may obtain a copy of the License at
 *
 * http://www.apache.org/licenses/LICENSE-2.0
 *
 * Unless required by applicable law or agreed to in writing, software
 * distributed under the License is distributed on an "AS IS" BASIS,
 * WITHOUT WARRANTIES OR CONDITIONS OF ANY KIND, either express or implied.
 * See the License for the specific language governing permissions and
 * limitations under the License.
 */
package org.ballerinalang.langserver.compiler;

import org.ballerinalang.compiler.CompilerOptionName;
import org.ballerinalang.compiler.CompilerPhase;
import org.ballerinalang.langserver.commons.LSContext;
import org.ballerinalang.langserver.commons.workspace.LSDocumentIdentifier;
import org.ballerinalang.langserver.commons.workspace.WorkspaceDocumentManager;
import org.ballerinalang.langserver.compiler.config.LSClientConfigHolder;
import org.ballerinalang.langserver.compiler.workspace.repository.LangServerFSProgramDirectory;
import org.ballerinalang.langserver.compiler.workspace.repository.LangServerFSProjectDirectory;
import org.ballerinalang.model.elements.PackageID;
import org.ballerinalang.repository.PackageRepository;
import org.ballerinalang.toml.exceptions.TomlException;
import org.ballerinalang.toml.model.Manifest;
import org.ballerinalang.toml.parser.ManifestProcessor;
import org.slf4j.Logger;
import org.slf4j.LoggerFactory;
import org.wso2.ballerinalang.compiler.Compiler;
import org.wso2.ballerinalang.compiler.SourceDirectory;
import org.wso2.ballerinalang.compiler.diagnostic.BallerinaDiagnosticLog;
import org.wso2.ballerinalang.compiler.util.CompilerContext;
import org.wso2.ballerinalang.compiler.util.CompilerOptions;
import org.wso2.ballerinalang.compiler.util.ProjectDirConstants;
import org.wso2.ballerinalang.compiler.util.ProjectDirs;

import java.io.File;
import java.io.IOException;
import java.io.OutputStream;
import java.io.PrintStream;
import java.io.UnsupportedEncodingException;
import java.nio.file.Files;
import java.nio.file.Path;
import java.nio.file.Paths;
import java.util.Optional;
import java.util.regex.Matcher;
import java.util.regex.Pattern;

import static org.ballerinalang.compiler.CompilerOptionName.COMPILER_PHASE;
import static org.ballerinalang.compiler.CompilerOptionName.PRESERVE_WHITESPACE;
import static org.ballerinalang.compiler.CompilerOptionName.PROJECT_DIR;
import static org.ballerinalang.compiler.CompilerOptionName.SKIP_TESTS;
import static org.ballerinalang.compiler.CompilerOptionName.TEST_ENABLED;
import static org.ballerinalang.compiler.CompilerOptionName.TOOLING_COMPILATION;

/**
 * Language server compiler implementation for Ballerina.
 */
public class LSCompilerUtil {

    private static final Logger logger = LoggerFactory.getLogger(LSCompilerUtil.class);

    public static final String UNTITLED_BAL = "untitled.bal";

    private static Path untitledProjectPath;

    private static final Pattern untitledFilePattern =
            Pattern.compile(".*[/\\\\]temp[/\\\\](.*)[/\\\\]untitled.bal");

    private static EmptyPrintStream emptyPrintStream;

    static {
        try {
            emptyPrintStream = new EmptyPrintStream();
        } catch (IOException e) {
            logger.error("Unable to create the empty stream.");
        }

        // Here we will create a tmp directory as the untitled project repo.
        File untitledDir = com.google.common.io.Files.createTempDir();
        untitledProjectPath = untitledDir.toPath();
        // Now lets create a empty untitled.bal to fool compiler.
        File untitledBal = new File(Paths.get(untitledProjectPath.toString(), UNTITLED_BAL).toString());
        try {
            boolean created = untitledBal.createNewFile();
            if (created && logger.isDebugEnabled()) {
                logger.debug("A temp file created: " + untitledBal.toURI());
            }
        } catch (IOException e) {
            logger.error("Unable to create untitled project directory, " +
                    "unsaved files might not work properly.");
        }
    }

    /**
     * Prepare the compiler context.
     *
     * @param packageID            Package Name
     * @param packageRepository    Package Repository
     * @param sourceRoot           The source root of the project
     * @param documentManager      {@link WorkspaceDocumentManager} Document Manager
     * @param compilerPhase        {@link CompilerPhase} Compiler Phase
     * @param stopOnSemanticErrors Whether stop compilation on semantic errors
     * @return {@link CompilerContext}     Compiler context
     */
    public static CompilerContext prepareCompilerContext(PackageID packageID, PackageRepository packageRepository,
                                                         String sourceRoot,
                                                         WorkspaceDocumentManager documentManager,
                                                         CompilerPhase compilerPhase,
                                                         boolean stopOnSemanticErrors) {
        LSContextManager lsContextManager = LSContextManager.getInstance();
        CompilerContext context = lsContextManager.getCompilerContext(packageID, sourceRoot, documentManager);
        context.put(PackageRepository.class, packageRepository);
        CompilerOptions options = CompilerOptions.getInstance(context);
        options.put(PROJECT_DIR, sourceRoot);
        boolean isExperimentalEnabled = LSClientConfigHolder.getInstance().getConfig().isAllowExperimental();
        options.put(CompilerOptionName.EXPERIMENTAL_FEATURES_ENABLED, Boolean.toString(isExperimentalEnabled));

        if (null == compilerPhase) {
            throw new AssertionError("Compiler Phase can not be null.");
        }
        options.put(COMPILER_PHASE, compilerPhase.toString());
        options.put(PRESERVE_WHITESPACE, Boolean.TRUE.toString());
        options.put(TEST_ENABLED, String.valueOf(true));
        options.put(SKIP_TESTS, String.valueOf(false));
        options.put(TOOLING_COMPILATION, String.valueOf(stopOnSemanticErrors));

        LangServerFSProjectDirectory projectDirectory =
                LangServerFSProjectDirectory.getInstance(Paths.get(sourceRoot), documentManager);
        context.put(SourceDirectory.class, projectDirectory);

        return context;
    }

    /**
     * Prepare the compiler context.
     *
     * @param packageRepository    Package Repository
     * @param sourceRoot           The source root of the project
     * @param documentManager      {@link WorkspaceDocumentManager} Document Manager
     * @param stopOnSemanticErrors Whether stop compilation on semantic errors
     * @return {@link CompilerContext}     Compiler context
     */
    public static CompilerContext prepareCompilerContext(PackageRepository packageRepository,
                                                         String sourceRoot,
                                                         WorkspaceDocumentManager documentManager,
                                                         boolean stopOnSemanticErrors) {
        return prepareCompilerContext(null, packageRepository, sourceRoot,
                documentManager, CompilerPhase.TAINT_ANALYZE, stopOnSemanticErrors);
    }


    /**
     * Prepare the compiler context. Use this method if you don't have the source root but a LSDocument instance
     * for a lsDocument in the project.
     *
     * @param pkgID                Package ID
     * @param pkgRepo              Package Repository
     * @param lsDocument           LSDocument for Source Root
     * @param docManager           {@link WorkspaceDocumentManager} Document Manager
     * @param compilerPhase        {@link CompilerPhase} Compiler Phase
     * @param stopOnSemanticErrors Whether stop compilation on semantic errors
     * @return {@link CompilerContext}     Compiler context
     */
    public static CompilerContext prepareCompilerContext(PackageID pkgID, PackageRepository pkgRepo,
                                                         LSDocumentIdentifier lsDocument,
                                                         WorkspaceDocumentManager docManager,
                                                         CompilerPhase compilerPhase, boolean stopOnSemanticErrors) {
        CompilerContext context = prepareCompilerContext(pkgID, pkgRepo, lsDocument.getProjectRoot(), docManager,
                compilerPhase, stopOnSemanticErrors);
        Path sourceRootPath = lsDocument.getProjectRootPath();
        if (lsDocument.isWithinProject()) {
            LangServerFSProjectDirectory projectDirectory =
                    LangServerFSProjectDirectory.getInstance(sourceRootPath, docManager);
            context.put(SourceDirectory.class, projectDirectory);
        } else {
            LangServerFSProgramDirectory programDirectory =
                    LangServerFSProgramDirectory.getInstance(sourceRootPath, docManager);
            context.put(SourceDirectory.class, programDirectory);
        }
        return context;
    }

    /**
     * Prepare the compiler context. Use this method if you don't have the source root but a LSDocument instance
     * for a document in the project.
     *
     * @param packageID            Package Name
     * @param packageRepository    Package Repository
     * @param sourceRoot           LSDocument for Source Root
     * @param documentManager      {@link WorkspaceDocumentManager} Document Manager
     * @param stopOnSemanticErrors Whether stop compilation on semantic errors
     * @return {@link CompilerContext}     Compiler context
     */
    public static CompilerContext prepareCompilerContext(PackageID packageID, PackageRepository packageRepository,
                                                         LSDocumentIdentifier sourceRoot,
                                                         WorkspaceDocumentManager documentManager,
                                                         boolean stopOnSemanticErrors) {
        return prepareCompilerContext(packageID, packageRepository, sourceRoot, documentManager,
                CompilerPhase.COMPILER_PLUGIN, stopOnSemanticErrors);
    }

    /**
     * Get compiler for the given context and file.
     *
     * @param context             Language server context
     * @param compilerContext     Compiler context
     * @return {@link Compiler}     ballerina compiler
     */
    static Compiler getCompiler(LSContext context, CompilerContext compilerContext) {
        context.put(DocumentServiceKeys.COMPILER_CONTEXT_KEY, compilerContext);
<<<<<<< HEAD
        if (customErrorStrategy != null) {
            compilerContext.put(DefaultErrorStrategy.class,
                    CustomErrorStrategyFactory.getCustomErrorStrategy(customErrorStrategy, context));
        }
        BallerinaDiagnosticLog.getInstance(compilerContext).resetErrorCount();
=======
        BLangDiagnosticLogHelper.getInstance(compilerContext).resetErrorCount();
>>>>>>> 4f13ebdf
        Compiler compiler = Compiler.getInstance(compilerContext);
        compiler.setOutStream(emptyPrintStream);
        return compiler;
    }

    /**
     * Get the source root for the given package.
     *
     * @param filePath current file's path
     * @return {@link String} program directory path
     */
    public static String getProjectRoot(Path filePath) {
        if (filePath == null || filePath.getParent() == null) {
            return null;
        }
        Path parentPath = filePath.getParent();
        Path projectRoot = ProjectDirs.findProjectRoot(Paths.get(parentPath.toString()));
        return projectRoot != null ? projectRoot.toString() : parentPath.toString();
    }

    /**
     * Get the project dir for given file.
     *
     * @param filePath file path
     * @return {@link String} project directory path or null if not in a project
     */
    public static String getProjectDir(Path filePath) {
        if (filePath == null || filePath.getParent() == null) {
            return null;
        }
        Path parentPath = filePath.getParent();
        Path projectRoot = ProjectDirs.findProjectRoot(Paths.get(parentPath.toString()));
        return projectRoot == null ? null : projectRoot.toString();
    }

    /**
     * Returns top-level module path of a given file path.
     * <p>
     * If it is a non-project file; returns immediate parent.
     * </p>
     *
     * @param filePath file path
     * @return top-level module path
     */
    public static Path getCurrentModulePath(Path filePath) {
        Path projectRoot = Paths.get(LSCompilerUtil.getProjectRoot(filePath));
        Path currentModulePath = projectRoot;
        Path prevSourceRoot = filePath.getParent();
        try {
            if (prevSourceRoot == null || Files.isSameFile(prevSourceRoot, projectRoot)) {
                return currentModulePath;
            }
            while (true) {
                Path newSourceRoot = prevSourceRoot.getParent();
                currentModulePath = prevSourceRoot;
                if (newSourceRoot == null || newSourceRoot.toString().isEmpty() ||
                        "/".equals(newSourceRoot.toString()) || Files.isSameFile(newSourceRoot, projectRoot)) {
                    // We have reached the project root
                    break;
                }
                prevSourceRoot = newSourceRoot;
            }
        } catch (IOException e) {
            // do nothing
        }
        return currentModulePath;
    }

    /**
     * Create and returns temp file.
     *
     * @param tempFileId temp file id
     * @return Path
     */
    public static Path createTempFile(String tempFileId) {
        if (UNTITLED_BAL.equals(tempFileId)) {
            return Paths.get(untitledProjectPath.toString(), tempFileId);
        }
        File tempInnerFolder = new File(Paths.get(untitledProjectPath.toString(), tempFileId).toString());
        File untitledBal = new File(Paths.get(tempInnerFolder.toString(), UNTITLED_BAL).toString());
        if (!untitledBal.exists()) {
            try {
                boolean mkdir = tempInnerFolder.mkdir();
                if (mkdir && logger.isDebugEnabled()) {
                    logger.debug("Temp directory created: " + tempInnerFolder.toURI());
                }
                boolean newFile = untitledBal.createNewFile();
                if (newFile && logger.isDebugEnabled()) {
                    logger.debug("Temp file created: " + untitledBal.toURI());
                }
            } catch (IOException e) {
                logger.error("Unable to create untitled project directory, unsaved files might not work properly.");
            }
        }
        return Paths.get(tempInnerFolder.toString(), UNTITLED_BAL);
    }

    /**
     * Returns unsaved file id or null.
     *
     * @param filePath file path
     * @return file id
     */
    public static Optional<String> getUntitledFileId(String filePath) {
        Matcher pkgMatcher = untitledFilePattern.matcher(filePath);
        return (pkgMatcher.find()) ? Optional.of(pkgMatcher.group(1)) : Optional.empty();
    }

    /**
     * Returns unsaved file path.
     *
     * @param filePath file path
     * @return file path
     */
    public static Optional<Path> getUntitledFilePath(String filePath) {
        return getUntitledFileId(filePath).map(LSCompilerUtil::createTempFile);
    }

    /**
     * Get the toml content from the config.
     *
     * @param projectDirPath Project Directory Path
     * @return {@link Manifest} Toml Model
     */
    static Manifest getManifest(Path projectDirPath) {
        Path tomlFilePath = projectDirPath.resolve((ProjectDirConstants.MANIFEST_FILE_NAME));
        try {
            return ManifestProcessor.parseTomlContentFromFile(tomlFilePath);
        } catch (IOException | TomlException e) {
            return new Manifest();
        }
    }

    /**
     * Represents an empty print stream to avoid writing to the standard print stream.
     */
    public static class EmptyPrintStream extends PrintStream {
        public EmptyPrintStream() throws UnsupportedEncodingException {
            super(new OutputStream() {
                @Override
                public void write(int b) {
                }
            }, true, "UTF-8");
        }
    }
}<|MERGE_RESOLUTION|>--- conflicted
+++ resolved
@@ -213,15 +213,7 @@
      */
     static Compiler getCompiler(LSContext context, CompilerContext compilerContext) {
         context.put(DocumentServiceKeys.COMPILER_CONTEXT_KEY, compilerContext);
-<<<<<<< HEAD
-        if (customErrorStrategy != null) {
-            compilerContext.put(DefaultErrorStrategy.class,
-                    CustomErrorStrategyFactory.getCustomErrorStrategy(customErrorStrategy, context));
-        }
         BallerinaDiagnosticLog.getInstance(compilerContext).resetErrorCount();
-=======
-        BLangDiagnosticLogHelper.getInstance(compilerContext).resetErrorCount();
->>>>>>> 4f13ebdf
         Compiler compiler = Compiler.getInstance(compilerContext);
         compiler.setOutStream(emptyPrintStream);
         return compiler;
