--- conflicted
+++ resolved
@@ -31,13 +31,8 @@
         "valueType": "EXPRESSION",
         "valueTypeConstraint": "anydata",
         "value": "",
-<<<<<<< HEAD
-        "placeholder": "\"\"",
-=======
->>>>>>> 3d1994a7
         "optional": false,
-        "editable": true,
-        "advanced": false
+        "editable": true
       },
       "type": {
         "metadata": {
@@ -47,8 +42,7 @@
         "valueType": "TYPE",
         "value": "json|data.jsondata:Error",
         "optional": false,
-        "editable": true,
-        "advanced": false
+        "editable": true
       },
       "variable": {
         "metadata": {
@@ -56,11 +50,9 @@
           "description": "Name of the variable"
         },
         "valueType": "IDENTIFIER",
-        "value": "",
-        "placeholder": "item",
+        "value": "item",
         "optional": false,
-        "editable": true,
-        "advanced": false
+        "editable": true
       }
     },
     "flags": 0
