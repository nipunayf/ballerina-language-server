{
  "description": "Sample diagram node",
  "codedata": {
    "node": "ACTION_CALL",
    "org": "ballerina",
    "module": "http",
    "object": "Client",
    "symbol": "get",
    "version": "2.12.0",
    "parentSymbol": "httpClient"
  },
  "output": {
    "id": "31",
    "metadata": {
      "label": "get",
      "description": "The `Client.get()` function can be used to send HTTP GET requests to HTTP endpoints.\n",
      "icon": "https://bcentral-packageicons.azureedge.net/images/ballerina_http_2.12.2.png"
    },
    "codedata": {
      "node": "ACTION_CALL",
      "org": "ballerina",
      "module": "http",
      "object": "Client",
      "symbol": "get",
      "id": 3089
    },
    "returning": false,
    "properties": {
      "path": {
        "metadata": {
          "label": "path",
          "description": "Request path"
        },
        "valueType": "EXPRESSION",
        "valueTypeConstraint": "string",
        "value": "",
        "optional": false,
        "editable": true,
        "advanced": false
      },
      "headers": {
        "metadata": {
          "label": "headers",
          "description": "The entity headers"
        },
        "valueType": "EXPRESSION",
        "valueTypeConstraint": "map<string|string[]>|()",
        "value": "",
        "optional": true,
        "editable": true,
        "advanced": false
      },
      "type": {
        "metadata": {
          "label": "Variable Type",
          "description": "Type of the variable"
        },
        "valueType": "TYPE",
        "value": "json|http:ClientError",
        "optional": false,
<<<<<<< HEAD
        "editable": false,
        "advanced": false
=======
        "editable": true
>>>>>>> 3d1994a7
      },
      "variable": {
        "metadata": {
          "label": "Variable Name",
          "description": "Name of the variable"
        },
        "valueType": "IDENTIFIER",
        "value": "item",
        "optional": false,
<<<<<<< HEAD
        "editable": false,
        "advanced": false
=======
        "editable": true
>>>>>>> 3d1994a7
      },
      "connection": {
        "metadata": {
          "label": "Connection",
          "description": "Connection to use"
        },
        "valueType": "EXPRESSION",
        "valueTypeConstraint": "http:Client",
        "value": "httpClient",
        "optional": false,
<<<<<<< HEAD
        "editable": false,
        "advanced": true
=======
        "editable": true
>>>>>>> 3d1994a7
      }
    },
    "flags": 0
  }
}<|MERGE_RESOLUTION|>--- conflicted
+++ resolved
@@ -35,8 +35,7 @@
         "valueTypeConstraint": "string",
         "value": "",
         "optional": false,
-        "editable": true,
-        "advanced": false
+        "editable": true
       },
       "headers": {
         "metadata": {
@@ -47,8 +46,7 @@
         "valueTypeConstraint": "map<string|string[]>|()",
         "value": "",
         "optional": true,
-        "editable": true,
-        "advanced": false
+        "editable": true
       },
       "type": {
         "metadata": {
@@ -58,12 +56,7 @@
         "valueType": "TYPE",
         "value": "json|http:ClientError",
         "optional": false,
-<<<<<<< HEAD
-        "editable": false,
-        "advanced": false
-=======
         "editable": true
->>>>>>> 3d1994a7
       },
       "variable": {
         "metadata": {
@@ -73,12 +66,7 @@
         "valueType": "IDENTIFIER",
         "value": "item",
         "optional": false,
-<<<<<<< HEAD
-        "editable": false,
-        "advanced": false
-=======
         "editable": true
->>>>>>> 3d1994a7
       },
       "connection": {
         "metadata": {
@@ -89,12 +77,7 @@
         "valueTypeConstraint": "http:Client",
         "value": "httpClient",
         "optional": false,
-<<<<<<< HEAD
-        "editable": false,
-        "advanced": true
-=======
         "editable": true
->>>>>>> 3d1994a7
       }
     },
     "flags": 0
