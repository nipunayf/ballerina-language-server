{
  "description": "Sample diagram node",
  "codedata": {
    "node": "ACTION_CALL",
    "org": "ballerinax",
    "module": "redis",
    "object": "Client",
    "symbol": "get",
    "parentSymbol": "rc"
  },
  "output": {
    "id": "31",
    "metadata": {
      "label": "get",
      "description": "Get value of key.\n",
      "icon": "https://bcentral-packageicons.azureedge.net/images/ballerinax_redis_3.0.2.png"
    },
    "codedata": {
      "node": "ACTION_CALL",
      "org": "ballerinax",
      "module": "redis",
      "object": "Client",
      "symbol": "get",
      "id": 28
    },
    "returning": false,
    "properties": {
      "key": {
        "metadata": {
          "label": "key",
          "description": "Key referring to a value"
        },
        "valueType": "EXPRESSION",
        "valueTypeConstraint": "string",
        "value": "",
        "optional": false,
        "editable": true,
        "advanced": false
      },
      "type": {
        "metadata": {
          "label": "Variable Type",
          "description": "Type of the variable"
        },
        "valueType": "TYPE",
        "value": "string|redis:Error|()",
        "optional": false,
<<<<<<< HEAD
        "editable": false,
        "advanced": false
=======
        "editable": true
>>>>>>> 3d1994a7
      },
      "variable": {
        "metadata": {
          "label": "Variable Name",
          "description": "Name of the variable"
        },
        "valueType": "IDENTIFIER",
        "value": "item",
        "optional": false,
<<<<<<< HEAD
        "editable": false,
        "advanced": false
=======
        "editable": true
>>>>>>> 3d1994a7
      },
      "connection": {
        "metadata": {
          "label": "Connection",
          "description": "Connection to use"
        },
        "valueType": "EXPRESSION",
        "valueTypeConstraint": "redis:Client",
        "value": "rc",
        "optional": false,
<<<<<<< HEAD
        "editable": false,
        "advanced": true
=======
        "editable": true
>>>>>>> 3d1994a7
      }
    },
    "flags": 0
  }
}<|MERGE_RESOLUTION|>--- conflicted
+++ resolved
@@ -34,8 +34,7 @@
         "valueTypeConstraint": "string",
         "value": "",
         "optional": false,
-        "editable": true,
-        "advanced": false
+        "editable": true
       },
       "type": {
         "metadata": {
@@ -45,12 +44,7 @@
         "valueType": "TYPE",
         "value": "string|redis:Error|()",
         "optional": false,
-<<<<<<< HEAD
-        "editable": false,
-        "advanced": false
-=======
         "editable": true
->>>>>>> 3d1994a7
       },
       "variable": {
         "metadata": {
@@ -60,12 +54,7 @@
         "valueType": "IDENTIFIER",
         "value": "item",
         "optional": false,
-<<<<<<< HEAD
-        "editable": false,
-        "advanced": false
-=======
         "editable": true
->>>>>>> 3d1994a7
       },
       "connection": {
         "metadata": {
@@ -76,12 +65,7 @@
         "valueTypeConstraint": "redis:Client",
         "value": "rc",
         "optional": false,
-<<<<<<< HEAD
-        "editable": false,
-        "advanced": true
-=======
         "editable": true
->>>>>>> 3d1994a7
       }
     },
     "flags": 0
