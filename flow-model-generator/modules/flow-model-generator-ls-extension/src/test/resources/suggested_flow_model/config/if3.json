{
  "start": {
    "line": 0,
    "offset": 0
  },
  "end": {
    "line": 4,
    "offset": 1
  },
  "source": "if.bal",
  "text": "   if flag {\n int j = 12 - 1;\n string val = j.toString() + \".\";\n    }",
  "position": {
    "line": 1,
    "offset": 4
  },
  "description": "",
  "forceAssign": false,
  "diagram": {
    "fileName": "if.bal",
    "nodes": [
      {
        "id": "32799",
        "metadata": {
          "label": "Start"
        },
        "codedata": {
          "node": "EVENT_START",
          "lineRange": {
            "fileName": "if.bal",
            "startLine": {
              "line": 0,
              "offset": 27
            },
            "endLine": {
              "line": 7,
              "offset": 1
            }
          },
          "sourceCode": "function fn1(boolean flag) {\n       if flag {\n int j = 12 - 1;\n string val = j.toString() + \".\";\n    }int i = 12;\n\n    string val = i.toString();\n}"
        },
        "returning": false,
        "flags": 0
      },
      {
        "id": "33051",
        "metadata": {
          "label": "If",
          "description": "Add conditional branch to the integration flow."
        },
        "codedata": {
          "node": "IF",
          "lineRange": {
            "fileName": "if.bal",
            "startLine": {
              "line": 1,
              "offset": 7
            },
            "endLine": {
              "line": 4,
              "offset": 5
            }
          },
          "sourceCode": "if flag {\n int j = 12 - 1;\n string val = j.toString() + \".\";\n    }"
        },
        "returning": false,
        "branches": [
          {
            "label": "Then",
            "kind": "BLOCK",
            "codedata": {
              "node": "CONDITIONAL",
              "lineRange": {
                "fileName": "if.bal",
                "startLine": {
                  "line": 1,
                  "offset": 15
                },
                "endLine": {
                  "line": 4,
                  "offset": 5
                }
              },
              "sourceCode": "{\n int j = 12 - 1;\n string val = j.toString() + \".\";\n    }"
            },
            "repeatable": "ONE_OR_MORE",
            "properties": {
              "condition": {
                "metadata": {
                  "label": "Condition",
                  "description": "Boolean Condition"
                },
                "valueType": "EXPRESSION",
                "value": "flag ",
                "placeholder": "true",
                "optional": false,
                "editable": true,
                "advanced": false,
                "hidden": false
              }
            },
            "children": [
              {
                "id": "33775",
                "metadata": {
                  "label": "Variable",
                  "description": "Assign a value to a variable"
                },
                "codedata": {
                  "node": "VARIABLE",
                  "lineRange": {
                    "fileName": "if.bal",
                    "startLine": {
                      "line": 2,
                      "offset": 1
                    },
                    "endLine": {
                      "line": 2,
                      "offset": 16
                    }
                  },
                  "sourceCode": "int j = 12 - 1;"
                },
                "returning": false,
                "properties": {
                  "expression": {
                    "metadata": {
                      "label": "Expression",
                      "description": "Initialize with value"
                    },
                    "valueType": "EXPRESSION",
                    "value": "12 - 1",
                    "optional": true,
                    "editable": true,
                    "advanced": false,
                    "hidden": false
                  },
                  "variable": {
                    "metadata": {
                      "label": "Name",
                      "description": "Name of the variable"
                    },
                    "valueType": "IDENTIFIER",
                    "value": "j",
                    "optional": false,
                    "editable": false,
                    "advanced": false,
                    "hidden": false,
                    "codedata": {
                      "lineRange": {
                        "fileName": "if.bal",
                        "startLine": {
                          "line": 2,
                          "offset": 5
                        },
                        "endLine": {
                          "line": 2,
                          "offset": 6
                        }
                      }
                    }
                  },
                  "type": {
                    "metadata": {
                      "label": "Type",
                      "description": "Type of the variable"
                    },
                    "valueType": "TYPE",
                    "value": "int",
                    "placeholder": "var",
                    "optional": false,
                    "editable": true,
                    "advanced": false,
                    "hidden": false,
                    "codedata": {}
                  }
                },
                "flags": 0,
                "suggested": true
              },
              {
                "id": "34784",
                "metadata": {
                  "label": "Variable",
                  "description": "Assign a value to a variable"
                },
                "codedata": {
                  "node": "VARIABLE",
                  "lineRange": {
                    "fileName": "if.bal",
                    "startLine": {
                      "line": 3,
                      "offset": 1
                    },
                    "endLine": {
                      "line": 3,
                      "offset": 33
                    }
                  },
                  "sourceCode": "string val = j.toString() + \".\";"
                },
                "returning": false,
                "properties": {
                  "expression": {
                    "metadata": {
                      "label": "Expression",
                      "description": "Initialize with value"
                    },
                    "valueType": "EXPRESSION",
<<<<<<< HEAD
                    "value": "j",
                    "optional": false,
                    "editable": false,
                    "advanced": false,
                    "hidden": false
=======
                    "value": "j.toString() + \".\"",
                    "optional": true,
                    "editable": true,
                    "advanced": false
>>>>>>> 94c16b1d
                  },
                  "variable": {
                    "metadata": {
                      "label": "Name",
                      "description": "Name of the variable"
                    },
                    "valueType": "IDENTIFIER",
                    "value": "val",
                    "optional": false,
                    "editable": false,
                    "advanced": false,
                    "hidden": false,
                    "codedata": {
                      "lineRange": {
                        "fileName": "if.bal",
                        "startLine": {
                          "line": 3,
                          "offset": 8
                        },
                        "endLine": {
                          "line": 3,
                          "offset": 11
                        }
                      }
                    }
                  },
                  "type": {
                    "metadata": {
                      "label": "Type",
                      "description": "Type of the variable"
                    },
                    "valueType": "TYPE",
                    "value": "string",
                    "placeholder": "var",
                    "optional": false,
                    "editable": true,
                    "advanced": false,
                    "hidden": false,
                    "codedata": {}
                  }
                },
                "flags": 0,
                "suggested": true
              }
            ]
          }
        ],
        "flags": 0,
        "suggested": true
      },
      {
        "id": "35883",
        "metadata": {
          "label": "Variable",
          "description": "Assign a value to a variable"
        },
        "codedata": {
          "node": "VARIABLE",
          "lineRange": {
            "fileName": "if.bal",
            "startLine": {
              "line": 4,
              "offset": 5
            },
            "endLine": {
              "line": 4,
              "offset": 16
            }
          },
          "sourceCode": "int i = 12;"
        },
        "returning": false,
        "properties": {
          "expression": {
            "metadata": {
              "label": "Expression",
              "description": "Initialize with value"
            },
            "valueType": "EXPRESSION",
            "value": "12",
            "optional": true,
            "editable": true,
            "advanced": false,
            "hidden": false
          },
          "variable": {
            "metadata": {
              "label": "Name",
              "description": "Name of the variable"
            },
            "valueType": "IDENTIFIER",
            "value": "i",
            "optional": false,
            "editable": false,
            "advanced": false,
            "hidden": false,
            "codedata": {
              "lineRange": {
                "fileName": "if.bal",
                "startLine": {
                  "line": 4,
                  "offset": 9
                },
                "endLine": {
                  "line": 4,
                  "offset": 10
                }
              }
            }
          },
          "type": {
            "metadata": {
              "label": "Type",
              "description": "Type of the variable"
            },
            "valueType": "TYPE",
            "value": "int",
            "placeholder": "var",
            "optional": false,
            "editable": true,
            "advanced": false,
            "hidden": false,
            "codedata": {}
          }
        },
        "flags": 0,
        "suggested": false
      },
      {
        "id": "37850",
        "metadata": {
          "label": "Variable",
          "description": "Assign a value to a variable"
        },
        "codedata": {
          "node": "VARIABLE",
          "lineRange": {
            "fileName": "if.bal",
            "startLine": {
              "line": 6,
              "offset": 4
            },
            "endLine": {
              "line": 6,
              "offset": 30
            }
          },
          "sourceCode": "string val = i.toString();"
        },
        "returning": false,
        "properties": {
          "expression": {
            "metadata": {
              "label": "Expression",
              "description": "Initialize with value"
            },
            "valueType": "EXPRESSION",
<<<<<<< HEAD
            "value": "i",
            "optional": false,
            "editable": false,
            "advanced": false,
            "hidden": false
=======
            "value": "i.toString()",
            "optional": true,
            "editable": true,
            "advanced": false
>>>>>>> 94c16b1d
          },
          "variable": {
            "metadata": {
              "label": "Name",
              "description": "Name of the variable"
            },
            "valueType": "IDENTIFIER",
            "value": "val",
            "optional": false,
            "editable": false,
            "advanced": false,
            "hidden": false,
            "codedata": {
              "lineRange": {
                "fileName": "if.bal",
                "startLine": {
                  "line": 6,
                  "offset": 11
                },
                "endLine": {
                  "line": 6,
                  "offset": 14
                }
              }
            }
          },
          "type": {
            "metadata": {
              "label": "Type",
              "description": "Type of the variable"
            },
            "valueType": "TYPE",
            "value": "string",
            "placeholder": "var",
            "optional": false,
            "editable": true,
            "advanced": false,
            "hidden": false,
            "codedata": {}
          }
        },
        "flags": 0,
        "suggested": false
      }
    ],
    "connections": []
  }
}<|MERGE_RESOLUTION|>--- conflicted
+++ resolved
@@ -94,8 +94,7 @@
                 "placeholder": "true",
                 "optional": false,
                 "editable": true,
-                "advanced": false,
-                "hidden": false
+                "advanced": false
               }
             },
             "children": [
@@ -131,8 +130,7 @@
                     "value": "12 - 1",
                     "optional": true,
                     "editable": true,
-                    "advanced": false,
-                    "hidden": false
+                    "advanced": false
                   },
                   "variable": {
                     "metadata": {
@@ -144,7 +142,6 @@
                     "optional": false,
                     "editable": false,
                     "advanced": false,
-                    "hidden": false,
                     "codedata": {
                       "lineRange": {
                         "fileName": "if.bal",
@@ -170,7 +167,6 @@
                     "optional": false,
                     "editable": true,
                     "advanced": false,
-                    "hidden": false,
                     "codedata": {}
                   }
                 },
@@ -206,18 +202,10 @@
                       "description": "Initialize with value"
                     },
                     "valueType": "EXPRESSION",
-<<<<<<< HEAD
-                    "value": "j",
-                    "optional": false,
-                    "editable": false,
-                    "advanced": false,
-                    "hidden": false
-=======
                     "value": "j.toString() + \".\"",
                     "optional": true,
                     "editable": true,
                     "advanced": false
->>>>>>> 94c16b1d
                   },
                   "variable": {
                     "metadata": {
@@ -229,7 +217,6 @@
                     "optional": false,
                     "editable": false,
                     "advanced": false,
-                    "hidden": false,
                     "codedata": {
                       "lineRange": {
                         "fileName": "if.bal",
@@ -255,7 +242,6 @@
                     "optional": false,
                     "editable": true,
                     "advanced": false,
-                    "hidden": false,
                     "codedata": {}
                   }
                 },
@@ -300,8 +286,7 @@
             "value": "12",
             "optional": true,
             "editable": true,
-            "advanced": false,
-            "hidden": false
+            "advanced": false
           },
           "variable": {
             "metadata": {
@@ -313,7 +298,6 @@
             "optional": false,
             "editable": false,
             "advanced": false,
-            "hidden": false,
             "codedata": {
               "lineRange": {
                 "fileName": "if.bal",
@@ -339,7 +323,6 @@
             "optional": false,
             "editable": true,
             "advanced": false,
-            "hidden": false,
             "codedata": {}
           }
         },
@@ -375,18 +358,10 @@
               "description": "Initialize with value"
             },
             "valueType": "EXPRESSION",
-<<<<<<< HEAD
-            "value": "i",
-            "optional": false,
-            "editable": false,
-            "advanced": false,
-            "hidden": false
-=======
             "value": "i.toString()",
             "optional": true,
             "editable": true,
             "advanced": false
->>>>>>> 94c16b1d
           },
           "variable": {
             "metadata": {
@@ -398,7 +373,6 @@
             "optional": false,
             "editable": false,
             "advanced": false,
-            "hidden": false,
             "codedata": {
               "lineRange": {
                 "fileName": "if.bal",
@@ -424,7 +398,6 @@
             "optional": false,
             "editable": true,
             "advanced": false,
-            "hidden": false,
             "codedata": {}
           }
         },
