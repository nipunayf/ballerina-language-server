--- conflicted
+++ resolved
@@ -73,8 +73,7 @@
             "value": "12",
             "optional": true,
             "editable": true,
-            "advanced": false,
-            "hidden": false
+            "advanced": false
           },
           "variable": {
             "metadata": {
@@ -86,7 +85,6 @@
             "optional": false,
             "editable": false,
             "advanced": false,
-            "hidden": false,
             "codedata": {
               "lineRange": {
                 "fileName": "if.bal",
@@ -112,7 +110,6 @@
             "optional": false,
             "editable": true,
             "advanced": false,
-            "hidden": false,
             "codedata": {}
           }
         },
@@ -172,8 +169,7 @@
                 "placeholder": "true",
                 "optional": false,
                 "editable": true,
-                "advanced": false,
-                "hidden": false
+                "advanced": false
               }
             },
             "children": [
@@ -209,8 +205,7 @@
                     "value": "i + 3",
                     "optional": false,
                     "editable": true,
-                    "advanced": false,
-                    "hidden": false
+                    "advanced": false
                   },
                   "variable": {
                     "metadata": {
@@ -221,8 +216,7 @@
                     "value": "i",
                     "optional": false,
                     "editable": true,
-                    "advanced": false,
-                    "hidden": false
+                    "advanced": false
                   }
                 },
                 "flags": 0,
@@ -263,18 +257,10 @@
               "description": "Initialize with value"
             },
             "valueType": "EXPRESSION",
-<<<<<<< HEAD
-            "value": "i",
-            "optional": false,
-            "editable": false,
-            "advanced": false,
-            "hidden": false
-=======
             "value": "i.toString()",
             "optional": true,
             "editable": true,
             "advanced": false
->>>>>>> 94c16b1d
           },
           "variable": {
             "metadata": {
@@ -286,7 +272,6 @@
             "optional": false,
             "editable": false,
             "advanced": false,
-            "hidden": false,
             "codedata": {
               "lineRange": {
                 "fileName": "if.bal",
@@ -312,7 +297,6 @@
             "optional": false,
             "editable": true,
             "advanced": false,
-            "hidden": false,
             "codedata": {}
           }
         },
