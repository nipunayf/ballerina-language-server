<?xml version="1.0" encoding="UTF-8"?>
<!--
Copyright (c) 2024, WSO2 LLC. (http://www.wso2.org) All Rights Reserved.

WSO2 LLC. licenses this file to you under the Apache License,
Version 2.0 (the "License"); you may not use this file except
in compliance with the License.
You may obtain a copy of the License at

http://www.apache.org/licenses/LICENSE-2.0

Unless required by applicable law or agreed to in writing,
software distributed under the License is distributed on an
"AS IS" BASIS, WITHOUT WARRANTIES OR CONDITIONS OF ANY
KIND, either express or implied.  See the License for the
specific language governing permissions and limitations
under the License.
-->

<!DOCTYPE suite SYSTEM "https://testng.org/testng-1.0.dtd" >

<suite name="flow-model-test-suite">
    <test name="flow-model-test" parallel="false">
        <classes>
            <class name="io.ballerina.flowmodelgenerator.extension.ModelGeneratorTest"/>
            <class name="io.ballerina.flowmodelgenerator.extension.SourceGeneratorTest"/>
            <class name="io.ballerina.flowmodelgenerator.extension.AvailableNodesTest"/>
            <class name="io.ballerina.flowmodelgenerator.extension.NodeTemplateTest"/>
            <class name="io.ballerina.flowmodelgenerator.extension.GetConnectorsTest"/>
            <class name="io.ballerina.flowmodelgenerator.extension.GetFunctionsTest"/>
            <class name="io.ballerina.flowmodelgenerator.extension.SuggestedComponentTest"/>
            <class name="io.ballerina.flowmodelgenerator.extension.DeleteNodeTest"/>
            <class name="io.ballerina.flowmodelgenerator.extension.SuggestedModelGeneratorTest"/>
            <class name="io.ballerina.flowmodelgenerator.extension.CopilotContextTest"/>
            <class name="io.ballerina.flowmodelgenerator.extension.ExpressionEditorCompletionTest"/>
            <class name="io.ballerina.flowmodelgenerator.extension.ExpressionEditorSignatureTest"/>
            <class name="io.ballerina.flowmodelgenerator.extension.ExpressionEditorTypesTest"/>
            <class name="io.ballerina.flowmodelgenerator.extension.ServiceGeneratorTest"/>
            <class name="io.ballerina.flowmodelgenerator.extension.VisibleVariableTypesTest"/>
            <class name="io.ballerina.flowmodelgenerator.extension.ConfigVariablesTest"/>
<<<<<<< HEAD
            <class name="io.ballerina.flowmodelgenerator.extension.DataMapperTypesTest"/>
=======
            <class name="io.ballerina.flowmodelgenerator.extension.ConfigVariablesUpdateTest"/>
>>>>>>> 7aeb0175
        </classes>
    </test>
</suite><|MERGE_RESOLUTION|>--- conflicted
+++ resolved
@@ -38,11 +38,8 @@
             <class name="io.ballerina.flowmodelgenerator.extension.ServiceGeneratorTest"/>
             <class name="io.ballerina.flowmodelgenerator.extension.VisibleVariableTypesTest"/>
             <class name="io.ballerina.flowmodelgenerator.extension.ConfigVariablesTest"/>
-<<<<<<< HEAD
+            <class name="io.ballerina.flowmodelgenerator.extension.ConfigVariablesUpdateTest"/>
             <class name="io.ballerina.flowmodelgenerator.extension.DataMapperTypesTest"/>
-=======
-            <class name="io.ballerina.flowmodelgenerator.extension.ConfigVariablesUpdateTest"/>
->>>>>>> 7aeb0175
         </classes>
     </test>
 </suite>