<?xml version="1.0" encoding="UTF-8"?>
<!--
Copyright (c) 2024, WSO2 LLC. (http://www.wso2.org) All Rights Reserved.

WSO2 LLC. licenses this file to you under the Apache License,
Version 2.0 (the "License"); you may not use this file except
in compliance with the License.
You may obtain a copy of the License at

http://www.apache.org/licenses/LICENSE-2.0

Unless required by applicable law or agreed to in writing,
software distributed under the License is distributed on an
"AS IS" BASIS, WITHOUT WARRANTIES OR CONDITIONS OF ANY
KIND, either express or implied.  See the License for the
specific language governing permissions and limitations
under the License.
-->

<!DOCTYPE suite SYSTEM "https://testng.org/testng-1.0.dtd" >

<suite name="flow-model-test-suite">
    <test name="flow-model-test" parallel="false">
        <classes>
            <class name="io.ballerina.flowmodelgenerator.extension.ModelGeneratorTest"/>
            <class name="io.ballerina.flowmodelgenerator.extension.SourceGeneratorTest"/>
            <class name="io.ballerina.flowmodelgenerator.extension.AvailableNodesTest"/>
            <class name="io.ballerina.flowmodelgenerator.extension.NodeTemplateTest"/>
            <class name="io.ballerina.flowmodelgenerator.extension.GetConnectorsTest"/>
<<<<<<< HEAD
            <class name="io.ballerina.flowmodelgenerator.extension.DeleteNodeTest"/>
=======
            <class name="io.ballerina.flowmodelgenerator.extension.SuggestedComponentTest"/>
>>>>>>> 822af731
        </classes>
    </test>
</suite><|MERGE_RESOLUTION|>--- conflicted
+++ resolved
@@ -27,11 +27,8 @@
             <class name="io.ballerina.flowmodelgenerator.extension.AvailableNodesTest"/>
             <class name="io.ballerina.flowmodelgenerator.extension.NodeTemplateTest"/>
             <class name="io.ballerina.flowmodelgenerator.extension.GetConnectorsTest"/>
-<<<<<<< HEAD
+            <class name="io.ballerina.flowmodelgenerator.extension.SuggestedComponentTest"/>
             <class name="io.ballerina.flowmodelgenerator.extension.DeleteNodeTest"/>
-=======
-            <class name="io.ballerina.flowmodelgenerator.extension.SuggestedComponentTest"/>
->>>>>>> 822af731
         </classes>
     </test>
 </suite>