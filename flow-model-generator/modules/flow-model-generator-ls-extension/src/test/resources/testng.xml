<?xml version="1.0" encoding="UTF-8"?>
<!--
Copyright (c) 2024, WSO2 LLC. (http://www.wso2.org) All Rights Reserved.

WSO2 LLC. licenses this file to you under the Apache License,
Version 2.0 (the "License"); you may not use this file except
in compliance with the License.
You may obtain a copy of the License at

http://www.apache.org/licenses/LICENSE-2.0

Unless required by applicable law or agreed to in writing,
software distributed under the License is distributed on an
"AS IS" BASIS, WITHOUT WARRANTIES OR CONDITIONS OF ANY
KIND, either express or implied.  See the License for the
specific language governing permissions and limitations
under the License.
-->

<!DOCTYPE suite SYSTEM "https://testng.org/testng-1.0.dtd" >

<suite name="flow-model-test-suite">
    <test name="flow-model-test" parallel="false">
        <classes>
            <class name="io.ballerina.flowmodelgenerator.extension.ModelGeneratorTest"/>
            <class name="io.ballerina.flowmodelgenerator.extension.SourceGeneratorTest"/>
            <class name="io.ballerina.flowmodelgenerator.extension.AvailableNodesTest"/>
            <class name="io.ballerina.flowmodelgenerator.extension.NodeTemplateTest"/>
            <class name="io.ballerina.flowmodelgenerator.extension.GetConnectorsTest"/>
            <class name="io.ballerina.flowmodelgenerator.extension.SuggestedComponentTest"/>
            <class name="io.ballerina.flowmodelgenerator.extension.DeleteNodeTest"/>
            <class name="io.ballerina.flowmodelgenerator.extension.SuggestedModelGeneratorTest"/>
            <class name="io.ballerina.flowmodelgenerator.extension.CopilotContextTest"/>
<<<<<<< HEAD
            <class name="io.ballerina.flowmodelgenerator.extension.ServiceGeneratorTest"/>
=======
            <class name="io.ballerina.flowmodelgenerator.extension.ExpressionEditorCompletionTest"/>
>>>>>>> 4f660332
        </classes>
    </test>
</suite><|MERGE_RESOLUTION|>--- conflicted
+++ resolved
@@ -31,11 +31,8 @@
             <class name="io.ballerina.flowmodelgenerator.extension.DeleteNodeTest"/>
             <class name="io.ballerina.flowmodelgenerator.extension.SuggestedModelGeneratorTest"/>
             <class name="io.ballerina.flowmodelgenerator.extension.CopilotContextTest"/>
-<<<<<<< HEAD
+            <class name="io.ballerina.flowmodelgenerator.extension.ExpressionEditorCompletionTest"/>
             <class name="io.ballerina.flowmodelgenerator.extension.ServiceGeneratorTest"/>
-=======
-            <class name="io.ballerina.flowmodelgenerator.extension.ExpressionEditorCompletionTest"/>
->>>>>>> 4f660332
         </classes>
     </test>
 </suite>