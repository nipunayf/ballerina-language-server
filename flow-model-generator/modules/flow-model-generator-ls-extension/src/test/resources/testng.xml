<?xml version="1.0" encoding="UTF-8"?>
<!--
Copyright (c) 2024, WSO2 LLC. (http://www.wso2.org)

WSO2 LLC. licenses this file to you under the Apache License,
Version 2.0 (the "License"); you may not use this file except
in compliance with the License.
You may obtain a copy of the License at

http://www.apache.org/licenses/LICENSE-2.0

Unless required by applicable law or agreed to in writing,
software distributed under the License is distributed on an
"AS IS" BASIS, WITHOUT WARRANTIES OR CONDITIONS OF ANY
KIND, either express or implied.  See the License for the
specific language governing permissions and limitations
under the License.
-->

<!DOCTYPE suite SYSTEM "https://testng.org/testng-1.0.dtd" >

<suite name="flow-model-test-suite">
    <test name="flow-model-test" parallel="false">
        <classes>
            <class name="io.ballerina.flowmodelgenerator.extension.ModelGeneratorTest"/>
            <class name="io.ballerina.flowmodelgenerator.extension.SourceGeneratorTest"/>
            <class name="io.ballerina.flowmodelgenerator.extension.AvailableNodesTest"/>
            <class name="io.ballerina.flowmodelgenerator.extension.NodeTemplateTest"/>
            <class name="io.ballerina.flowmodelgenerator.extension.GetConnectorsTest"/>
            <class name="io.ballerina.flowmodelgenerator.extension.GetFunctionsTest"/>
            <class name="io.ballerina.flowmodelgenerator.extension.SuggestedComponentTest"/>
            <class name="io.ballerina.flowmodelgenerator.extension.DeleteNodeTest"/>
            <class name="io.ballerina.flowmodelgenerator.extension.DeleteComponentTest"/>
            <class name="io.ballerina.flowmodelgenerator.extension.SuggestedModelGeneratorTest"/>
            <class name="io.ballerina.flowmodelgenerator.extension.CopilotContextTest"/>
            <class name="io.ballerina.flowmodelgenerator.extension.ExpressionEditorCompletionTest"/>
            <class name="io.ballerina.flowmodelgenerator.extension.ExpressionEditorSignatureTest"/>
            <class name="io.ballerina.flowmodelgenerator.extension.ExpressionEditorTypesTest"/>
            <class name="io.ballerina.flowmodelgenerator.extension.ExpressionEditorDiagnosticsTest"/>
            <class name="io.ballerina.flowmodelgenerator.extension.ServiceGeneratorTest"/>
            <class name="io.ballerina.flowmodelgenerator.extension.VisibleVariableTypesTest"/>
            <class name="io.ballerina.flowmodelgenerator.extension.ConfigVariablesTest"/>
            <class name="io.ballerina.flowmodelgenerator.extension.ModuleNodesTest"/>
            <class name="io.ballerina.flowmodelgenerator.extension.ConfigVariablesUpdateTest"/>
            <class name="io.ballerina.flowmodelgenerator.extension.ErrorHandlerGeneratorTest"/>
            <class name="io.ballerina.flowmodelgenerator.extension.GetEnclosedFunctionDefTest"/>
            <class name="io.ballerina.flowmodelgenerator.extension.FunctionCallTemplateTest"/>
            <class name="io.ballerina.flowmodelgenerator.extension.ImportModuleTest"/>
<<<<<<< HEAD
            <class name="io.ballerina.flowmodelgenerator.extension.ClientGeneratorTest"/>

=======
            <class name="io.ballerina.flowmodelgenerator.extension.DataMappingTypesTest"/>
            <class name="io.ballerina.flowmodelgenerator.extension.DataMappingModelTest"/>
            <class name="io.ballerina.flowmodelgenerator.extension.DataMappingSourceTest"/>
            <class name="io.ballerina.flowmodelgenerator.extension.DataMappingQueryConvertTest"/>
            <class name="io.ballerina.flowmodelgenerator.extension.DataMappingVisualizeTest"/>
            <class name="io.ballerina.flowmodelgenerator.extension.DataMappingAddElementTest"/>
>>>>>>> d791bd60
            <!--types manager-->
            <class name="io.ballerina.flowmodelgenerator.extension.typesmanager.GetAllTypesTest"/>
            <class name="io.ballerina.flowmodelgenerator.extension.typesmanager.GetTypeTest"/>
            <class name="io.ballerina.flowmodelgenerator.extension.typesmanager.CreateAndUpdateTypeTest"/>
        </classes>
    </test>
</suite><|MERGE_RESOLUTION|>--- conflicted
+++ resolved
@@ -46,17 +46,13 @@
             <class name="io.ballerina.flowmodelgenerator.extension.GetEnclosedFunctionDefTest"/>
             <class name="io.ballerina.flowmodelgenerator.extension.FunctionCallTemplateTest"/>
             <class name="io.ballerina.flowmodelgenerator.extension.ImportModuleTest"/>
-<<<<<<< HEAD
-            <class name="io.ballerina.flowmodelgenerator.extension.ClientGeneratorTest"/>
-
-=======
             <class name="io.ballerina.flowmodelgenerator.extension.DataMappingTypesTest"/>
             <class name="io.ballerina.flowmodelgenerator.extension.DataMappingModelTest"/>
             <class name="io.ballerina.flowmodelgenerator.extension.DataMappingSourceTest"/>
             <class name="io.ballerina.flowmodelgenerator.extension.DataMappingQueryConvertTest"/>
             <class name="io.ballerina.flowmodelgenerator.extension.DataMappingVisualizeTest"/>
             <class name="io.ballerina.flowmodelgenerator.extension.DataMappingAddElementTest"/>
->>>>>>> d791bd60
+            <class name="io.ballerina.flowmodelgenerator.extension.ClientGeneratorTest"/>
             <!--types manager-->
             <class name="io.ballerina.flowmodelgenerator.extension.typesmanager.GetAllTypesTest"/>
             <class name="io.ballerina.flowmodelgenerator.extension.typesmanager.GetTypeTest"/>
