--- conflicted
+++ resolved
@@ -190,11 +190,7 @@
               "offset": 2
             }
           },
-<<<<<<< HEAD
-          "sourceCode": "// final MockLlm model = new;\nfinal agent:Agent agent = check new (model = model,\n    systemPrompt = {role: \"Math tutor\", instructions: \"Help the students with their questions.\"},\n    tools = [set, sum, mutiply], agentType = agent:REACT_AGENT\n);"
-=======
           "sourceCode": "// final MockLlm model = new;\nfinal agent:Agent agent = check new (model = myModel,\n    systemPrompt = {role: \"Math tutor\", instructions: \"Help the students with their questions.\"},\n    tools = [set, sum, mutiply], agentType = agent:REACT_AGENT\n);"
->>>>>>> c9b2db94
         },
         "returning": false,
         "properties": {
@@ -274,10 +270,9 @@
             ]
           },
           "tools": {
-<<<<<<< HEAD
             "metadata": {
               "label": "tools",
-              "description": "The tools available for the agent."
+              "description": "The tools available for the agent"
             },
             "valueType": "EXPRESSION",
             "valueTypeConstraint": "(BaseToolKit|ToolConfig|FunctionTool)[]",
@@ -299,33 +294,6 @@
               }
             ]
           },
-          "memory": {
-=======
->>>>>>> c9b2db94
-            "metadata": {
-              "label": "tools",
-              "description": "The tools available for the agent"
-            },
-            "valueType": "EXPRESSION",
-            "valueTypeConstraint": "(BaseToolKit|ToolConfig|FunctionTool)[]",
-            "value": "[set, sum, mutiply]",
-            "placeholder": "[]",
-            "optional": true,
-            "editable": true,
-            "advanced": true,
-            "codedata": {
-              "kind": "INCLUDED_FIELD",
-              "originalName": "tools"
-            },
-            "typeMembers": [
-              {
-                "type": "agent:BaseToolKit|agent:ToolConfig|agent:FunctionTool",
-                "packageInfo": "",
-                "kind": "ARRAY_TYPE",
-                "selected": false
-              }
-            ]
-          },
           "maxIter": {
             "metadata": {
               "label": "maxIter",
@@ -351,8 +319,6 @@
             ]
           },
           "verbose": {
-<<<<<<< HEAD
-=======
             "metadata": {
               "label": "verbose",
               "description": "Specifies whether verbose logging is enabled"
@@ -377,7 +343,6 @@
             ]
           },
           "memoryManager": {
->>>>>>> c9b2db94
             "metadata": {
               "label": "memoryManager",
               "description": "The memory manager used by the agent to store and manage conversation history"
@@ -533,15 +498,9 @@
             },
             "typeMembers": [
               {
-<<<<<<< HEAD
-                "type": "ResponseLimitConfigs",
-                "packageInfo": "ballerina:http:2.14.0",
-                "kind": "RECORD_TYPE",
-=======
                 "type": "HttpVersion",
                 "packageInfo": "ballerina:http:2.14.0",
                 "kind": "BASIC_TYPE",
->>>>>>> c9b2db94
                 "selected": false
               }
             ]
@@ -563,11 +522,7 @@
             },
             "typeMembers": [
               {
-<<<<<<< HEAD
-                "type": "CacheConfig",
-=======
                 "type": "ClientHttp1Settings",
->>>>>>> c9b2db94
                 "packageInfo": "ballerina:http:2.14.0",
                 "kind": "RECORD_TYPE",
                 "selected": false
@@ -591,11 +546,7 @@
             },
             "typeMembers": [
               {
-<<<<<<< HEAD
-                "type": "CookieConfig",
-=======
                 "type": "ClientHttp2Settings",
->>>>>>> c9b2db94
                 "packageInfo": "ballerina:http:2.14.0",
                 "kind": "RECORD_TYPE",
                 "selected": false
@@ -643,53 +594,7 @@
             },
             "typeMembers": [
               {
-<<<<<<< HEAD
-                "type": "CredentialsConfig",
-                "packageInfo": "ballerina:http:2.14.0",
-                "kind": "RECORD_TYPE",
-                "selected": false
-              },
-              {
-                "type": "BearerTokenConfig",
-                "packageInfo": "ballerina:http:2.14.0",
-                "kind": "RECORD_TYPE",
-                "selected": false
-              },
-              {
-                "type": "JwtIssuerConfig",
-                "packageInfo": "ballerina:http:2.14.0",
-                "kind": "RECORD_TYPE",
-                "selected": false
-              },
-              {
-                "type": "OAuth2ClientCredentialsGrantConfig",
-                "packageInfo": "ballerina:http:2.14.0",
-                "kind": "RECORD_TYPE",
-                "selected": false
-              },
-              {
-                "type": "OAuth2PasswordGrantConfig",
-                "packageInfo": "ballerina:http:2.14.0",
-                "kind": "RECORD_TYPE",
-                "selected": false
-              },
-              {
-                "type": "OAuth2RefreshTokenGrantConfig",
-                "packageInfo": "ballerina:http:2.14.0",
-                "kind": "RECORD_TYPE",
-                "selected": false
-              },
-              {
-                "type": "OAuth2JwtBearerGrantConfig",
-                "packageInfo": "ballerina:http:2.14.0",
-                "kind": "RECORD_TYPE",
-                "selected": false
-              },
-              {
-                "type": "()",
-=======
                 "type": "string",
->>>>>>> c9b2db94
                 "packageInfo": "",
                 "kind": "BASIC_TYPE",
                 "selected": false
@@ -713,11 +618,7 @@
             },
             "typeMembers": [
               {
-<<<<<<< HEAD
-                "type": "RetryConfig",
-=======
                 "type": "FollowRedirects",
->>>>>>> c9b2db94
                 "packageInfo": "ballerina:http:2.14.0",
                 "kind": "RECORD_TYPE",
                 "selected": false
@@ -825,11 +726,7 @@
             },
             "typeMembers": [
               {
-<<<<<<< HEAD
-                "type": "ClientSocketConfig",
-=======
                 "type": "CredentialsConfig",
->>>>>>> c9b2db94
                 "packageInfo": "ballerina:http:2.14.0",
                 "kind": "RECORD_TYPE",
                 "selected": false
@@ -895,11 +792,7 @@
             },
             "typeMembers": [
               {
-<<<<<<< HEAD
-                "type": "ProxyConfig",
-=======
                 "type": "CircuitBreakerConfig",
->>>>>>> c9b2db94
                 "packageInfo": "ballerina:http:2.14.0",
                 "kind": "RECORD_TYPE",
                 "selected": false
@@ -929,10 +822,6 @@
             },
             "typeMembers": [
               {
-<<<<<<< HEAD
-                "type": "HttpVersion",
-                "packageInfo": "ballerina:http:2.14.0",
-=======
                 "type": "RetryConfig",
                 "packageInfo": "ballerina:http:2.14.0",
                 "kind": "RECORD_TYPE",
@@ -941,7 +830,6 @@
               {
                 "type": "()",
                 "packageInfo": "",
->>>>>>> c9b2db94
                 "kind": "BASIC_TYPE",
                 "selected": false
               }
@@ -964,11 +852,7 @@
             },
             "typeMembers": [
               {
-<<<<<<< HEAD
-                "type": "FollowRedirects",
-=======
                 "type": "CookieConfig",
->>>>>>> c9b2db94
                 "packageInfo": "ballerina:http:2.14.0",
                 "kind": "RECORD_TYPE",
                 "selected": false
@@ -998,11 +882,7 @@
             },
             "typeMembers": [
               {
-<<<<<<< HEAD
-                "type": "ClientSecureSocket",
-=======
                 "type": "ResponseLimitConfigs",
->>>>>>> c9b2db94
                 "packageInfo": "ballerina:http:2.14.0",
                 "kind": "RECORD_TYPE",
                 "selected": false
@@ -1026,11 +906,7 @@
             },
             "typeMembers": [
               {
-<<<<<<< HEAD
-                "type": "CircuitBreakerConfig",
-=======
                 "type": "ProxyConfig",
->>>>>>> c9b2db94
                 "packageInfo": "ballerina:http:2.14.0",
                 "kind": "RECORD_TYPE",
                 "selected": false
@@ -1060,15 +936,9 @@
             },
             "typeMembers": [
               {
-<<<<<<< HEAD
-                "type": "ClientHttp2Settings",
-                "packageInfo": "ballerina:http:2.14.0",
-                "kind": "RECORD_TYPE",
-=======
                 "type": "boolean",
                 "packageInfo": "",
                 "kind": "BASIC_TYPE",
->>>>>>> c9b2db94
                 "selected": false
               }
             ]
@@ -1090,15 +960,9 @@
             },
             "typeMembers": [
               {
-<<<<<<< HEAD
-                "type": "Compression",
-                "packageInfo": "ballerina:http:2.14.0",
-                "kind": "BASIC_TYPE",
-=======
                 "type": "ClientSocketConfig",
                 "packageInfo": "ballerina:http:2.14.0",
                 "kind": "RECORD_TYPE",
->>>>>>> c9b2db94
                 "selected": false
               }
             ]
@@ -1120,15 +984,9 @@
             },
             "typeMembers": [
               {
-<<<<<<< HEAD
-                "type": "ClientHttp1Settings",
-                "packageInfo": "ballerina:http:2.14.0",
-                "kind": "RECORD_TYPE",
-=======
                 "type": "boolean",
                 "packageInfo": "",
                 "kind": "BASIC_TYPE",
->>>>>>> c9b2db94
                 "selected": false
               }
             ]
@@ -1295,15 +1153,9 @@
             },
             "typeMembers": [
               {
-<<<<<<< HEAD
-                "type": "ResponseLimitConfigs",
-                "packageInfo": "ballerina:http:2.14.0",
-                "kind": "RECORD_TYPE",
-=======
                 "type": "HttpVersion",
                 "packageInfo": "ballerina:http:2.14.0",
                 "kind": "BASIC_TYPE",
->>>>>>> c9b2db94
                 "selected": false
               }
             ]
@@ -1325,11 +1177,7 @@
             },
             "typeMembers": [
               {
-<<<<<<< HEAD
-                "type": "CacheConfig",
-=======
                 "type": "ClientHttp1Settings",
->>>>>>> c9b2db94
                 "packageInfo": "ballerina:http:2.14.0",
                 "kind": "RECORD_TYPE",
                 "selected": false
@@ -1353,11 +1201,7 @@
             },
             "typeMembers": [
               {
-<<<<<<< HEAD
-                "type": "CookieConfig",
-=======
                 "type": "ClientHttp2Settings",
->>>>>>> c9b2db94
                 "packageInfo": "ballerina:http:2.14.0",
                 "kind": "RECORD_TYPE",
                 "selected": false
@@ -1405,53 +1249,7 @@
             },
             "typeMembers": [
               {
-<<<<<<< HEAD
-                "type": "CredentialsConfig",
-                "packageInfo": "ballerina:http:2.14.0",
-                "kind": "RECORD_TYPE",
-                "selected": false
-              },
-              {
-                "type": "BearerTokenConfig",
-                "packageInfo": "ballerina:http:2.14.0",
-                "kind": "RECORD_TYPE",
-                "selected": false
-              },
-              {
-                "type": "JwtIssuerConfig",
-                "packageInfo": "ballerina:http:2.14.0",
-                "kind": "RECORD_TYPE",
-                "selected": false
-              },
-              {
-                "type": "OAuth2ClientCredentialsGrantConfig",
-                "packageInfo": "ballerina:http:2.14.0",
-                "kind": "RECORD_TYPE",
-                "selected": false
-              },
-              {
-                "type": "OAuth2PasswordGrantConfig",
-                "packageInfo": "ballerina:http:2.14.0",
-                "kind": "RECORD_TYPE",
-                "selected": false
-              },
-              {
-                "type": "OAuth2RefreshTokenGrantConfig",
-                "packageInfo": "ballerina:http:2.14.0",
-                "kind": "RECORD_TYPE",
-                "selected": false
-              },
-              {
-                "type": "OAuth2JwtBearerGrantConfig",
-                "packageInfo": "ballerina:http:2.14.0",
-                "kind": "RECORD_TYPE",
-                "selected": false
-              },
-              {
-                "type": "()",
-=======
                 "type": "string",
->>>>>>> c9b2db94
                 "packageInfo": "",
                 "kind": "BASIC_TYPE",
                 "selected": false
@@ -1475,11 +1273,7 @@
             },
             "typeMembers": [
               {
-<<<<<<< HEAD
-                "type": "RetryConfig",
-=======
                 "type": "FollowRedirects",
->>>>>>> c9b2db94
                 "packageInfo": "ballerina:http:2.14.0",
                 "kind": "RECORD_TYPE",
                 "selected": false
@@ -1587,9 +1381,6 @@
             },
             "typeMembers": [
               {
-<<<<<<< HEAD
-                "type": "ClientSocketConfig",
-=======
                 "type": "CredentialsConfig",
                 "packageInfo": "ballerina:http:2.14.0",
                 "kind": "RECORD_TYPE",
@@ -1627,7 +1418,6 @@
               },
               {
                 "type": "OAuth2JwtBearerGrantConfig",
->>>>>>> c9b2db94
                 "packageInfo": "ballerina:http:2.14.0",
                 "kind": "RECORD_TYPE",
                 "selected": false
@@ -1687,11 +1477,7 @@
             },
             "typeMembers": [
               {
-<<<<<<< HEAD
-                "type": "ProxyConfig",
-=======
                 "type": "RetryConfig",
->>>>>>> c9b2db94
                 "packageInfo": "ballerina:http:2.14.0",
                 "kind": "RECORD_TYPE",
                 "selected": false
@@ -1721,10 +1507,6 @@
             },
             "typeMembers": [
               {
-<<<<<<< HEAD
-                "type": "HttpVersion",
-                "packageInfo": "ballerina:http:2.14.0",
-=======
                 "type": "CookieConfig",
                 "packageInfo": "ballerina:http:2.14.0",
                 "kind": "RECORD_TYPE",
@@ -1733,7 +1515,6 @@
               {
                 "type": "()",
                 "packageInfo": "",
->>>>>>> c9b2db94
                 "kind": "BASIC_TYPE",
                 "selected": false
               }
@@ -1756,11 +1537,7 @@
             },
             "typeMembers": [
               {
-<<<<<<< HEAD
-                "type": "FollowRedirects",
-=======
                 "type": "ResponseLimitConfigs",
->>>>>>> c9b2db94
                 "packageInfo": "ballerina:http:2.14.0",
                 "kind": "RECORD_TYPE",
                 "selected": false
@@ -1784,11 +1561,7 @@
             },
             "typeMembers": [
               {
-<<<<<<< HEAD
-                "type": "ClientSecureSocket",
-=======
                 "type": "ProxyConfig",
->>>>>>> c9b2db94
                 "packageInfo": "ballerina:http:2.14.0",
                 "kind": "RECORD_TYPE",
                 "selected": false
@@ -1818,17 +1591,7 @@
             },
             "typeMembers": [
               {
-<<<<<<< HEAD
-                "type": "CircuitBreakerConfig",
-                "packageInfo": "ballerina:http:2.14.0",
-                "kind": "RECORD_TYPE",
-                "selected": false
-              },
-              {
-                "type": "()",
-=======
                 "type": "boolean",
->>>>>>> c9b2db94
                 "packageInfo": "",
                 "kind": "BASIC_TYPE",
                 "selected": false
@@ -1852,11 +1615,7 @@
             },
             "typeMembers": [
               {
-<<<<<<< HEAD
-                "type": "ClientHttp2Settings",
-=======
                 "type": "ClientSocketConfig",
->>>>>>> c9b2db94
                 "packageInfo": "ballerina:http:2.14.0",
                 "kind": "RECORD_TYPE",
                 "selected": false
@@ -1880,13 +1639,8 @@
             },
             "typeMembers": [
               {
-<<<<<<< HEAD
-                "type": "Compression",
-                "packageInfo": "ballerina:http:2.14.0",
-=======
                 "type": "boolean",
                 "packageInfo": "",
->>>>>>> c9b2db94
                 "kind": "BASIC_TYPE",
                 "selected": false
               }
@@ -1909,11 +1663,7 @@
             },
             "typeMembers": [
               {
-<<<<<<< HEAD
-                "type": "ClientHttp1Settings",
-=======
                 "type": "ClientSecureSocket",
->>>>>>> c9b2db94
                 "packageInfo": "ballerina:http:2.14.0",
                 "kind": "RECORD_TYPE",
                 "selected": false
@@ -1992,13 +1742,8 @@
         "id": "103268",
         "metadata": {
           "label": "Class",
-<<<<<<< HEAD
-          "description": "",
-          "icon": "https://bcentral-packageicons.azureedge.net/images/ballerinax_ai.agent_0.7.9.png"
-=======
           "description": "AzureOpenAiModel is a client class that provides an interface for interacting with Azure-hosted OpenAI language models.",
           "icon": "https://bcentral-packageicons.azureedge.net/images/ballerinax_ai.agent_0.7.13.png"
->>>>>>> c9b2db94
         },
         "codedata": {
           "node": "CLASS_INIT",
@@ -2017,11 +1762,7 @@
               "offset": 100
             }
           },
-<<<<<<< HEAD
-          "sourceCode": "agent:AzureOpenAiModel model = check new ({auth: {apiKey}}, serviceUrl, deploymentId, apiVersion);"
-=======
           "sourceCode": "agent:AzureOpenAiModel myModel = check new ({auth: {apiKey}}, serviceUrl, deploymentId, apiVersion);"
->>>>>>> c9b2db94
         },
         "returning": false,
         "properties": {
