--- conflicted
+++ resolved
@@ -38,7 +38,7 @@
         "typeMembers": [
           {
             "type": "ai:SystemPrompt",
-            "packageInfo": "ballerinax:ai.ai:0.7.9",
+            "packageInfo": "ballerinax:ai:1.0.0",
             "kind": "RECORD_TYPE",
             "selected": false
           }
@@ -63,7 +63,7 @@
         "typeMembers": [
           {
             "type": "ai:AgentType",
-            "packageInfo": "ballerinax:ai.ai:0.7.9",
+            "packageInfo": "ballerinax:ai:1.0.0",
             "kind": "BASIC_TYPE",
             "selected": false
           }
@@ -88,7 +88,7 @@
         "typeMembers": [
           {
             "type": "ai:Memory",
-            "packageInfo": "ballerinax:ai.ai:0.7.9",
+            "packageInfo": "ballerinax:ai:1.0.0",
             "kind": "OBJECT_TYPE",
             "selected": false
           }
@@ -138,7 +138,7 @@
         "typeMembers": [
           {
             "type": "ai:ModelProvider",
-            "packageInfo": "ballerinax:ai.ai:0.7.9",
+            "packageInfo": "ballerinax:ai:1.0.0",
             "kind": "OBJECT_TYPE",
             "selected": false
           }
@@ -262,11 +262,7 @@
             "character": 0
           }
         },
-<<<<<<< HEAD
         "newText": "final ai:Agent agentAgent = check new (systemPrompt = {role: \"\", instructions: \"\"}, model = agentOpenaimodel, tools = [sum, average]);"
-=======
-        "newText": "final agent:Agent agentAgent = check new (\n    systemPrompt = {role: \"\", instructions: \"\"}, model = agentOpenaimodel, tools = [sum, average]\n);"
->>>>>>> 26cfc4fe
       }
     ]
   }
