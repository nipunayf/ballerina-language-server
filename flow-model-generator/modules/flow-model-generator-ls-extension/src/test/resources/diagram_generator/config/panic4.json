{
  "start": {
    "line": 16,
    "offset": 0
  },
  "end": {
    "line": 19,
    "offset": 1
  },
  "source": "panic.bal",
  "description": "Tests a simple diagram flow",
  "diagram": {
    "fileName": "panic.bal",
    "nodes": [
      {
        "id": "47710",
        "metadata": {
          "label": "Custom Expression",
          "description": "Represents a custom Ballerina expression"
        },
        "codedata": {
          "node": "EXPRESSION",
          "lineRange": {
            "fileName": "panic.bal",
            "startLine": {
              "line": 16,
              "offset": 0
            },
            "endLine": {
              "line": 19,
              "offset": 1
            }
          }
        },
        "returning": false,
        "flags": 0
      },
      {
        "id": "48770",
        "metadata": {
          "label": "NewData",
          "description": "Create new variable"
        },
        "codedata": {
<<<<<<< HEAD
          "node": "NEW_DATA"
        },
        "lineRange": {
          "fileName": "panic.bal",
          "startLine": {
            "line": 17,
            "offset": 4
          },
          "endLine": {
            "line": 17,
            "offset": 38
=======
          "node": "EXPRESSION",
          "lineRange": {
            "fileName": "panic.bal",
            "startLine": {
              "line": 17,
              "offset": 4
            },
            "endLine": {
              "line": 17,
              "offset": 38
            }
>>>>>>> e2c72411
          }
        },
        "returning": false,
        "properties": {
          "expression": {
            "metadata": {
              "label": "Expression",
              "description": "Expression"
            },
            "valueType": "annotations:error",
            "value": "error(\"AssertionError\")",
            "optional": false,
            "editable": true
          },
          "variable": {
            "metadata": {
              "label": "Variable",
              "description": "Result Variable"
            },
            "valueType": "annotations:error",
            "value": "e ",
            "optional": false,
            "editable": true
          }
        },
        "flags": 0
      },
      {
        "id": "49736",
        "metadata": {
          "label": "Panic",
          "description": "Panic and stop the execution"
        },
        "codedata": {
          "node": "PANIC",
          "lineRange": {
            "fileName": "panic.bal",
            "startLine": {
              "line": 18,
              "offset": 4
            },
            "endLine": {
              "line": 18,
              "offset": 12
            }
          }
        },
        "returning": false,
        "properties": {
          "expression": {
            "metadata": {
              "label": "Expression",
              "description": "Panic value"
            },
            "valueType": "annotations:error",
            "value": "e",
            "optional": false,
            "editable": true
          }
        },
        "flags": 0
      }
    ],
    "clients": []
  }
}<|MERGE_RESOLUTION|>--- conflicted
+++ resolved
@@ -42,7 +42,6 @@
           "description": "Create new variable"
         },
         "codedata": {
-<<<<<<< HEAD
           "node": "NEW_DATA"
         },
         "lineRange": {
@@ -54,19 +53,6 @@
           "endLine": {
             "line": 17,
             "offset": 38
-=======
-          "node": "EXPRESSION",
-          "lineRange": {
-            "fileName": "panic.bal",
-            "startLine": {
-              "line": 17,
-              "offset": 4
-            },
-            "endLine": {
-              "line": 17,
-              "offset": 38
-            }
->>>>>>> e2c72411
           }
         },
         "returning": false,
