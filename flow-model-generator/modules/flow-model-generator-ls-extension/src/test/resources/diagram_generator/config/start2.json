{
  "start": {
    "line": 20,
    "offset": 0
  },
  "end": {
    "line": 24,
    "offset": 1
  },
  "source": "start.bal",
  "description": "Tests a simple diagram flow",
  "diagram": {
    "fileName": "start.bal",
    "nodes": [
      {
        "id": "51709",
        "metadata": {
          "label": "Custom Expression",
          "description": "Represents a custom Ballerina expression"
        },
        "codedata": {
          "node": "EXPRESSION",
          "lineRange": {
            "fileName": "start.bal",
            "startLine": {
              "line": 20,
              "offset": 0
            },
            "endLine": {
              "line": 24,
              "offset": 1
            }
          }
        },
        "returning": false,
        "flags": 0
      },
      {
        "id": "52725",
        "metadata": {
          "label": "NewData",
          "description": "Create new variable"
        },
        "codedata": {
<<<<<<< HEAD
          "node": "NEW_DATA"
        },
        "lineRange": {
          "fileName": "start.bal",
          "startLine": {
            "line": 21,
            "offset": 4
          },
          "endLine": {
            "line": 21,
            "offset": 25
=======
          "node": "EXPRESSION",
          "lineRange": {
            "fileName": "start.bal",
            "startLine": {
              "line": 21,
              "offset": 4
            },
            "endLine": {
              "line": 21,
              "offset": 25
            }
>>>>>>> e2c72411
          }
        },
        "returning": false,
        "properties": {
          "expression": {
            "metadata": {
              "label": "Expression",
              "description": "Expression"
            },
            "valueType": "Foo1",
            "value": "new(\"foo\")",
            "optional": false,
            "editable": true
          },
          "variable": {
            "metadata": {
              "label": "Variable",
              "description": "Result Variable"
            },
            "valueType": "Foo1",
            "value": "f1 ",
            "optional": false,
            "editable": true
          }
        },
        "flags": 0
      },
      {
        "id": "55411",
        "metadata": {
          "label": "Start",
          "description": "Execute a function or a method invocation in a new strand"
        },
        "codedata": {
          "node": "START",
          "lineRange": {
            "fileName": "start.bal",
            "startLine": {
              "line": 23,
              "offset": 26
            },
            "endLine": {
              "line": 23,
              "offset": 45
            }
          }
        },
        "returning": false,
        "properties": {
          "expression": {
            "metadata": {
              "label": "Expression",
              "description": "Call action or expression"
            },
            "valueType": "future<string>",
            "value": "f1->getName()",
            "optional": false,
            "editable": true
          }
        },
        "flags": 0
      },
      {
        "id": "54730",
        "metadata": {
          "label": "NewData",
          "description": "Create new variable"
        },
        "codedata": {
<<<<<<< HEAD
          "node": "NEW_DATA"
        },
        "lineRange": {
          "fileName": "start.bal",
          "startLine": {
            "line": 23,
            "offset": 4
          },
          "endLine": {
            "line": 23,
            "offset": 46
=======
          "node": "EXPRESSION",
          "lineRange": {
            "fileName": "start.bal",
            "startLine": {
              "line": 23,
              "offset": 4
            },
            "endLine": {
              "line": 23,
              "offset": 46
            }
>>>>>>> e2c72411
          }
        },
        "returning": false,
        "properties": {
          "expression": {
            "metadata": {
              "label": "Expression",
              "description": "Expression"
            },
            "valueType": "future<string>",
            "value": "start f1->getName()",
            "optional": false,
            "editable": true
          },
          "variable": {
            "metadata": {
              "label": "Variable",
              "description": "Result Variable"
            },
            "valueType": "future<string>",
            "value": "name ",
            "optional": false,
            "editable": true
          }
        },
        "flags": 0
      }
    ],
    "clients": [
      {
        "id": "52711",
        "label": "Client",
        "kind": "OTHER",
        "lineRange": {
          "fileName": "start.bal",
          "startLine": {
            "line": 21,
            "offset": 4
          },
          "endLine": {
            "line": 21,
            "offset": 11
          }
        },
        "scope": "LOCAL",
        "value": "f1 ",
        "flags": 0
      }
    ]
  }
}<|MERGE_RESOLUTION|>--- conflicted
+++ resolved
@@ -42,7 +42,6 @@
           "description": "Create new variable"
         },
         "codedata": {
-<<<<<<< HEAD
           "node": "NEW_DATA"
         },
         "lineRange": {
@@ -54,19 +53,6 @@
           "endLine": {
             "line": 21,
             "offset": 25
-=======
-          "node": "EXPRESSION",
-          "lineRange": {
-            "fileName": "start.bal",
-            "startLine": {
-              "line": 21,
-              "offset": 4
-            },
-            "endLine": {
-              "line": 21,
-              "offset": 25
-            }
->>>>>>> e2c72411
           }
         },
         "returning": false,
@@ -136,7 +122,6 @@
           "description": "Create new variable"
         },
         "codedata": {
-<<<<<<< HEAD
           "node": "NEW_DATA"
         },
         "lineRange": {
@@ -148,19 +133,6 @@
           "endLine": {
             "line": 23,
             "offset": 46
-=======
-          "node": "EXPRESSION",
-          "lineRange": {
-            "fileName": "start.bal",
-            "startLine": {
-              "line": 23,
-              "offset": 4
-            },
-            "endLine": {
-              "line": 23,
-              "offset": 46
-            }
->>>>>>> e2c72411
           }
         },
         "returning": false,
