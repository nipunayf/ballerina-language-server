{
  "start": {
    "line": 102,
    "offset": 4
  },
  "end": {
    "line": 118,
    "offset": 5
  },
  "source": "while.bal",
  "description": "Tests a simple diagram flow",
  "diagram": {
    "fileName": "while.bal",
    "nodes": [
      {
        "id": "133553",
        "metadata": {
          "label": "HTTP API"
        },
        "codedata": {
          "node": "EVENT_HTTP_API",
          "lineRange": {
            "fileName": "while.bal",
            "startLine": {
              "line": 102,
              "offset": 4
            },
            "endLine": {
              "line": 118,
              "offset": 5
            }
          }
        },
        "returning": false,
        "properties": {
          "method": {
            "metadata": {
              "label": "Method",
              "description": "HTTP Method"
            },
            "value": "get",
            "optional": false,
            "editable": true
          },
          "path": {
            "metadata": {
              "label": "Path",
              "description": "HTTP Path"
            },
            "value": "watermelons",
            "optional": false,
            "editable": true
          }
        },
        "flags": 2048
      },
      {
        "id": "135178",
        "metadata": {
          "label": "NewData",
          "description": "Create new variable"
        },
        "codedata": {
<<<<<<< HEAD
          "node": "NEW_DATA"
        },
        "lineRange": {
          "fileName": "while.bal",
          "startLine": {
            "line": 104,
            "offset": 8
          },
          "endLine": {
            "line": 104,
            "offset": 18
=======
          "node": "EXPRESSION",
          "lineRange": {
            "fileName": "while.bal",
            "startLine": {
              "line": 104,
              "offset": 8
            },
            "endLine": {
              "line": 104,
              "offset": 18
            }
>>>>>>> e2c72411
          }
        },
        "returning": false,
        "properties": {
          "expression": {
            "metadata": {
              "label": "Expression",
              "description": "Expression"
            },
            "valueType": "int",
            "value": "0",
            "optional": false,
            "editable": true
          },
          "variable": {
            "metadata": {
              "label": "Variable",
              "description": "Result Variable"
            },
            "valueType": "int",
            "value": "i ",
            "optional": false,
            "editable": true
          }
        },
        "flags": 0
      },
      {
        "id": "136533",
        "metadata": {
          "label": "While",
          "description": "Loop over a block of code."
        },
        "codedata": {
          "node": "WHILE",
          "lineRange": {
            "fileName": "while.bal",
            "startLine": {
              "line": 105,
              "offset": 8
            },
            "endLine": {
              "line": 117,
              "offset": 9
            }
          }
        },
        "returning": false,
        "branches": [
          {
            "label": "Body",
            "kind": "BLOCK",
            "codedata": {
              "lineRange": {
                "fileName": "while.bal",
                "startLine": {
                  "line": 105,
                  "offset": 24
                },
                "endLine": {
                  "line": 117,
                  "offset": 9
                }
              }
            },
            "repeatable": "ONE",
            "children": [
              {
                "id": "137339",
                "metadata": {
                  "label": "HTTP GET"
                },
                "codedata": {
                  "node": "ACTION_CALL",
                  "lineRange": {
                    "fileName": "while.bal",
                    "startLine": {
                      "line": 106,
                      "offset": 12
                    },
                    "endLine": {
                      "line": 106,
                      "offset": 71
                    }
                  }
                },
                "returning": false,
                "properties": {
                  "client": {
                    "metadata": {
                      "label": "Client",
                      "description": "HTTP Client Connection"
                    },
                    "valueType": "http:Client",
                    "value": "foodClient",
                    "optional": false,
                    "editable": true
                  },
                  "variable": {
                    "metadata": {
                      "label": "Variable",
                      "description": "Result Variable"
                    },
                    "valueType": "json|annotations:error",
                    "value": "response ",
                    "optional": false,
                    "editable": true
                  },
                  "path": {
                    "metadata": {
                      "label": "Path",
                      "description": "HTTP Path"
                    },
                    "valueType": "string",
                    "value": "\"/food/watermelons\"",
                    "optional": false,
                    "editable": true
                  },
                  "headers": {
                    "metadata": {
                      "label": "Headers",
                      "description": "HTTP Headers"
                    },
                    "valueType": "map<string|string[]>?",
                    "optional": true,
                    "editable": true
                  }
                },
                "flags": 0
              },
              {
                "id": "138428",
                "metadata": {
                  "label": "If",
                  "description": "Add conditional branch to the integration flow."
                },
                "codedata": {
                  "node": "IF",
                  "lineRange": {
                    "fileName": "while.bal",
                    "startLine": {
                      "line": 107,
                      "offset": 12
                    },
                    "endLine": {
                      "line": 112,
                      "offset": 13
                    }
                  }
                },
                "returning": false,
                "branches": [
                  {
                    "label": "Then",
                    "kind": "BLOCK",
                    "codedata": {
                      "lineRange": {
                        "fileName": "while.bal",
                        "startLine": {
                          "line": 107,
                          "offset": 34
                        },
                        "endLine": {
                          "line": 109,
                          "offset": 13
                        }
                      }
                    },
                    "repeatable": "ONE_OR_MORE",
                    "properties": {
                      "condition": {
                        "metadata": {
                          "label": "Condition",
                          "description": "Boolean Condition"
                        },
                        "valueType": "boolean",
                        "value": "(response is json) ",
                        "optional": false,
                        "editable": true
                      }
                    },
                    "children": [
                      {
                        "id": "139460",
                        "metadata": {
                          "label": "UpdateData",
                          "description": "Update the value of a variable"
                        },
                        "codedata": {
<<<<<<< HEAD
                          "node": "UPDATE_DATA"
                        },
                        "lineRange": {
                          "fileName": "while.bal",
                          "startLine": {
                            "line": 108,
                            "offset": 16
                          },
                          "endLine": {
                            "line": 108,
                            "offset": 84
=======
                          "node": "EXPRESSION",
                          "lineRange": {
                            "fileName": "while.bal",
                            "startLine": {
                              "line": 108,
                              "offset": 16
                            },
                            "endLine": {
                              "line": 108,
                              "offset": 84
                            }
>>>>>>> e2c72411
                          }
                        },
                        "returning": false,
                        "properties": {
                          "expression": {
                            "metadata": {
                              "label": "Expression",
                              "description": "Expression"
                            },
                            "valueType": "string",
                            "value": "\"Response received from food service: \" + response.toString()",
                            "optional": false,
                            "editable": true
                          },
                          "variable": {
                            "metadata": {
                              "label": "Variable",
                              "description": "Result Variable"
                            },
                            "valueType": "string|()",
                            "value": "msg",
                            "optional": false,
                            "editable": true
                          }
                        },
                        "flags": 0
                      }
                    ]
                  },
                  {
                    "label": "Else",
                    "kind": "BLOCK",
                    "codedata": {
                      "lineRange": {
                        "fileName": "while.bal",
                        "startLine": {
                          "line": 109,
                          "offset": 14
                        },
                        "endLine": {
                          "line": 112,
                          "offset": 13
                        }
                      }
                    },
                    "repeatable": "ZERO_OR_ONE",
                    "children": [
                      {
                        "id": "141450",
                        "metadata": {
                          "label": "UpdateData",
                          "description": "Update the value of a variable"
                        },
                        "codedata": {
<<<<<<< HEAD
                          "node": "UPDATE_DATA"
                        },
                        "lineRange": {
                          "fileName": "while.bal",
                          "startLine": {
                            "line": 110,
                            "offset": 16
                          },
                          "endLine": {
                            "line": 110,
                            "offset": 90
=======
                          "node": "EXPRESSION",
                          "lineRange": {
                            "fileName": "while.bal",
                            "startLine": {
                              "line": 110,
                              "offset": 16
                            },
                            "endLine": {
                              "line": 110,
                              "offset": 90
                            }
>>>>>>> e2c72411
                          }
                        },
                        "returning": false,
                        "properties": {
                          "expression": {
                            "metadata": {
                              "label": "Expression",
                              "description": "Expression"
                            },
                            "valueType": "string",
                            "value": "\"Error occurred while invoking food service: \" + response.message()",
                            "optional": false,
                            "editable": true
                          },
                          "variable": {
                            "metadata": {
                              "label": "Variable",
                              "description": "Result Variable"
                            },
                            "valueType": "string|()",
                            "value": "msg",
                            "optional": false,
                            "editable": true
                          }
                        },
                        "flags": 0
                      },
                      {
                        "id": "142377",
                        "metadata": {
                          "label": "Continue",
                          "description": "Skip the current iteration and continue with the next one"
                        },
                        "codedata": {
                          "node": "CONTINUE",
                          "lineRange": {
                            "fileName": "while.bal",
                            "startLine": {
                              "line": 111,
                              "offset": 16
                            },
                            "endLine": {
                              "line": 111,
                              "offset": 25
                            }
                          }
                        },
                        "returning": false,
                        "flags": 0
                      }
                    ]
                  }
                ],
                "flags": 0
              },
              {
                "id": "144287",
                "metadata": {
                  "label": "If",
                  "description": "Add conditional branch to the integration flow."
                },
                "codedata": {
                  "node": "IF",
                  "lineRange": {
                    "fileName": "while.bal",
                    "startLine": {
                      "line": 113,
                      "offset": 12
                    },
                    "endLine": {
                      "line": 115,
                      "offset": 13
                    }
                  }
                },
                "returning": false,
                "branches": [
                  {
                    "label": "Then",
                    "kind": "BLOCK",
                    "codedata": {
                      "lineRange": {
                        "fileName": "while.bal",
                        "startLine": {
                          "line": 113,
                          "offset": 24
                        },
                        "endLine": {
                          "line": 115,
                          "offset": 13
                        }
                      }
                    },
                    "repeatable": "ONE_OR_MORE",
                    "properties": {
                      "condition": {
                        "metadata": {
                          "label": "Condition",
                          "description": "Boolean Condition"
                        },
                        "valueType": "boolean",
                        "value": "(i == 3) ",
                        "optional": false,
                        "editable": true
                      }
                    },
                    "children": [
                      {
                        "id": "145350",
                        "metadata": {
                          "label": "Break",
                          "description": "Exit the current loop"
                        },
                        "codedata": {
                          "node": "BREAK",
                          "lineRange": {
                            "fileName": "while.bal",
                            "startLine": {
                              "line": 114,
                              "offset": 16
                            },
                            "endLine": {
                              "line": 114,
                              "offset": 22
                            }
                          }
                        },
                        "returning": false,
                        "flags": 0
                      }
                    ]
                  }
                ],
                "flags": 0
              },
              {
                "id": "147207",
                "metadata": {
                  "label": "Custom Expression",
                  "description": "Represents a custom Ballerina expression"
                },
                "codedata": {
                  "node": "EXPRESSION",
                  "lineRange": {
                    "fileName": "while.bal",
                    "startLine": {
                      "line": 116,
                      "offset": 12
                    },
                    "endLine": {
                      "line": 116,
                      "offset": 19
                    }
                  }
                },
                "returning": false,
                "properties": {
                  "statement": {
                    "metadata": {
                      "label": "Statement",
                      "description": "Ballerina statement"
                    },
                    "value": "            i += 1;\n",
                    "optional": false,
                    "editable": true
                  }
                },
                "flags": 0
              }
            ]
          }
        ],
        "properties": {
          "condition": {
            "metadata": {
              "label": "Condition",
              "description": "Boolean Condition"
            },
            "valueType": "boolean",
            "value": "i < count ",
            "optional": false,
            "editable": true
          }
        },
        "flags": 0
      }
    ],
    "clients": [
      {
        "id": "34122",
        "label": "Client",
        "kind": "HTTP",
        "lineRange": {
          "fileName": "while.bal",
          "startLine": {
            "line": 2,
            "offset": 12
          },
          "endLine": {
            "line": 2,
            "offset": 22
          }
        },
        "scope": "GLOBAL",
        "value": "foodClient",
        "flags": 0
      }
    ]
  }
}<|MERGE_RESOLUTION|>--- conflicted
+++ resolved
@@ -61,7 +61,6 @@
           "description": "Create new variable"
         },
         "codedata": {
-<<<<<<< HEAD
           "node": "NEW_DATA"
         },
         "lineRange": {
@@ -73,19 +72,6 @@
           "endLine": {
             "line": 104,
             "offset": 18
-=======
-          "node": "EXPRESSION",
-          "lineRange": {
-            "fileName": "while.bal",
-            "startLine": {
-              "line": 104,
-              "offset": 8
-            },
-            "endLine": {
-              "line": 104,
-              "offset": 18
-            }
->>>>>>> e2c72411
           }
         },
         "returning": false,
@@ -275,7 +261,6 @@
                           "description": "Update the value of a variable"
                         },
                         "codedata": {
-<<<<<<< HEAD
                           "node": "UPDATE_DATA"
                         },
                         "lineRange": {
@@ -287,19 +272,6 @@
                           "endLine": {
                             "line": 108,
                             "offset": 84
-=======
-                          "node": "EXPRESSION",
-                          "lineRange": {
-                            "fileName": "while.bal",
-                            "startLine": {
-                              "line": 108,
-                              "offset": 16
-                            },
-                            "endLine": {
-                              "line": 108,
-                              "offset": 84
-                            }
->>>>>>> e2c72411
                           }
                         },
                         "returning": false,
@@ -354,7 +326,6 @@
                           "description": "Update the value of a variable"
                         },
                         "codedata": {
-<<<<<<< HEAD
                           "node": "UPDATE_DATA"
                         },
                         "lineRange": {
@@ -366,19 +337,6 @@
                           "endLine": {
                             "line": 110,
                             "offset": 90
-=======
-                          "node": "EXPRESSION",
-                          "lineRange": {
-                            "fileName": "while.bal",
-                            "startLine": {
-                              "line": 110,
-                              "offset": 16
-                            },
-                            "endLine": {
-                              "line": 110,
-                              "offset": 90
-                            }
->>>>>>> e2c72411
                           }
                         },
                         "returning": false,
