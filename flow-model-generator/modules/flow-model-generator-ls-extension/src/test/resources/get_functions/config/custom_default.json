--- conflicted
+++ resolved
@@ -105,473 +105,83 @@
       "items": [
         {
           "metadata": {
-<<<<<<< HEAD
-            "label": "snowflake",
-            "description": "",
-            "icon": "https://bcentral-packageicons.azureedge.net/images/ballerinax_snowflake_2.0.0.png"
-=======
             "label": "log",
             "description": "",
             "icon": "https://bcentral-packageicons.azureedge.net/images/ballerina_log_2.10.0.png"
->>>>>>> 5b1886ee
           },
           "items": [
             {
               "metadata": {
-<<<<<<< HEAD
-                "label": "close",
-                "description": "Closes the SQL client and shuts down the connection pool.\n",
-                "icon": "https://bcentral-packageicons.azureedge.net/images/ballerinax_snowflake_2.0.0.png"
+                "label": "printDebug",
+                "description": "Prints debug logs.\n```ballerina\nlog:printDebug(\"debug message\", id = 845315)\n```\n",
+                "icon": "https://bcentral-packageicons.azureedge.net/images/ballerina_log_2.10.0.png"
               },
               "codedata": {
                 "node": "FUNCTION_CALL",
-                "org": "ballerinax",
-                "module": "snowflake",
-                "symbol": "close",
-                "version": "2.0.0"
-              },
-              "enabled": true
-            }
-          ]
-        },
-        {
-          "metadata": {
-            "label": "redis",
-            "description": "",
-            "icon": "https://bcentral-packageicons.azureedge.net/images/ballerinax_redis_3.0.2.png"
-          },
-          "items": [
-            {
-              "metadata": {
-                "label": "close",
-                "description": "Close the connection.\n",
-                "icon": "https://bcentral-packageicons.azureedge.net/images/ballerinax_redis_3.0.2.png"
-              },
-              "codedata": {
-                "node": "FUNCTION_CALL",
-                "org": "ballerinax",
-                "module": "redis",
-                "symbol": "close",
-                "version": "3.0.2"
-              },
-              "enabled": true
-            }
-          ]
-        },
-        {
-          "metadata": {
-            "label": "postgresql",
-            "description": "",
-            "icon": "https://bcentral-packageicons.azureedge.net/images/ballerinax_postgresql_1.13.1.png"
-          },
-          "items": [
-            {
-              "metadata": {
-                "label": "close",
-                "description": "Closes the PostgreSQL client and shuts down the connection pool. The client must be closed only at the end of the\napplication lifetime (or closed for graceful stops in a service).\n",
-                "icon": "https://bcentral-packageicons.azureedge.net/images/ballerinax_postgresql_1.13.1.png"
-              },
-              "codedata": {
-                "node": "FUNCTION_CALL",
-                "org": "ballerinax",
-                "module": "postgresql",
-                "symbol": "close",
-                "version": "1.13.1"
-              },
-              "enabled": true
-            }
-          ]
-        },
-        {
-          "metadata": {
-            "label": "persist.redis",
-            "description": "",
-            "icon": "https://bcentral-packageicons.azureedge.net/images/ballerinax_persist.redis_0.2.0.png"
-          },
-          "items": [
-            {
-              "metadata": {
-                "label": "getConstraintViolationError",
-                "description": "Generates a new `persist:ConstraintViolationError` with the given parameters.\n",
-                "icon": "https://bcentral-packageicons.azureedge.net/images/ballerinax_persist.redis_0.2.0.png"
-              },
-              "codedata": {
-                "node": "FUNCTION_CALL",
-                "org": "ballerinax",
-                "module": "persist.redis",
-                "symbol": "getConstraintViolationError",
-                "version": "0.2.0"
+                "org": "ballerina",
+                "module": "log",
+                "symbol": "printDebug",
+                "version": "2.10.0"
               },
               "enabled": true
             },
             {
               "metadata": {
-                "label": "getAlreadyExistsError",
-                "description": "Generates a new `persist:AlreadyExistsError` with the given parameters.\n",
-                "icon": "https://bcentral-packageicons.azureedge.net/images/ballerinax_persist.redis_0.2.0.png"
+                "label": "printError",
+                "description": "Prints error logs.\n```ballerina\nerror e = error(\"error occurred\");\nlog:printError(\"error log with cause\", 'error = e, id = 845315);\n```\n",
+                "icon": "https://bcentral-packageicons.azureedge.net/images/ballerina_log_2.10.0.png"
               },
               "codedata": {
                 "node": "FUNCTION_CALL",
-                "org": "ballerinax",
-                "module": "persist.redis",
-                "symbol": "getAlreadyExistsError",
-                "version": "0.2.0"
-              },
-              "enabled": true
-            }
-          ]
-        },
-        {
-          "metadata": {
-            "label": "googleapis.calendar",
-            "description": "",
-            "icon": "https://bcentral-packageicons.azureedge.net/images/ballerinax_googleapis.calendar_3.2.0.png"
-          },
-          "items": [
-            {
-              "metadata": {
-                "label": "prepareUrlWithEventsOptionalParams",
-                "description": "Prepare URL with optional parameters.\n",
-                "icon": "https://bcentral-packageicons.azureedge.net/images/ballerinax_googleapis.calendar_3.2.0.png"
-              },
-              "codedata": {
-                "node": "FUNCTION_CALL",
-                "org": "ballerinax",
-                "module": "googleapis.calendar",
-                "symbol": "prepareUrlWithEventsOptionalParams",
-                "version": "3.2.0"
-              },
-              "enabled": true
-            }
-          ]
-        },
-        {
-          "metadata": {
-            "label": "java.jdbc",
-            "description": "",
-            "icon": "https://bcentral-packageicons.azureedge.net/images/ballerinax_java.jdbc_1.12.1.png"
-          },
-          "items": [
-            {
-              "metadata": {
-                "label": "close",
-                "description": "Closes the JDBC client and shuts down the connection pool. The client must be closed only at the end of the\napplication lifetime (or closed for graceful stops in a service).\n",
-                "icon": "https://bcentral-packageicons.azureedge.net/images/ballerinax_java.jdbc_1.12.1.png"
-              },
-              "codedata": {
-                "node": "FUNCTION_CALL",
-                "org": "ballerinax",
-                "module": "java.jdbc",
-                "symbol": "close",
-                "version": "1.12.1"
-              },
-              "enabled": true
-            }
-          ]
-        },
-        {
-          "metadata": {
-            "label": "googleapis.sheets",
-            "description": "",
-            "icon": "https://bcentral-packageicons.azureedge.net/images/ballerinax_googleapis.sheets_3.5.1.png"
-          },
-          "items": [
-            {
-              "metadata": {
-                "label": "createRandomUUIDWithoutHyphens",
-                "description": "Create a random UUID removing the unnecessary hyphens which will interrupt querying opearations.\n",
-                "icon": "https://bcentral-packageicons.azureedge.net/images/ballerinax_googleapis.sheets_3.5.1.png"
-              },
-              "codedata": {
-                "node": "FUNCTION_CALL",
-                "org": "ballerinax",
-                "module": "googleapis.sheets",
-                "symbol": "createRandomUUIDWithoutHyphens",
-                "version": "3.5.1"
+                "org": "ballerina",
+                "module": "log",
+                "symbol": "printError",
+                "version": "2.10.0"
               },
               "enabled": true
             },
             {
               "metadata": {
-                "label": "getA1RangeString",
-                "description": "Get a string containing the A1 Annotation from A1Range.\n",
-                "icon": "https://bcentral-packageicons.azureedge.net/images/ballerinax_googleapis.sheets_3.5.1.png"
-              },
-              "codedata": {
-                "node": "FUNCTION_CALL",
-                "org": "ballerinax",
-                "module": "googleapis.sheets",
-                "symbol": "getA1RangeString",
-                "version": "3.5.1"
-              },
-              "enabled": true
-            }
-          ]
-        },
-        {
-          "metadata": {
-            "label": "mysql",
-            "description": "",
-            "icon": "https://bcentral-packageicons.azureedge.net/images/ballerinax_mysql_1.13.1.png"
-          },
-          "items": [
-            {
-              "metadata": {
-                "label": "close",
-                "description": "Closes the MySQL client and shuts down the connection pool. The client must be closed only at the end of the\napplication lifetime (or closed for graceful stops in a service).\n",
-                "icon": "https://bcentral-packageicons.azureedge.net/images/ballerinax_mysql_1.13.1.png"
-              },
-              "codedata": {
-                "node": "FUNCTION_CALL",
-                "org": "ballerinax",
-                "module": "mysql",
-                "symbol": "close",
-                "version": "1.13.1"
-              },
-              "enabled": true
-            }
-          ]
-        },
-        {
-          "metadata": {
-            "label": "mssql",
-            "description": "",
-            "icon": "https://bcentral-packageicons.azureedge.net/images/ballerinax_mssql_1.13.1.png"
-          },
-          "items": [
-            {
-              "metadata": {
-                "label": "close",
-                "description": "Closes the MSSQL client and shuts down the connection pool. The client must be closed only at the end of the\napplication lifetime (or closed for graceful stops in a service).\n",
-                "icon": "https://bcentral-packageicons.azureedge.net/images/ballerinax_mssql_1.13.1.png"
-              },
-              "codedata": {
-                "node": "FUNCTION_CALL",
-                "org": "ballerinax",
-                "module": "mssql",
-                "symbol": "close",
-                "version": "1.13.1"
-              },
-              "enabled": true
-            }
-          ]
-        },
-        {
-          "metadata": {
-            "label": "lang.array",
-            "description": "",
-            "icon": "https://bcentral-packageicons.azureedge.net/images/ballerina_lang.array_0.0.0.png"
-          },
-          "items": [
-            {
-              "metadata": {
-                "label": "'map",
-                "description": "Applies a function to each member of an array and returns an array of the results.\n\n```ballerina\nint[] numbers = [0, 1, 2];\nnumbers.map(n => n * 2) ⇒ [0,2,4]\n```\n",
-                "icon": "https://bcentral-packageicons.azureedge.net/images/ballerina_lang.array_0.0.0.png"
+                "label": "printInfo",
+                "description": "Prints info logs.\n```ballerina\nlog:printInfo(\"info message\", id = 845315)\n```\n",
+                "icon": "https://bcentral-packageicons.azureedge.net/images/ballerina_log_2.10.0.png"
               },
               "codedata": {
                 "node": "FUNCTION_CALL",
                 "org": "ballerina",
-                "module": "lang.array",
-                "symbol": "'map",
-                "version": "0.0.0"
+                "module": "log",
+                "symbol": "printInfo",
+                "version": "2.10.0"
               },
               "enabled": true
             },
             {
               "metadata": {
-                "label": "length",
-                "description": "Returns the number of members of an array.\n\n```ballerina\n[\"a\", \"b\", \"c\", \"d\"].length() ⇒ 4\n```\n",
-                "icon": "https://bcentral-packageicons.azureedge.net/images/ballerina_lang.array_0.0.0.png"
+                "label": "printWarn",
+                "description": "Prints warn logs.\n```ballerina\nlog:printWarn(\"warn message\", id = 845315)\n```\n",
+                "icon": "https://bcentral-packageicons.azureedge.net/images/ballerina_log_2.10.0.png"
               },
               "codedata": {
                 "node": "FUNCTION_CALL",
                 "org": "ballerina",
-                "module": "lang.array",
-                "symbol": "length",
-                "version": "0.0.0"
-              },
-              "enabled": true
-            }
-          ]
-        },
-        {
-          "metadata": {
-            "label": "lang.string",
-            "description": "",
-            "icon": "https://bcentral-packageicons.azureedge.net/images/ballerina_lang.string_0.0.0.png"
-          },
-          "items": [
-            {
-              "metadata": {
-                "label": "length",
-                "description": "Returns the length of the string.\n\n```ballerina\n\"Hello, World!\".length() ⇒ 13;\n```\n",
-                "icon": "https://bcentral-packageicons.azureedge.net/images/ballerina_lang.string_0.0.0.png"
-              },
-              "codedata": {
-                "node": "FUNCTION_CALL",
-                "org": "ballerina",
-                "module": "lang.string",
-                "symbol": "length",
-                "version": "0.0.0"
+                "module": "log",
+                "symbol": "printWarn",
+                "version": "2.10.0"
               },
               "enabled": true
             },
             {
               "metadata": {
-                "label": "iterator",
-                "description": "Returns an iterator over the string.\n\nThe iterator will yield the substrings of length 1 in order.\n\n```ballerina\nobject {\n  public isolated function next() returns record {|string:Char value;|}?;\n} iterator = \"Hello, World!\".iterator();\niterator.next() ⇒ {\"value\":\"H\"}\n```\n",
-                "icon": "https://bcentral-packageicons.azureedge.net/images/ballerina_lang.string_0.0.0.png"
-=======
-                "label": "printDebug",
-                "description": "Prints debug logs.\n```ballerina\nlog:printDebug(\"debug message\", id = 845315)\n```\n",
+                "label": "setOutputFile",
+                "description": "Set the log output to a file. Note that all the subsequent logs of the entire application will be written to this file.\n```ballerina\nvar result = log:setOutputFile(\"./resources/myfile.log\");\nvar result = log:setOutputFile(\"./resources/myfile.log\", log:OVERWRITE);\n```\n",
                 "icon": "https://bcentral-packageicons.azureedge.net/images/ballerina_log_2.10.0.png"
->>>>>>> 5b1886ee
               },
               "codedata": {
                 "node": "FUNCTION_CALL",
                 "org": "ballerina",
-<<<<<<< HEAD
-                "module": "lang.string",
-                "symbol": "iterator",
-                "version": "0.0.0"
-=======
-                "module": "log",
-                "symbol": "printDebug",
-                "version": "2.10.0"
->>>>>>> 5b1886ee
-              },
-              "enabled": true
-            },
-            {
-              "metadata": {
-<<<<<<< HEAD
-                "label": "concat",
-                "description": "Concatenates zero or more strings.\n\n```ballerina\n\"http://worldtimeapi.org\".concat(\"/api/timezone/\", \"Asia\", \"/\", \"Colombo\") ⇒ http://worldtimeapi.org/api/timezone/Asia/Colombo\n// Alternative approach to achieve the same.\nstring:concat(\"http://worldtimeapi.org\", \"/api/timezone/\", \"Asia\", \"/\", \"Colombo\") ⇒ http://worldtimeapi.org/api/timezone/Asia/Colombo\n```\n",
-                "icon": "https://bcentral-packageicons.azureedge.net/images/ballerina_lang.string_0.0.0.png"
-=======
-                "label": "printError",
-                "description": "Prints error logs.\n```ballerina\nerror e = error(\"error occurred\");\nlog:printError(\"error log with cause\", 'error = e, id = 845315);\n```\n",
-                "icon": "https://bcentral-packageicons.azureedge.net/images/ballerina_log_2.10.0.png"
->>>>>>> 5b1886ee
-              },
-              "codedata": {
-                "node": "FUNCTION_CALL",
-                "org": "ballerina",
-<<<<<<< HEAD
-                "module": "lang.string",
-                "symbol": "concat",
-                "version": "0.0.0"
-=======
-                "module": "log",
-                "symbol": "printError",
-                "version": "2.10.0"
->>>>>>> 5b1886ee
-              },
-              "enabled": true
-            },
-            {
-              "metadata": {
-<<<<<<< HEAD
-                "label": "getCodePoint",
-                "description": "Returns the code point of a character in a string.\n\n```ballerina\n\"Hello, World!\".getCodePoint(3) ⇒ 108\n```\n",
-                "icon": "https://bcentral-packageicons.azureedge.net/images/ballerina_lang.string_0.0.0.png"
-=======
-                "label": "printInfo",
-                "description": "Prints info logs.\n```ballerina\nlog:printInfo(\"info message\", id = 845315)\n```\n",
-                "icon": "https://bcentral-packageicons.azureedge.net/images/ballerina_log_2.10.0.png"
->>>>>>> 5b1886ee
-              },
-              "codedata": {
-                "node": "FUNCTION_CALL",
-                "org": "ballerina",
-<<<<<<< HEAD
-                "module": "lang.string",
-                "symbol": "getCodePoint",
-                "version": "0.0.0"
-=======
-                "module": "log",
-                "symbol": "printInfo",
-                "version": "2.10.0"
->>>>>>> 5b1886ee
-              },
-              "enabled": true
-            },
-            {
-              "metadata": {
-<<<<<<< HEAD
-                "label": "substring",
-                "description": "Returns a substring of a string.\n\n```ballerina\n\"Hello, my name is John\".substring(7) ⇒ my name is John\n\"Hello, my name is John Anderson\".substring(18, 22) ⇒ John\n```\n",
-                "icon": "https://bcentral-packageicons.azureedge.net/images/ballerina_lang.string_0.0.0.png"
-              },
-              "codedata": {
-                "node": "FUNCTION_CALL",
-                "org": "ballerina",
-                "module": "lang.string",
-                "symbol": "substring",
-                "version": "0.0.0"
-              },
-              "enabled": true
-            }
-          ]
-        },
-        {
-          "metadata": {
-            "label": "regex",
-            "description": "",
-            "icon": "https://bcentral-packageicons.azureedge.net/images/ballerina_regex_1.3.2.png"
-          },
-          "items": [
-            {
-              "metadata": {
-                "label": "matches",
-                "description": "Checks whether the given string matches the provided regex.\nNote that `\\\\` is used as for escape sequence and `\\\\\\\\` is used to insert a backslash\ncharacter in the string or regular expression. The following special characters should be escaped\nin the regex definition.\nSpecial Characters: `.`, `+`, `*`, `?`, `^`, `$`, `(`, `)`, `[`, `]`,` {`, `}`\n\n```ballerina\nboolean isMatched = regex:matches(\"Ballerina is great\", \"Ba[a-z ]+\");\n```\n",
-                "icon": "https://bcentral-packageicons.azureedge.net/images/ballerina_regex_1.3.2.png"
-=======
-                "label": "printWarn",
-                "description": "Prints warn logs.\n```ballerina\nlog:printWarn(\"warn message\", id = 845315)\n```\n",
-                "icon": "https://bcentral-packageicons.azureedge.net/images/ballerina_log_2.10.0.png"
->>>>>>> 5b1886ee
-              },
-              "codedata": {
-                "node": "FUNCTION_CALL",
-                "org": "ballerina",
-<<<<<<< HEAD
-                "module": "regex",
-                "symbol": "matches",
-                "version": "1.3.2"
-=======
-                "module": "log",
-                "symbol": "printWarn",
-                "version": "2.10.0"
->>>>>>> 5b1886ee
-              },
-              "enabled": true
-            },
-            {
-              "metadata": {
-<<<<<<< HEAD
-                "label": "replace",
-                "description": "Replaces the first substring that matches the given regex with\nthe provided replacement string or string returned by the provided function.\nNote that `\\\\` is used as for escape sequence and `\\\\\\\\` is used to insert a backslash\ncharacter in the string or regular expression. The following special characters should be escaped\nin the regex definition.\nSpecial Characters: `.`, `+`, `*`, `?`, `^`, `$`, `(`, `)`, `[`, `]`,` {`, `}`\n\n```ballerina\nstring result = regex:replace(\"Ballerina is great\", \"\\\\s+\", \"_\");\n```\n",
-                "icon": "https://bcentral-packageicons.azureedge.net/images/ballerina_regex_1.3.2.png"
-=======
-                "label": "setOutputFile",
-                "description": "Set the log output to a file. Note that all the subsequent logs of the entire application will be written to this file.\n```ballerina\nvar result = log:setOutputFile(\"./resources/myfile.log\");\nvar result = log:setOutputFile(\"./resources/myfile.log\", log:OVERWRITE);\n```\n",
-                "icon": "https://bcentral-packageicons.azureedge.net/images/ballerina_log_2.10.0.png"
->>>>>>> 5b1886ee
-              },
-              "codedata": {
-                "node": "FUNCTION_CALL",
-                "org": "ballerina",
-<<<<<<< HEAD
-                "module": "regex",
-                "symbol": "replace",
-                "version": "1.3.2"
-=======
                 "module": "log",
                 "symbol": "setOutputFile",
                 "version": "2.10.0"
->>>>>>> 5b1886ee
               },
               "enabled": true
             }
