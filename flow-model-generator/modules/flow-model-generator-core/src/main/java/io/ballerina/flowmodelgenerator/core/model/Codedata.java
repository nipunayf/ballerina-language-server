--- conflicted
+++ resolved
@@ -35,20 +35,13 @@
  * @param parentSymbol The parent symbol of the component
  * @param resourcePath The path of the resource function
  * @param id           The unique identifier of the component if exists
-<<<<<<< HEAD
+ * @param isNew        Whether the component is a node template
  * @param isGenerated  The component is auto generated or not
-=======
- * @param isNew        Whether the component is a node template
->>>>>>> 9b07e127
  * @since 2.0.0
  */
 public record Codedata(NodeKind node, String org, String module, String object, String symbol,
                        String version, LineRange lineRange, String sourceCode, String parentSymbol,
-<<<<<<< HEAD
-                       String resourcePath, Integer id, Boolean isGenerated) {
-=======
-                       String resourcePath, Integer id, Boolean isNew) {
->>>>>>> 9b07e127
+                       String resourcePath, Integer id, Boolean isNew, Boolean isGenerated) {
 
     @Override
     public String toString() {
@@ -84,11 +77,8 @@
         private String parentSymbol;
         private String resourcePath;
         private Integer id;
-<<<<<<< HEAD
+        private Boolean isNew;
         private Boolean isGenerated;
-=======
-        private Boolean isNew;
->>>>>>> 9b07e127
 
         public Builder(T parentBuilder) {
             super(parentBuilder);
@@ -155,23 +145,19 @@
             return this;
         }
 
-<<<<<<< HEAD
+        public Builder<T> isNew() {
+            this.isNew = true;
+            return this;
+        }
+
         public Builder<T> isGenerated(Boolean isGenerated) {
             this.isGenerated = isGenerated;
-=======
-        public Builder<T> isNew() {
-            this.isNew = true;
->>>>>>> 9b07e127
             return this;
         }
 
         public Codedata build() {
             return new Codedata(node, org, module, object, symbol, version, lineRange, sourceCode, parentSymbol,
-<<<<<<< HEAD
-                    resourcePath, id, isGenerated);
-=======
-                    resourcePath, id, isNew);
->>>>>>> 9b07e127
+                    resourcePath, id, isNew, isGenerated);
         }
     }
 }