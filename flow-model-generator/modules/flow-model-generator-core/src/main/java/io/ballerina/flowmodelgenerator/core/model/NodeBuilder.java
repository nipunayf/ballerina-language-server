/*
 *  Copyright (c) 2024, WSO2 LLC. (http://www.wso2.com)
 *
 *  WSO2 LLC. licenses this file to you under the Apache License,
 *  Version 2.0 (the "License"); you may not use this file except
 *  in compliance with the License.
 *  You may obtain a copy of the License at
 *
 *    http://www.apache.org/licenses/LICENSE-2.0
 *
 *  Unless required by applicable law or agreed to in writing,
 *  software distributed under the License is distributed on an
 *  "AS IS" BASIS, WITHOUT WARRANTIES OR CONDITIONS OF ANY
 *  KIND, either express or implied.  See the License for the
 *  specific language governing permissions and limitations
 *  under the License.
 */

package io.ballerina.flowmodelgenerator.core.model;

import io.ballerina.compiler.api.ModuleID;
import io.ballerina.compiler.api.SemanticModel;
import io.ballerina.compiler.api.symbols.ModuleSymbol;
import io.ballerina.compiler.api.symbols.ParameterKind;
import io.ballerina.compiler.api.symbols.ParameterSymbol;
import io.ballerina.compiler.api.symbols.Symbol;
import io.ballerina.compiler.api.symbols.TypeSymbol;
import io.ballerina.compiler.syntax.tree.CheckExpressionNode;
import io.ballerina.compiler.syntax.tree.ExpressionNode;
import io.ballerina.compiler.syntax.tree.FunctionArgumentNode;
import io.ballerina.compiler.syntax.tree.NamedArgumentNode;
import io.ballerina.compiler.syntax.tree.Node;
import io.ballerina.compiler.syntax.tree.NodeList;
import io.ballerina.compiler.syntax.tree.PositionalArgumentNode;
import io.ballerina.compiler.syntax.tree.SeparatedNodeList;
import io.ballerina.compiler.syntax.tree.SyntaxKind;
import io.ballerina.compiler.syntax.tree.TypedBindingPatternNode;
import io.ballerina.flowmodelgenerator.core.CommonUtils;
import io.ballerina.flowmodelgenerator.core.DiagnosticHandler;
import io.ballerina.flowmodelgenerator.core.model.node.ActionCall;
import io.ballerina.flowmodelgenerator.core.model.node.Assign;
import io.ballerina.flowmodelgenerator.core.model.node.BinaryData;
import io.ballerina.flowmodelgenerator.core.model.node.Break;
import io.ballerina.flowmodelgenerator.core.model.node.Comment;
import io.ballerina.flowmodelgenerator.core.model.node.Commit;
import io.ballerina.flowmodelgenerator.core.model.node.ConfigVariable;
import io.ballerina.flowmodelgenerator.core.model.node.Continue;
import io.ballerina.flowmodelgenerator.core.model.node.DataMapper;
import io.ballerina.flowmodelgenerator.core.model.node.DefaultExpression;
import io.ballerina.flowmodelgenerator.core.model.node.ErrorHandler;
import io.ballerina.flowmodelgenerator.core.model.node.EventStart;
import io.ballerina.flowmodelgenerator.core.model.node.Fail;
import io.ballerina.flowmodelgenerator.core.model.node.Foreach;
import io.ballerina.flowmodelgenerator.core.model.node.FunctionCall;
import io.ballerina.flowmodelgenerator.core.model.node.If;
import io.ballerina.flowmodelgenerator.core.model.node.JsonPayload;
import io.ballerina.flowmodelgenerator.core.model.node.Lock;
import io.ballerina.flowmodelgenerator.core.model.node.Match;
import io.ballerina.flowmodelgenerator.core.model.node.NewConnection;
import io.ballerina.flowmodelgenerator.core.model.node.Panic;
import io.ballerina.flowmodelgenerator.core.model.node.Retry;
import io.ballerina.flowmodelgenerator.core.model.node.Return;
import io.ballerina.flowmodelgenerator.core.model.node.Rollback;
import io.ballerina.flowmodelgenerator.core.model.node.Start;
import io.ballerina.flowmodelgenerator.core.model.node.Stop;
import io.ballerina.flowmodelgenerator.core.model.node.Transaction;
import io.ballerina.flowmodelgenerator.core.model.node.Variable;
import io.ballerina.flowmodelgenerator.core.model.node.While;
import io.ballerina.flowmodelgenerator.core.model.node.XmlPayload;
import io.ballerina.tools.text.LinePosition;
import io.ballerina.tools.text.LineRange;
import org.ballerinalang.langserver.commons.workspace.WorkspaceManager;
import org.eclipse.lsp4j.TextEdit;

import java.nio.file.Path;
import java.util.ArrayList;
import java.util.HashMap;
import java.util.LinkedHashMap;
import java.util.LinkedList;
import java.util.List;
import java.util.Map;
import java.util.Objects;
import java.util.Optional;
import java.util.Queue;
import java.util.function.Supplier;

import static io.ballerina.flowmodelgenerator.core.model.node.DataMapper.FUNCTION_NAME_DOC;
import static io.ballerina.flowmodelgenerator.core.model.node.DataMapper.FUNCTION_NAME_KEY;
import static io.ballerina.flowmodelgenerator.core.model.node.DataMapper.FUNCTION_NAME_LABEL;
import static io.ballerina.flowmodelgenerator.core.model.node.DataMapper.INPUTS_DOC;
import static io.ballerina.flowmodelgenerator.core.model.node.DataMapper.INPUTS_KEY;
import static io.ballerina.flowmodelgenerator.core.model.node.DataMapper.INPUTS_LABEL;
import static io.ballerina.flowmodelgenerator.core.model.node.DataMapper.OUTPUT_DOC;
import static io.ballerina.flowmodelgenerator.core.model.node.DataMapper.OUTPUT_KEY;
import static io.ballerina.flowmodelgenerator.core.model.node.DataMapper.OUTPUT_LABEL;

/**
 * Represents a builder for the flow node.
 *
 * @since 1.4.0
 */
public abstract class NodeBuilder implements DiagnosticHandler.DiagnosticCapable {

    protected List<Branch> branches;
    protected Metadata.Builder<NodeBuilder> metadataBuilder;
    protected Codedata.Builder<NodeBuilder> codedataBuilder;
    protected PropertiesBuilder<NodeBuilder> propertiesBuilder;
    protected Diagnostics.Builder<NodeBuilder> diagnosticBuilder;
    protected DiagnosticHandler diagnosticHandler;
    protected int flags;
    protected boolean returning;
    protected SemanticModel semanticModel;
    protected FlowNode cachedFlowNode;
    protected String defaultModuleName;

    private static final String CENTRAL_ICON_URL = "https://bcentral-packageicons.azureedge.net/images/%s_%s_%s.png";

    private static final Map<NodeKind, Supplier<? extends NodeBuilder>> CONSTRUCTOR_MAP = new HashMap<>() {{
        put(NodeKind.IF, If::new);
        put(NodeKind.RETURN, Return::new);
        put(NodeKind.EXPRESSION, DefaultExpression::new);
        put(NodeKind.ERROR_HANDLER, ErrorHandler::new);
        put(NodeKind.WHILE, While::new);
        put(NodeKind.CONTINUE, Continue::new);
        put(NodeKind.BREAK, Break::new);
        put(NodeKind.PANIC, Panic::new);
        put(NodeKind.EVENT_START, EventStart::new);
        put(NodeKind.ACTION_CALL, ActionCall::new);
        put(NodeKind.NEW_CONNECTION, NewConnection::new);
        put(NodeKind.START, Start::new);
        put(NodeKind.TRANSACTION, Transaction::new);
        put(NodeKind.RETRY, Retry::new);
        put(NodeKind.LOCK, Lock::new);
        put(NodeKind.FAIL, Fail::new);
        put(NodeKind.COMMIT, Commit::new);
        put(NodeKind.ROLLBACK, Rollback::new);
        put(NodeKind.XML_PAYLOAD, XmlPayload::new);
        put(NodeKind.JSON_PAYLOAD, JsonPayload::new);
        put(NodeKind.BINARY_DATA, BinaryData::new);
        put(NodeKind.STOP, Stop::new);
        put(NodeKind.FUNCTION_CALL, FunctionCall::new);
        put(NodeKind.FOREACH, Foreach::new);
        put(NodeKind.DATA_MAPPER, DataMapper::new);
        put(NodeKind.VARIABLE, Variable::new);
        put(NodeKind.ASSIGN, Assign::new);
        put(NodeKind.COMMENT, Comment::new);
        put(NodeKind.MATCH, Match::new);
        put(NodeKind.CONFIG_VARIABLE, ConfigVariable::new);
    }};

    public static NodeBuilder getNodeFromKind(NodeKind kind) {
        return CONSTRUCTOR_MAP.getOrDefault(kind, DefaultExpression::new).get();
    }

    public NodeBuilder setConstData() {
        this.setConcreteConstData();
        return this;
    }

    public abstract void setConcreteConstData();

    public NodeBuilder setTemplateData(TemplateContext context) {
        setConcreteTemplateData(context);
        return this;
    }

    public abstract void setConcreteTemplateData(TemplateContext context);

    public abstract Map<Path, List<TextEdit>> toSource(SourceBuilder sourceBuilder);

    public NodeBuilder() {
        this.branches = new ArrayList<>();
        this.flags = 0;
    }

    public NodeBuilder semanticModel(SemanticModel semanticModel) {
        this.semanticModel = semanticModel;
        return this;
    }

    public NodeBuilder diagnosticHandler(DiagnosticHandler diagnosticHandler) {
        this.diagnosticHandler = diagnosticHandler;
        return this;
    }

    public NodeBuilder defaultModuleName(String defaultModuleName) {
        this.defaultModuleName = defaultModuleName;
        return this;
    }

    public NodeBuilder returning() {
        this.returning = true;
        return this;
    }

    public NodeBuilder branch(Branch branch) {
        this.branches.add(branch);
        return this;
    }

    public NodeBuilder flag(int flag) {
        this.flags |= flag;
        return this;
    }

    public NodeBuilder symbolInfo(Symbol symbol) {
        Optional<ModuleSymbol> module = symbol.getModule();
        if (module.isEmpty()) {
            codedata()
                    .module(defaultModuleName)
                    .version("0.0.0");
            return this;
        }

        ModuleID moduleId = module.get().id();
        String orgName = moduleId.orgName();
        String packageName = moduleId.packageName();
        String versionName = moduleId.version();

        metadata().icon(String.format(CENTRAL_ICON_URL, orgName, packageName, versionName));
        codedata()
                .org(orgName)
                .module(packageName)
                .version(versionName);
        return this;
    }

    public Metadata.Builder<NodeBuilder> metadata() {
        if (this.metadataBuilder == null) {
            this.metadataBuilder = new Metadata.Builder<>(this);
        }
        return this.metadataBuilder;
    }

    public Codedata.Builder<NodeBuilder> codedata() {
        if (this.codedataBuilder == null) {
            this.codedataBuilder = new Codedata.Builder<>(this);
        }
        return this.codedataBuilder;
    }

    public PropertiesBuilder<NodeBuilder> properties() {
        if (this.propertiesBuilder == null) {
            this.propertiesBuilder = new PropertiesBuilder<>(semanticModel, diagnosticHandler, defaultModuleName, this);
        }
        return this.propertiesBuilder;
    }

    public Diagnostics.Builder<NodeBuilder> diagnostics() {
        if (this.diagnosticBuilder == null) {
            this.diagnosticBuilder = new Diagnostics.Builder<>(this);
        }
        return this.diagnosticBuilder;
    }

    public FlowNode build() {
        this.setConstData();

        // Check if there is a pre-built node
        if (cachedFlowNode != null) {
            return cachedFlowNode;
        }

        Codedata codedata = codedataBuilder == null ? null : codedataBuilder.build();
        return new FlowNode(
                String.valueOf(Objects.hash(codedata != null ? codedata.lineRange() : null)),
                metadataBuilder == null ? null : metadataBuilder.build(),
                codedata,
                returning,
                branches.isEmpty() ? null : branches,
                propertiesBuilder == null ? null : propertiesBuilder.build(),
                diagnosticBuilder == null ? null : diagnosticBuilder.build(),
                flags
        );
    }

    public AvailableNode buildAvailableNode() {
        this.setConcreteConstData();
        return new AvailableNode(metadataBuilder == null ? null : metadataBuilder.build(),
                codedataBuilder == null ? null : codedataBuilder.build(), true);
    }

    public record TemplateContext(WorkspaceManager workspaceManager, Path filePath, LinePosition position,
                                  Codedata codedata) {

    }

    /**
     * Represents a builder for the node properties of a flow node.
     *
     * @param <T> Parent builder type
     * @since 1.4.0
     */
    public static class PropertiesBuilder<T> extends FacetedBuilder<T> {

        private final Map<String, Property> nodeProperties;
        private final SemanticModel semanticModel;
        private final DiagnosticHandler diagnosticHandler;
        protected Property.Builder propertyBuilder;
        private final String defaultModuleName;

        public PropertiesBuilder(SemanticModel semanticModel, DiagnosticHandler diagnosticHandler,
                                 String defaultModuleName, T parentBuilder) {
            super(parentBuilder);
            this.nodeProperties = new LinkedHashMap<>();
            this.propertyBuilder = Property.Builder.getInstance();
            this.semanticModel = semanticModel;
            this.diagnosticHandler = diagnosticHandler;
            this.defaultModuleName = defaultModuleName;
        }

        public PropertiesBuilder<T> variable(Node node, boolean implicit) {
            if (node == null) {
                return this;
            }
            propertyBuilder
                    .metadata()
                        .label(implicit ? Property.DATA_IMPLICIT_VARIABLE_LABEL : Property.VARIABLE_LABEL)
                        .description(Property.VARIABLE_DOC)
                        .stepOut()
                    .value(CommonUtils.getVariableName(node))
                    .type(Property.ValueType.IDENTIFIER)
                    .editable();

            addProperty(Property.VARIABLE_KEY, node);
            return this;
        }

        public PropertiesBuilder<T> variable(Node node) {
            return variable(node, false);
        }

        public PropertiesBuilder<T> type(Node node) {
            propertyBuilder
                    .metadata()
                        .label(Property.DATA_TYPE_LABEL)
                        .description(Property.DATA_TYPE_DOC)
                        .stepOut()
                    .value(CommonUtils.getVariableName(node))
                    .type(Property.ValueType.TYPE)
                    .editable();

            addProperty(Property.DATA_TYPE_KEY);
            return this;
        }

        public PropertiesBuilder<T> type(String typeName) {
            propertyBuilder
                    .metadata()
                        .label(Property.DATA_TYPE_LABEL)
                        .description(Property.DATA_TYPE_DOC)
                        .stepOut()
                    .value(typeName)
                    .type(Property.ValueType.TYPE)
                    .editable();

            addProperty(Property.DATA_TYPE_KEY);
            return this;
        }

        public PropertiesBuilder<T> dataVariable(Node node, boolean implicit) {
            data(node, implicit);

            propertyBuilder
                    .metadata()
                        .label(implicit ? Property.DATA_IMPLICIT_TYPE_LABEL : Property.DATA_TYPE_LABEL)
                        .description(Property.DATA_TYPE_DOC)
                        .stepOut()
                    .type(Property.ValueType.TYPE)
                    .editable();

            if (node == null) {
                propertyBuilder.value("var");
            } else {
                Optional<TypeSymbol> optTypeSymbol = CommonUtils.getTypeSymbol(semanticModel, node);
                optTypeSymbol.ifPresent(typeSymbol -> propertyBuilder.value(
                        CommonUtils.getTypeSignature(semanticModel, typeSymbol, true, defaultModuleName)));
            }

            addProperty(Property.DATA_TYPE_KEY);
            return this;
        }

        public PropertiesBuilder<T> dataVariable(Node node) {
            return dataVariable(node, false);
        }

        public PropertiesBuilder<T> payload(Node node, String type) {
            data(node);

            propertyBuilder
                    .metadata()
                        .label(Property.DATA_TYPE_LABEL)
                        .description(Property.DATA_TYPE_DOC)
                        .stepOut()
                    .type(Property.ValueType.TYPE)
                    .editable();

            if (node == null) {
                propertyBuilder.value(type);
            } else {
                Optional<TypeSymbol> optTypeSymbol = CommonUtils.getTypeSymbol(semanticModel, node);
                optTypeSymbol.ifPresent(typeSymbol -> propertyBuilder.value(
                        CommonUtils.getTypeSignature(semanticModel, typeSymbol, true, defaultModuleName)));
            }
            addProperty(Property.DATA_TYPE_KEY);
            return this;
        }

        public PropertiesBuilder<T> data(Node node, boolean implicit) {
            propertyBuilder
                    .metadata()
                        .label(implicit ? Property.DATA_IMPLICIT_VARIABLE_LABEL : Property.DATA_VARIABLE_LABEL)
                        .description(Property.DATA_VARIABLE_DOC)
                        .stepOut()
                    .value(node == null ? "item" : CommonUtils.getVariableName(node))
                    .type(Property.ValueType.IDENTIFIER)
                    .editable();
            addProperty(Property.DATA_VARIABLE_KEY, node);

            return this;
        }

        public PropertiesBuilder<T> data(Node node) {
            return data(node, false);
        }

        public PropertiesBuilder<T> defaultableName(String data) {
            propertyBuilder
                    .metadata()
                        .label(Property.DATA_VARIABLE_LABEL)
                        .description(Property.DATA_VARIABLE_DOC)
                        .stepOut()
                    .value(data)
                    .type(Property.ValueType.IDENTIFIER)
                    .editable();
            addProperty(Property.DATA_VARIABLE_KEY);
            return this;
        }

        public PropertiesBuilder<T> patterns(NodeList<? extends Node> node) {
            List<Property> properties = new ArrayList<>();
            for (Node patternNode : node) {
                Property property = propertyBuilder
                        .metadata()
                            .label(Property.PATTERN_LABEL)
                            .description(Property.PATTERN_DOC)
                            .stepOut()
                        .value(patternNode.toSourceCode().strip())
                        .type(Property.ValueType.EXPRESSION)
                        .editable()
                        .build();
                properties.add(property);
            }

            propertyBuilder
                    .metadata()
                        .label(Property.PATTERNS_LABEL)
                        .description(Property.PATTERNS_DOC)
                        .stepOut()
                    .value(properties)
                    .type(Property.ValueType.SINGLE_SELECT)
                    .editable();
            addProperty(Property.PATTERNS_KEY);

            return this;
        }

<<<<<<< HEAD
        public PropertiesBuilder<T> callExpression(ExpressionNode expressionNode, String key,
                                                   Property propertyTemplate) {
            Property.Builder.getInstance()
=======
        public PropertiesBuilder<T> callExpression(ExpressionNode expressionNode, String key) {
            Property client = Property.Builder.getInstance()
>>>>>>> d55d82f6
                    .metadata()
                        .label(Property.CONNECTION_LABEL)
                        .description(Property.CONNECTION_DOC)
                        .stepOut()
                    .type(Property.ValueType.EXPRESSION)
                    .value(expressionNode.toString())
                    .type(Property.ValueType.EXPRESSION)
                    .editable();
            addProperty(key);
            return this;
        }

        // TODO: Think how we can reuse this logic with the functionArguments method
        public PropertiesBuilder<T> inputs(SeparatedNodeList<FunctionArgumentNode> arguments,
                                           List<ParameterSymbol> parameterSymbols) {
            final Map<String, Node> namedArgValueMap = new HashMap<>();
            final Queue<Node> positionalArgs = new LinkedList<>();

            if (arguments != null) {
                for (FunctionArgumentNode argument : arguments) {
                    switch (argument.kind()) {
                        case NAMED_ARG -> {
                            NamedArgumentNode namedArgument = (NamedArgumentNode) argument;
                            namedArgValueMap.put(namedArgument.argumentName().name().text(),
                                    namedArgument.expression());
                        }
                        case POSITIONAL_ARG -> positionalArgs.add(((PositionalArgumentNode) argument).expression());
                        default -> {
                            // Ignore the default case
                        }
                    }
                }
            }

            int numParams = parameterSymbols.size();
            int numPositionalArgs = positionalArgs.size();

            List<String> inputs = new ArrayList<>();
            for (int i = 0; i < numParams; i++) {
                ParameterSymbol parameterSymbol = parameterSymbols.get(i);
                Optional<String> name = parameterSymbol.getName();
                if (name.isEmpty()) {
                    continue;
                }
                String parameterName = name.get();
                Node paramValue = i < numPositionalArgs ? positionalArgs.poll() : namedArgValueMap.get(parameterName);

                String type = CommonUtils.getTypeSignature(semanticModel, parameterSymbol.typeDescriptor(), false,
                        defaultModuleName);
                String variableName = CommonUtils.getVariableName(paramValue);
                inputs.add(type + " " + variableName);
            }

            propertyBuilder
                    .metadata()
                        .label(INPUTS_LABEL)
                        .description(INPUTS_DOC)
                        .stepOut()
                    .type(Property.ValueType.MULTIPLE_SELECT)
                    .value(inputs)
                    .editable();

            addProperty(INPUTS_KEY);
            return this;
        }

        public PropertiesBuilder<T> output(Node node) {
            propertyBuilder
                    .metadata()
                        .label(OUTPUT_LABEL)
                        .description(OUTPUT_DOC)
                        .stepOut()
                    .type(Property.ValueType.SINGLE_SELECT)
                    .editable();

            Optional<TypeSymbol> optTypeSymbol = CommonUtils.getTypeSymbol(semanticModel, node);
            optTypeSymbol.ifPresent(
                    typeSymbol -> propertyBuilder.value(
                            CommonUtils.getTypeSignature(semanticModel, typeSymbol, true, defaultModuleName)));

            addProperty(OUTPUT_KEY, node);
            return this;
        }

        public PropertiesBuilder<T> functionArguments(SeparatedNodeList<FunctionArgumentNode> arguments,
                                                      List<ParameterSymbol> parameterSymbols,
                                                      Map<String, String> documentationMap,
                                                      boolean ignoreTargetType) {
            final Map<String, Node> namedArgValueMap = new HashMap<>();
            final Queue<Node> positionalArgs = new LinkedList<>();

            if (arguments != null) {
                for (FunctionArgumentNode argument : arguments) {
                    switch (argument.kind()) {
                        case NAMED_ARG -> {
                            NamedArgumentNode namedArgument = (NamedArgumentNode) argument;
                            namedArgValueMap.put(namedArgument.argumentName().name().text(),
                                    namedArgument.expression());
                        }
                        case POSITIONAL_ARG -> positionalArgs.add(((PositionalArgumentNode) argument).expression());
                        default -> {
                            // Ignore the default case
                        }
                    }
                }
            }

            int numParams = parameterSymbols.size();
            int numPositionalArgs = positionalArgs.size();

            for (int i = 0; i < numParams; i++) {
                ParameterSymbol parameterSymbol = parameterSymbols.get(i);

                if (ignoreTargetType && parameterSymbol.nameEquals("targetType")) {
                    continue;
                }

                Optional<String> name = parameterSymbol.getName();
                if (name.isEmpty()) {
                    continue;
                }

                String parameterName = name.get().startsWith("'") ? name.get().substring(1) : name.get();
                Node paramValue = i < numPositionalArgs ? positionalArgs.poll() : namedArgValueMap.get(parameterName);

                propertyBuilder
                        .metadata()
                            .label(parameterName)
                            .description(documentationMap.get(parameterName))
                            .stepOut()
                        .type(Property.ValueType.EXPRESSION)
                        .editable()
                        .optional(parameterSymbol.paramKind() == ParameterKind.DEFAULTABLE);

<<<<<<< HEAD
                    addProperty(parameterName, paramValue);
=======
                if (paramValue != null) {
                    propertyBuilder.value(paramValue.toSourceCode());
>>>>>>> d55d82f6
                }

                addProperty(parameterName, propertyBuilder.build());
            }
            return this;
        }

        public PropertiesBuilder<T> functionArguments(SeparatedNodeList<FunctionArgumentNode> arguments,
                                                      List<ParameterSymbol> parameterSymbols) {
            final Map<String, Node> namedArgValueMap = new HashMap<>();
            final Queue<Node> positionalArgs = new LinkedList<>();

            if (arguments != null) {
                for (FunctionArgumentNode argument : arguments) {
                    switch (argument.kind()) {
                        case NAMED_ARG -> {
                            NamedArgumentNode namedArgument = (NamedArgumentNode) argument;
                            namedArgValueMap.put(namedArgument.argumentName().name().text(),
                                    namedArgument.expression());
                        }
                        case POSITIONAL_ARG -> positionalArgs.add(((PositionalArgumentNode) argument).expression());
                        default -> {
                            // Ignore the default case
                        }
                    }
                }
            }

            int numParams = parameterSymbols.size();
            int numPositionalArgs = positionalArgs.size();

            for (int i = 0; i < numParams; i++) {
                ParameterSymbol parameterSymbol = parameterSymbols.get(i);
                Optional<String> name = parameterSymbol.getName();
                if (name.isEmpty()) {
                    continue;
                }

                String parameterName = name.get().startsWith("'") ? name.get().substring(1) : name.get();
                Node paramValue = i < numPositionalArgs ? positionalArgs.poll() : namedArgValueMap.get(parameterName);

                propertyBuilder
                        .metadata()
                            .label(parameterName)
                            .stepOut()
                        .type(Property.ValueType.EXPRESSION)
                        .editable()
                        .optional(parameterSymbol.paramKind() == ParameterKind.DEFAULTABLE);

                if (paramValue != null) {
                    propertyBuilder.value(paramValue.toSourceCode());
                }

                addProperty(parameterName, paramValue);

            }
            return this;
        }

        public PropertiesBuilder<T> condition(ExpressionNode expressionNode) {
            propertyBuilder
                    .metadata()
                        .label(Property.CONDITION_LABEL)
                        .description(Property.CONDITION_DOC)
                        .stepOut()
                    .value(expressionNode == null ? "true" : expressionNode.toSourceCode())
                    .type(Property.ValueType.EXPRESSION)
                    .editable();
            addProperty(Property.CONDITION_KEY, expressionNode);
            return this;
        }

        public PropertiesBuilder<T> retryCount(int retryCount) {
            return retryCount(retryCount, false);
        }

        public PropertiesBuilder<T> retryCount(int retryCount, boolean optional) {
            propertyBuilder
                    .metadata()
                        .label(Property.RETRY_COUNT_LABEL)
                        .description(Property.RETRY_COUNT_DOC)
                        .stepOut()
                    .value(String.valueOf(retryCount))
                    .type(Property.ValueType.EXPRESSION)
                    .optional(optional)
                    .editable();
            addProperty(Property.RETRY_COUNT_KEY);
            return this;
        }

        public PropertiesBuilder<T> expression(String expr, String expressionDoc) {
            propertyBuilder
                    .metadata()
                        .label(Property.EXPRESSION_DOC)
                        .description(expressionDoc)
                        .stepOut()
                    .value(expr)
                    .type(Property.ValueType.EXPRESSION)
                    .editable();
            addProperty(Property.EXPRESSION_KEY);
            return this;
        }

        public PropertiesBuilder<T> expression(ExpressionNode expressionNode, String expressionDoc) {
            propertyBuilder
                    .metadata()
                        .label(Property.EXPRESSION_DOC)
                        .description(expressionDoc)
                        .stepOut()
                    .value(expressionNode == null ? "" : expressionNode.toSourceCode())
                    .type(Property.ValueType.EXPRESSION)
                    .editable();
            addProperty(Property.EXPRESSION_KEY, expressionNode);
            return this;
        }

        public PropertiesBuilder<T> expression(ExpressionNode expressionNode, String key, String expressionDoc) {
            propertyBuilder
                    .metadata()
                        .label(Property.EXPRESSION_DOC)
                        .description(expressionDoc)
                        .stepOut()
                    .value(expressionNode == null ? "" : expressionNode.toSourceCode())
                    .type(Property.ValueType.EXPRESSION)
                    .editable();
            addProperty(key, expressionNode);
            return this;
        }

        public PropertiesBuilder<T> expression(ExpressionNode expressionNode) {
            propertyBuilder
                    .metadata()
                        .label(Property.EXPRESSION_LABEL)
                        .description(Property.EXPRESSION_DOC)
                        .stepOut()
                    .editable()
                    .value(expressionNode == null ? "" : expressionNode.toString())
                    .type(Property.ValueType.EXPRESSION);
            addProperty(Property.EXPRESSION_KEY, expressionNode);
            return this;
        }

        public PropertiesBuilder<T> defaultableVariable(String data) {
            propertyBuilder
                    .metadata()
                        .label(Property.DEFAULT_VALUE_LABEL)
                        .description(Property.DEFAULT_VALUE_DOC)
                        .stepOut()
                    .value(data)
                    .type(Property.ValueType.EXPRESSION)
                    .editable();
            addProperty(Property.DEFAULTABLE_KEY);
            return this;
        }

        public PropertiesBuilder<T> statement(Node node) {
            propertyBuilder
                    .metadata()
                        .label(DefaultExpression.STATEMENT_LABEL)
                        .description(DefaultExpression.STATEMENT_DOC)
                        .stepOut()
                    .value(node == null ? "" : node.toSourceCode().strip())
                    .type(Property.ValueType.EXPRESSION)
                    .editable();
            addProperty(DefaultExpression.STATEMENT_KEY, node);
            return this;
        }

        public PropertiesBuilder<T> ignore(boolean ignore) {
            propertyBuilder
                    .metadata()
                        .label(Property.IGNORE_LABEL)
                        .description(Property.IGNORE_DOC)
                        .stepOut()
                    .value(String.valueOf(ignore))
                    .type(Property.ValueType.EXPRESSION)
                    .editable();
            addProperty(Property.IGNORE_KEY);
            return this;
        }

        public PropertiesBuilder<T> comment(String comment) {
            propertyBuilder
                    .metadata()
                        .label(Property.COMMENT_LABEL)
                        .description(Property.COMMENT_DOC)
                        .stepOut()
                    .value(comment)
                    .type(Property.ValueType.STRING)
                    .editable();
            addProperty(Property.COMMENT_KEY);
            return this;
        }

        public PropertiesBuilder<T> onErrorVariable(TypedBindingPatternNode typedBindingPatternNode) {
            propertyBuilder
                    .metadata()
                        .label(Property.ON_ERROR_VARIABLE_LABEL)
                        .description(Property.ON_ERROR_VARIABLE_DOC)
                        .stepOut()
                    .value(typedBindingPatternNode == null ? "err" :
                            typedBindingPatternNode.bindingPattern().toString())
                    .type(Property.ValueType.IDENTIFIER)
                    .editable();
            addProperty(Property.ON_ERROR_VARIABLE_KEY,
                    typedBindingPatternNode == null ? null : typedBindingPatternNode.bindingPattern());

            if (typedBindingPatternNode == null) {
                propertyBuilder.value("error");
            } else {
                CommonUtils.getTypeSymbol(semanticModel, typedBindingPatternNode)
                        .ifPresent(typeSymbol -> propertyBuilder.value(
                                CommonUtils.getTypeSignature(semanticModel, typeSymbol, false, defaultModuleName)));
            }
            propertyBuilder
                    .metadata()
                        .label(Property.ON_ERROR_TYPE_LABEL)
                        .description(Property.ON_ERROR_TYPE_DOC)
                        .stepOut()
                    .editable()
                    .type(Property.ValueType.TYPE);
            addProperty(Property.ON_ERROR_TYPE_KEY);

            return this;
        }

        public PropertiesBuilder<T> functionName(String functionName) {
            propertyBuilder
                    .metadata()
                        .label(FUNCTION_NAME_LABEL)
                        .description(FUNCTION_NAME_DOC)
                        .stepOut()
                    .type(Property.ValueType.IDENTIFIER)
                    .value(functionName)
                    .editable();

            addProperty(FUNCTION_NAME_KEY);
            return this;
        }

        public PropertiesBuilder<T> custom(String key, String label, String description, Property.ValueType type,
                                           Object typeConstraint, String value, boolean optional) {
            propertyBuilder
                    .metadata()
                        .label(label)
                        .description(description)
                        .stepOut()
                    .type(type)
                    .typeConstraint(typeConstraint)
                    .value(value)
                    .editable()
                    .optional(optional);

            addProperty(key);
            return this;
        }

        public PropertiesBuilder<T> scope(String scope) {
            propertyBuilder
                    .metadata()
                        .label(Property.SCOPE_LABEL)
                        .description(Property.SCOPE_DOC)
                        .stepOut()
                    .type(Property.ValueType.ENUM)
                    .value(scope)
                    .editable();
            addProperty(Property.SCOPE_KEY);
            return this;
        }

        public PropertiesBuilder<T> view(LineRange lineRange) {
            propertyBuilder
                    .metadata()
                        .label(DataMapper.VIEW_LABEL)
                        .description(DataMapper.VIEW_DOC)
                        .stepOut()
                    .value(lineRange)
                    .type(Property.ValueType.VIEW);
            addProperty(DataMapper.VIEW_KEY);
            return this;
        }

        public PropertiesBuilder<T> collection(Node expressionNode) {
            propertyBuilder
                    .metadata()
                        .label(Property.COLLECTION_LABEL)
                        .description(Property.COLLECTION_DOC)
                        .stepOut()
                    .editable()
                    .value(expressionNode == null ? "[]" : expressionNode.kind() == SyntaxKind.CHECK_EXPRESSION ?
                            ((CheckExpressionNode) expressionNode).expression().toString() : expressionNode.toString())
                    .type(Property.ValueType.EXPRESSION);
            addProperty(Property.COLLECTION_KEY, expressionNode);
            return this;
        }

        public final void addProperty(String key) {
            addProperty(key, null);
        }

        public final void addProperty(String key, Node node) {
            if (node != null) {
                diagnosticHandler.handle(propertyBuilder, node.lineRange(), true);
            }
            Property property = propertyBuilder.build();
            this.nodeProperties.put(key, property);
        }

        public Map<String, Property> build() {
            return this.nodeProperties;
        }
    }
}<|MERGE_RESOLUTION|>--- conflicted
+++ resolved
@@ -466,14 +466,8 @@
             return this;
         }
 
-<<<<<<< HEAD
-        public PropertiesBuilder<T> callExpression(ExpressionNode expressionNode, String key,
-                                                   Property propertyTemplate) {
+        public PropertiesBuilder<T> callExpression(ExpressionNode expressionNode, String key) {
             Property.Builder.getInstance()
-=======
-        public PropertiesBuilder<T> callExpression(ExpressionNode expressionNode, String key) {
-            Property client = Property.Builder.getInstance()
->>>>>>> d55d82f6
                     .metadata()
                         .label(Property.CONNECTION_LABEL)
                         .description(Property.CONNECTION_DOC)
@@ -608,15 +602,11 @@
                         .editable()
                         .optional(parameterSymbol.paramKind() == ParameterKind.DEFAULTABLE);
 
-<<<<<<< HEAD
-                    addProperty(parameterName, paramValue);
-=======
                 if (paramValue != null) {
                     propertyBuilder.value(paramValue.toSourceCode());
->>>>>>> d55d82f6
                 }
 
-                addProperty(parameterName, propertyBuilder.build());
+                addProperty(parameterName, paramValue);
             }
             return this;
         }
