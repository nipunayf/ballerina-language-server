--- conflicted
+++ resolved
@@ -378,11 +378,10 @@
                 if (property == null) {
                     continue;
                 }
-<<<<<<< HEAD
                 String key = k;
                 if (k.startsWith("$")) {
                     key = "'" + k.substring(1);
-=======
+                }
                 PropertyCodedata codedata = property.codedata();
                 if (codedata != null) {
                     String kind = codedata.kind();
@@ -390,7 +389,6 @@
                         ignoredKeys.add(key);
                         continue;
                     }
->>>>>>> 9ee9f306
                 }
                 if (hasDescription) {
                     sourceBuilder.token().parameterDoc(key, property.metadata().description());
@@ -471,7 +469,7 @@
                     Property.TYPE_KEY, TARGET_TYPE, Property.RESOURCE_PATH_KEY, Property.CHECK_ERROR_KEY));
             keys.removeAll(ignoredKeys);
             List<String> paramList = new ArrayList<>();
-<<<<<<< HEAD
+            Set<String> pathParams = new HashSet<>();
             for (String k : keys) {
                 Property property = properties.get(k);
                 if (property == null) {
@@ -480,12 +478,6 @@
                 String key = k;
                 if (k.startsWith("$")) {
                     key = "'" + k.substring(1);
-=======
-            Set<String> pathParams = new HashSet<>();
-            for (String key : keys) {
-                Property property = properties.get(key);
-                if (property == null) {
-                    continue;
                 }
                 PropertyCodedata codedata = property.codedata();
                 if (codedata != null) {
@@ -497,7 +489,6 @@
                         ignoredKeys.add(key);
                         continue;
                     }
->>>>>>> 9ee9f306
                 }
                 if (hasDescription) {
                     sourceBuilder.token().parameterDoc(key, property.metadata().description());
