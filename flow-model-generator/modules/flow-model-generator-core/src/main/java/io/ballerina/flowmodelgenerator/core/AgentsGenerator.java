/*
 *  Copyright (c) 2025, WSO2 LLC. (http://www.wso2.com)
 *
 *  WSO2 LLC. licenses this file to you under the Apache License,
 *  Version 2.0 (the "License"); you may not use this file except
 *  in compliance with the License.
 *  You may obtain a copy of the License at
 *
 *    http://www.apache.org/licenses/LICENSE-2.0
 *
 *  Unless required by applicable law or agreed to in writing,
 *  software distributed under the License is distributed on an
 *  "AS IS" BASIS, WITHOUT WARRANTIES OR CONDITIONS OF ANY
 *  KIND, either express or implied.  See the License for the
 *  specific language governing permissions and limitations
 *  under the License.
 */

package io.ballerina.flowmodelgenerator.core;

import com.google.gson.Gson;
import com.google.gson.JsonArray;
import com.google.gson.JsonElement;
import io.ballerina.compiler.api.ModuleID;
import io.ballerina.compiler.api.SemanticModel;
import io.ballerina.compiler.api.symbols.AnnotationAttachmentSymbol;
import io.ballerina.compiler.api.symbols.AnnotationSymbol;
import io.ballerina.compiler.api.symbols.ClassSymbol;
import io.ballerina.compiler.api.symbols.FunctionSymbol;
import io.ballerina.compiler.api.symbols.FunctionTypeSymbol;
import io.ballerina.compiler.api.symbols.ModuleSymbol;
import io.ballerina.compiler.api.symbols.ParameterSymbol;
import io.ballerina.compiler.api.symbols.Qualifier;
import io.ballerina.compiler.api.symbols.Symbol;
import io.ballerina.compiler.api.symbols.SymbolKind;
import io.ballerina.compiler.api.symbols.TypeReferenceTypeSymbol;
import io.ballerina.compiler.api.symbols.TypeSymbol;
import io.ballerina.compiler.api.symbols.VariableSymbol;
import io.ballerina.compiler.syntax.tree.FunctionDefinitionNode;
import io.ballerina.compiler.syntax.tree.NonTerminalNode;
import io.ballerina.compiler.syntax.tree.SyntaxKind;
import io.ballerina.compiler.syntax.tree.Token;
import io.ballerina.flowmodelgenerator.core.model.Codedata;
import io.ballerina.flowmodelgenerator.core.model.FlowNode;
import io.ballerina.flowmodelgenerator.core.model.FormBuilder;
import io.ballerina.flowmodelgenerator.core.model.Item;
import io.ballerina.flowmodelgenerator.core.model.NodeBuilder;
import io.ballerina.flowmodelgenerator.core.model.NodeKind;
import io.ballerina.flowmodelgenerator.core.model.Property;
import io.ballerina.flowmodelgenerator.core.model.PropertyCodedata;
import io.ballerina.flowmodelgenerator.core.model.SourceBuilder;
import io.ballerina.flowmodelgenerator.core.utils.FlowNodeUtil;
import io.ballerina.flowmodelgenerator.core.utils.ParamUtils;
import io.ballerina.modelgenerator.commons.CommonUtils;
import io.ballerina.modelgenerator.commons.FunctionData;
import io.ballerina.modelgenerator.commons.FunctionDataBuilder;
import io.ballerina.modelgenerator.commons.ParameterData;
import io.ballerina.projects.Document;
import io.ballerina.projects.Project;
import io.ballerina.tools.diagnostics.Location;
import io.ballerina.tools.text.LinePosition;
import io.ballerina.tools.text.LineRange;
import io.ballerina.tools.text.TextDocument;
import io.ballerina.tools.text.TextDocumentChange;
import io.ballerina.tools.text.TextRange;
import org.ballerinalang.langserver.common.utils.CommonUtil;
import org.ballerinalang.langserver.commons.workspace.WorkspaceManager;
import org.eclipse.lsp4j.Position;
import org.eclipse.lsp4j.Range;
import org.eclipse.lsp4j.TextEdit;

import java.nio.file.Path;
import java.util.ArrayList;
import java.util.HashMap;
import java.util.HashSet;
import java.util.LinkedHashSet;
import java.util.List;
import java.util.Map;
import java.util.Optional;
import java.util.Set;

/**
 * This class is responsible for managing agents.
 *
 * @since 2.0.0
 */
public class AgentsGenerator {

<<<<<<< HEAD
    public static final String MODEL = "ModelProvider";
    public static final String TOOL_ANNOTATION = "AgentTool";
=======
    public static final String MODEL = "Model";
    public static final String MEMORY_MANAGER = "MemoryManager";
    public static final String TOOL_ANNOTATION = "Tool";
>>>>>>> 26cfc4fe
    public static final String TARGET_TYPE = "targetType";
    private final Gson gson;
    private final SemanticModel semanticModel;
    private static final String BALLERINAX = "ballerinax";
    private static final String AI_AGENT = "ai";
    private static final String INIT = "init";
    private static final String AGENT_FILE = "agents.bal";
    public static final String AGENT = "Agent";
    private static final String BALLERINA_ORG = "ballerina";
    private static final String HTTP_MODULE = "http";
    private static final List<String> HTTP_REMOTE_METHOD_SKIP_LIST = List.of("get", "put", "post", "head",
            "delete", "patch", "options");

    public AgentsGenerator() {
        this.gson = new Gson();
        this.semanticModel = null;
    }

    public AgentsGenerator(SemanticModel semanticModel) {
        this.gson = new Gson();
        this.semanticModel = semanticModel;
    }

    public JsonArray getAllAgents(SemanticModel agentSymbol) {
        List<Codedata> agents = new ArrayList<>();
        for (Symbol symbol : agentSymbol.moduleSymbols()) {
            if (symbol.kind() != SymbolKind.CLASS) {
                continue;
            }
            ClassSymbol classSymbol = (ClassSymbol) symbol;
            if (classSymbol.qualifiers().contains(Qualifier.CLIENT) && classSymbol.getName().orElse("").equals(AGENT)) {
                Optional<ModuleSymbol> optModule = classSymbol.getModule();
                if (optModule.isEmpty()) {
                    throw new IllegalStateException("Agent module id not found");
                }
                ModuleID id = optModule.get().id();

                agents.add(new Codedata.Builder<>(null).node(NodeKind.AGENT)
                        .org(id.orgName())
                        .module(id.packageName())
                        .version(id.version())
                        .object(classSymbol.getName().orElse(AGENT))
                        .symbol(INIT)
                        .build());
            }
        }
        return gson.toJsonTree(agents).getAsJsonArray();
    }

    public JsonArray getAllModels(SemanticModel agentSymbol) {
        List<ClassSymbol> modelSymbols = new ArrayList<>();
        for (Symbol symbol : agentSymbol.moduleSymbols()) {
            if (symbol.kind() != SymbolKind.CLASS) {
                continue;
            }
            ClassSymbol classSymbol = (ClassSymbol) symbol;
            if (!classSymbol.qualifiers().contains(Qualifier.CLIENT)) {
                continue;
            }
            List<TypeSymbol> inclusionsTypes = classSymbol.typeInclusions();
            for (TypeSymbol typeSymbol : inclusionsTypes) {
                if (typeSymbol.getName().isPresent() && typeSymbol.getName().get().equals(MODEL)) {
                    modelSymbols.add(classSymbol);
                    break;
                }
            }
        }

        List<Codedata> models = new ArrayList<>();
        for (ClassSymbol model : modelSymbols) {
            Optional<ModuleSymbol> optModule = model.getModule();
            if (optModule.isEmpty()) {
                throw new IllegalStateException("Agent module id not found");
            }
            ModuleID id = optModule.get().id();
            models.add(new Codedata.Builder<>(null).node(NodeKind.CLASS_INIT)
                    .org(id.orgName())
                    .module(id.packageName())
                    .version(id.version())
                    .object(model.getName().orElse(MODEL))
                    .symbol(INIT)
                    .build());
        }
        return gson.toJsonTree(models).getAsJsonArray();
    }

    public JsonArray getAllMemoryManagers(SemanticModel agentSymbol) {
        List<ClassSymbol> memoryManagerSymbols = new ArrayList<>();
        for (Symbol symbol : agentSymbol.moduleSymbols()) {
            if (symbol.kind() != SymbolKind.CLASS) {
                continue;
            }
            ClassSymbol classSymbol = (ClassSymbol) symbol;
            List<TypeSymbol> inclusionsTypes = classSymbol.typeInclusions();
            for (TypeSymbol typeSymbol : inclusionsTypes) {
                if (typeSymbol.getName().isPresent() && typeSymbol.getName().get().equals(MEMORY_MANAGER)) {
                    memoryManagerSymbols.add(classSymbol);
                    break;
                }
            }
        }

        List<Codedata> models = new ArrayList<>();
        for (ClassSymbol model : memoryManagerSymbols) {
            Optional<ModuleSymbol> optModule = model.getModule();
            if (optModule.isEmpty()) {
                throw new IllegalStateException("Memory Manager module id not found");
            }
            ModuleID id = optModule.get().id();
            models.add(new Codedata.Builder<>(null).node(NodeKind.CLASS_INIT)
                    .org(id.orgName())
                    .module(id.packageName())
                    .version(id.version())
                    .object(model.getName().orElse(MEMORY_MANAGER))
                    .symbol(INIT)
                    .build());
        }
        return gson.toJsonTree(models).getAsJsonArray();
    }

    public JsonArray getModels() {
        List<Symbol> moduleSymbols = semanticModel.moduleSymbols();
        List<String> models = new ArrayList<>();
        for (Symbol moduleSymbol : moduleSymbols) {
            if (moduleSymbol.kind() != SymbolKind.VARIABLE) {
                continue;
            }
            VariableSymbol variableSymbol = (VariableSymbol) moduleSymbol;
            TypeSymbol typeSymbol = CommonUtils.getRawType(variableSymbol.typeDescriptor());
            if (typeSymbol.kind() != SymbolKind.CLASS) {
                continue;
            }
            List<TypeSymbol> typeInclusions = ((ClassSymbol) typeSymbol).typeInclusions();
            for (TypeSymbol typeInclusion : typeInclusions) {
                Optional<String> optName = typeInclusion.getName();
                if (optName.isPresent() && optName.get().equals(MODEL)) {
                    models.add(variableSymbol.getName().orElse(""));
                }
            }
        }
        return gson.toJsonTree(models).getAsJsonArray();
    }

    public JsonArray getTools(SemanticModel semanticModel) {
        List<Symbol> moduleSymbols = semanticModel.moduleSymbols();
        List<String> functionNames = new ArrayList<>();
        TypeSymbol anydata = semanticModel.types().ANYDATA;
        for (Symbol moduleSymbol : moduleSymbols) {
            if (moduleSymbol.kind() != SymbolKind.FUNCTION) {
                continue;
            }

            FunctionSymbol functionSymbol = (FunctionSymbol) moduleSymbol;
            if (!functionSymbol.qualifiers().contains(Qualifier.ISOLATED)) {
                continue;
            }

            FunctionTypeSymbol functionTypeSymbol = functionSymbol.typeDescriptor();
            Optional<List<ParameterSymbol>> optParams = functionTypeSymbol.params();
            if (optParams.isPresent()) {
                boolean isAnydataSubType = true;
                for (ParameterSymbol parameterSymbol : optParams.get()) {
                    if (!CommonUtils.subTypeOf(parameterSymbol.typeDescriptor(), anydata)) {
                        isAnydataSubType = false;
                        break;
                    }
                }
                if (!isAnydataSubType) {
                    continue;
                }
            }
            Optional<TypeSymbol> optReturnTypeSymbol = functionTypeSymbol.returnTypeDescriptor();
            if (optReturnTypeSymbol.isPresent()) {
                if (!CommonUtils.subTypeOf(optReturnTypeSymbol.get(), anydata)) {
                    continue;
                }
            }
            if (isToolAnnotated(functionSymbol)) {
                functionNames.add(moduleSymbol.getName().orElse(""));
            }
        }

        return gson.toJsonTree(functionNames).getAsJsonArray();
    }

    public JsonElement genTool(JsonElement node, String toolName, String connectionName, String description,
                               Path filePath, WorkspaceManager workspaceManager) {
        FlowNode flowNode = gson.fromJson(node, FlowNode.class);
        NodeKind nodeKind = flowNode.codedata().node();
        SourceBuilder sourceBuilder = new SourceBuilder(flowNode, workspaceManager, filePath);
        List<String> args = new ArrayList<>();
        String path = flowNode.metadata().icon();
        if (nodeKind == NodeKind.FUNCTION_DEFINITION) {
            sourceBuilder.token()
                    .name("@ai:AgentTool").
                    name(System.lineSeparator());
            sourceBuilder.token()
                    .name("@display {")
                    .name("label: \"\",")
                    .name("iconPath: \"")
                    .name(path == null ? "" : path)
                    .name("\"}")
                    .name(System.lineSeparator());

            sourceBuilder.token().keyword(SyntaxKind.ISOLATED_KEYWORD).keyword(SyntaxKind.FUNCTION_KEYWORD);
            sourceBuilder.token().name(toolName).keyword(SyntaxKind.OPEN_PAREN_TOKEN);
            Optional<Property> parameters = flowNode.getProperty(Property.PARAMETERS_KEY);
            if (parameters.isPresent() && parameters.get().value() instanceof Map<?, ?> paramMap) {
                List<String> paramList = new ArrayList<>();
                for (Object obj : paramMap.values()) {
                    Property paramProperty = gson.fromJson(gson.toJsonTree(obj), Property.class);
                    if (!(paramProperty.value() instanceof Map<?, ?> paramData)) {
                        continue;
                    }
                    Map<String, Property> paramProperties = gson.fromJson(gson.toJsonTree(paramData),
                            FormBuilder.NODE_PROPERTIES_TYPE);

                    String paramType = paramProperties.get(Property.TYPE_KEY).value().toString();
                    String paramName = paramProperties.get(Property.VARIABLE_KEY).value().toString();
                    args.add(paramName);
                    paramList.add(paramType + " " + paramName);
                }
                sourceBuilder.token().name(String.join(", ", paramList));
            }
            sourceBuilder.token().keyword(SyntaxKind.CLOSE_PAREN_TOKEN);

            Optional<Property> returnType = flowNode.getProperty(Property.TYPE_KEY);
            boolean hasReturn = returnType.isPresent() && !returnType.get().value().toString().isEmpty();
            if (hasReturn) {
                sourceBuilder.token()
                        .keyword(SyntaxKind.RETURNS_KEYWORD)
                        .name(returnType.get().value().toString());
            }

            sourceBuilder.token().keyword(SyntaxKind.OPEN_BRACE_TOKEN);
            if (hasReturn) {
                sourceBuilder.token()
                        .name(returnType.get().value().toString())
                        .whiteSpace()
                        .name("result")
                        .whiteSpace()
                        .keyword(SyntaxKind.EQUAL_TOKEN);
            }
            Optional<Property> optFuncName = flowNode.getProperty(Property.FUNCTION_NAME_KEY);
            if (optFuncName.isEmpty()) {
                throw new IllegalStateException("Function name is not present");
            }
            sourceBuilder.token()
                    .name(optFuncName.get().value().toString())
                    .keyword(SyntaxKind.OPEN_PAREN_TOKEN);
            sourceBuilder.token()
                    .name(String.join(", ", args))
                    .keyword(SyntaxKind.CLOSE_PAREN_TOKEN).endOfStatement();

            if (hasReturn) {
                sourceBuilder.token()
                        .keyword(SyntaxKind.RETURN_KEYWORD)
                        .name("result")
                        .endOfStatement();
            }

            sourceBuilder.token()
                    .keyword(SyntaxKind.CLOSE_BRACE_TOKEN);
            sourceBuilder.textEdit(false, AGENT_FILE);
            Map<Path, List<TextEdit>> textEdits = sourceBuilder.build();
            List<TextEdit> te = new ArrayList<>();
            Path p = addIsolateKeyword(optFuncName.get().value().toString().trim(), filePath, te, workspaceManager);
            if (p != null) {
                textEdits.put(p, te);
            }
            return gson.toJsonTree(textEdits);
        } else if (nodeKind == NodeKind.REMOTE_ACTION_CALL) {
            boolean hasDescription = genDescription(description, flowNode, sourceBuilder);
            Map<String, Property> properties = flowNode.properties();
            Set<String> keys = new LinkedHashSet<>(properties != null ? properties.keySet() : Set.of());
            keys.removeAll(Set.of(Property.VARIABLE_KEY, Property.TYPE_KEY, TARGET_TYPE, Property.CONNECTION_KEY,
                    Property.CHECK_ERROR_KEY));
            List<String> paramList = new ArrayList<>();
            for (String key : keys) {
                Property property = properties.get(key);
                if (property == null) {
                    continue;
                }
                if (hasDescription) {
                    sourceBuilder.token().parameterDoc(key, property.metadata().description());
                }
                String paramType = property.valueTypeConstraint().toString();
                paramList.add(paramType + " " + key);
            }

            Optional<Property> optReturnType = flowNode.getProperty(Property.TYPE_KEY);
            String returnType = "";
            if (optReturnType.isPresent()) {
                Property returnProperty = optReturnType.get();
                if (flowNode.getProperty(TARGET_TYPE).isPresent()) {
                    returnType = "json";
                } else {
                    returnType = returnProperty.value().toString();
                }
                sourceBuilder.token().returnDoc(returnProperty.metadata().description());
            }

            sourceBuilder.token()
                    .name("@ai:AgentTool").
                    name(System.lineSeparator());
            sourceBuilder.token()
                    .name("@display {")
                    .name("label: \"\",")
                    .name("iconPath: \"")
                    .name(path == null ? "" : path)
                    .name("\"}")
                    .name(System.lineSeparator());

            sourceBuilder.token().keyword(SyntaxKind.ISOLATED_KEYWORD).keyword(SyntaxKind.FUNCTION_KEYWORD);
            sourceBuilder.token().name(toolName).keyword(SyntaxKind.OPEN_PAREN_TOKEN);
            sourceBuilder.token().name(String.join(", ", paramList));
            sourceBuilder.token().keyword(SyntaxKind.CLOSE_PAREN_TOKEN);


            if (!returnType.isEmpty()) {
                sourceBuilder.token()
                        .keyword(SyntaxKind.RETURNS_KEYWORD)
                        .name(returnType);
                if (FlowNodeUtil.hasCheckKeyFlagSet(flowNode)) {
                    sourceBuilder.token().keyword(SyntaxKind.PIPE_TOKEN).keyword(SyntaxKind.ERROR_KEYWORD);
                }
            }

            sourceBuilder.token().keyword(SyntaxKind.OPEN_BRACE_TOKEN);

            if (!returnType.isEmpty()) {
                sourceBuilder.token().expressionWithType(returnType,
                        flowNode.getProperty(Property.VARIABLE_KEY).orElseThrow()).keyword(SyntaxKind.EQUAL_TOKEN);
            }
            if (FlowNodeUtil.hasCheckKeyFlagSet(flowNode)) {
                sourceBuilder.token().keyword(SyntaxKind.CHECK_KEYWORD);
            }
            sourceBuilder.token()
                    .name(connectionName)
                    .keyword(SyntaxKind.RIGHT_ARROW_TOKEN)
                    .name(flowNode.metadata().label())
                    .stepOut()
                    .functionParameters(flowNode, Set.of(Property.VARIABLE_KEY, Property.TYPE_KEY,
                            Property.CONNECTION_KEY, Property.CHECK_ERROR_KEY));

            if (!returnType.isEmpty()) {
                sourceBuilder.token()
                        .keyword(SyntaxKind.RETURN_KEYWORD)
                        .name(flowNode.getProperty(Property.VARIABLE_KEY).get().value().toString())
                        .endOfStatement();
            }
            sourceBuilder.token()
                    .keyword(SyntaxKind.CLOSE_BRACE_TOKEN);
            sourceBuilder.textEdit(false, AGENT_FILE);
            return gson.toJsonTree(sourceBuilder.build());
        } else if (nodeKind == NodeKind.RESOURCE_ACTION_CALL) {
            boolean hasDescription = genDescription(description, flowNode, sourceBuilder);
            Map<String, Property> properties = flowNode.properties();
            Set<String> keys = new LinkedHashSet<>(properties != null ? properties.keySet() : Set.of());
            Set<String> ignoredKeys = new HashSet<>(List.of(Property.CONNECTION_KEY, Property.VARIABLE_KEY,
                    Property.TYPE_KEY, TARGET_TYPE, Property.RESOURCE_PATH_KEY, Property.CHECK_ERROR_KEY));
            keys.removeAll(ignoredKeys);
            List<String> paramList = new ArrayList<>();
            for (String key : keys) {
                Property property = properties.get(key);
                if (property == null) {
                    continue;
                }
                if (hasDescription) {
                    sourceBuilder.token().parameterDoc(key, property.metadata().description());
                }
                String paramType = property.valueTypeConstraint().toString();
                paramList.add(paramType + " " + key);
            }

            sourceBuilder.token()
                    .name("@ai:AgentTool")
                    .name(System.lineSeparator());
            sourceBuilder.token()
                    .name("@display {")
                    .name("label: \"\",")
                    .name("iconPath: \"")
                    .name(path == null ? "" : path)
                    .name("\"}")
                    .name(System.lineSeparator());

            sourceBuilder.token().keyword(SyntaxKind.ISOLATED_KEYWORD).keyword(SyntaxKind.FUNCTION_KEYWORD);
            sourceBuilder.token().name(toolName).keyword(SyntaxKind.OPEN_PAREN_TOKEN);
            sourceBuilder.token().name(String.join(", ", paramList));
            sourceBuilder.token().keyword(SyntaxKind.CLOSE_PAREN_TOKEN);

            Optional<Property> optReturnType = flowNode.getProperty(Property.TYPE_KEY);
            String returnType = "";
            if (optReturnType.isPresent()) {
                if (flowNode.getProperty(TARGET_TYPE).isPresent()) {
                    returnType = "json";
                } else {
                    returnType = optReturnType.get().value().toString();
                }
            }

            if (!returnType.isEmpty()) {
                sourceBuilder.token()
                        .keyword(SyntaxKind.RETURNS_KEYWORD)
                        .name(returnType);
                if (FlowNodeUtil.hasCheckKeyFlagSet(flowNode)) {
                    sourceBuilder.token().keyword(SyntaxKind.PIPE_TOKEN).keyword(SyntaxKind.ERROR_KEYWORD);
                }
            }

            sourceBuilder.token().keyword(SyntaxKind.OPEN_BRACE_TOKEN);

            if (!returnType.isEmpty()) {
                sourceBuilder.token().expressionWithType(returnType,
                        flowNode.getProperty(Property.VARIABLE_KEY).orElseThrow()).keyword(SyntaxKind.EQUAL_TOKEN);
            }
            if (FlowNodeUtil.hasCheckKeyFlagSet(flowNode)) {
                sourceBuilder.token().keyword(SyntaxKind.CHECK_KEYWORD);
            }

            String resourcePath = flowNode.properties().get(Property.RESOURCE_PATH_KEY)
                    .codedata().originalName();

            if (resourcePath.equals(ParamUtils.REST_RESOURCE_PATH)) {
                resourcePath = flowNode.properties().get(Property.RESOURCE_PATH_KEY).value().toString();
            }

            for (String key : keys) {
                Optional<Property> property = flowNode.getProperty(key);
                if (property.isEmpty()) {
                    continue;
                }
                PropertyCodedata propCodedata = property.get()
                        .codedata();
                if (propCodedata == null) {
                    continue;
                }
                if (propCodedata.kind().equals(ParameterData.Kind.PATH_PARAM.name())) {
                    ignoredKeys.add(key);
                } else if (propCodedata.kind().equals(ParameterData.Kind.PATH_REST_PARAM.name())) {
                    String replacement = property.get().value().toString();
                    resourcePath = resourcePath.replace(ParamUtils.REST_PARAM_PATH, replacement);
                    ignoredKeys.add(key);
                }
            }

            sourceBuilder.token()
                    .name(connectionName)
                    .keyword(SyntaxKind.RIGHT_ARROW_TOKEN)
                    .resourcePath(resourcePath)
                    .keyword(SyntaxKind.DOT_TOKEN)
                    .name(sourceBuilder.flowNode.codedata().symbol())
                    .stepOut()
                    .functionParameters(flowNode, ignoredKeys);

            if (!returnType.isEmpty()) {
                sourceBuilder.token()
                        .keyword(SyntaxKind.RETURN_KEYWORD)
                        .name(flowNode.getProperty(Property.VARIABLE_KEY).get().value().toString())
                        .endOfStatement();
            }
            sourceBuilder.token()
                    .keyword(SyntaxKind.CLOSE_BRACE_TOKEN);
            sourceBuilder.textEdit(false, AGENT_FILE);
            return gson.toJsonTree(sourceBuilder.build());
        }
        throw new IllegalStateException("Unsupported node kind to generate tool");
    }

    private boolean isToolAnnotated(FunctionSymbol functionSymbol) {
        for (AnnotationAttachmentSymbol annotAttachment : functionSymbol.annotAttachments()) {
            AnnotationSymbol annotationSymbol = annotAttachment.typeDescriptor();
            Optional<ModuleSymbol> optModule = annotationSymbol.getModule();
            if (optModule.isEmpty()) {
                continue;
            }
            ModuleID id = optModule.get().id();
            if (!(id.orgName().equals(BALLERINAX) && id.packageName().equals(AI_AGENT))) {
                continue;
            }
            Optional<String> optName = annotationSymbol.getName();
            if (optName.isEmpty()) {
                continue;
            }
            if (optName.get().equals(TOOL_ANNOTATION)) {
                return true;
            }
        }
        return false;
    }

    private boolean genDescription(String description, FlowNode flowNode, SourceBuilder sourceBuilder) {
        String desc = "";
        String flowNodeDesc = flowNode.metadata().description();
        if (!description.isEmpty()) {
            desc = description;
        } else if (flowNodeDesc != null && !flowNodeDesc.isEmpty()) {
            desc = flowNodeDesc;
        }
        boolean hasDescription = !desc.isEmpty();
        if (hasDescription) {
            sourceBuilder.token().descriptionDoc(desc);
        }
        return hasDescription;
    }

    public JsonArray getActions(JsonElement node, Path filePath, Project project, WorkspaceManager workspaceManager) {
        FlowNode flowNode = gson.fromJson(node, FlowNode.class);
        Document document = workspaceManager.document(filePath).orElseThrow();
        TextDocument textDocument = document.textDocument();
        SourceBuilder sourceBuilder = new SourceBuilder(flowNode, workspaceManager, filePath);
        Path connectionPath = workspaceManager.projectRoot(filePath).resolve("connections.bal");
        List<TextEdit> connectionTextEdits = NodeBuilder.getNodeFromKind(flowNode.codedata().node())
                .toSource(sourceBuilder).get(connectionPath);
        io.ballerina.tools.text.TextEdit[] textEdits = new io.ballerina.tools.text.TextEdit[connectionTextEdits.size()];
        for (int i = 0; i < connectionTextEdits.size(); i++) {
            TextEdit connectionTextEdit = connectionTextEdits.get(i);
            Position start = connectionTextEdit.getRange().getStart();
            int startTextPosition = textDocument.textPositionFrom(LinePosition.from(start.getLine(),
                    start.getCharacter()));
            Position end = connectionTextEdit.getRange().getEnd();
            int endTextPosition = textDocument.textPositionFrom(LinePosition.from(end.getLine(), end.getCharacter()));
            io.ballerina.tools.text.TextEdit textEdit =
                    io.ballerina.tools.text.TextEdit.from(TextRange.from(startTextPosition,
                            endTextPosition - startTextPosition), connectionTextEdit.getNewText());
            textEdits[i] = textEdit;
        }
        TextDocument modifiedTextDoc = textDocument.apply(TextDocumentChange.from(textEdits));
        Document modifiedDoc =
                project.duplicate().currentPackage().module(document.module().moduleId())
                        .document(document.documentId()).modify().withContent(String.join(System.lineSeparator(),
                                modifiedTextDoc.textLines())).apply();

        SemanticModel newSemanticModel = modifiedDoc.module().packageInstance().getCompilation()
                .getSemanticModel(modifiedDoc.module().moduleId());
        Optional<Property> property = flowNode.getProperty(Property.VARIABLE_KEY);
        if (property.isEmpty()) {
            throw new IllegalStateException("Variable name is not present");
        }
        String variableName = property.get().value().toString();
        VariableSymbol variableSymbol = null;
        List<Symbol> moduleSymbols = newSemanticModel.moduleSymbols();
        for (Symbol moduleSymbol : moduleSymbols) {
            if (moduleSymbol.kind() != SymbolKind.VARIABLE) {
                continue;
            }
            if (moduleSymbol.getName().orElse("").equals(variableName)) {
                variableSymbol = (VariableSymbol) moduleSymbol;
            }
        }
        List<Item> methods = new ArrayList<>();
        if (variableSymbol == null) {
            return gson.toJsonTree(methods).getAsJsonArray();
        }

        // TODO: Derive this logic from AvailableNodeGenerator
        TypeReferenceTypeSymbol typeDescriptorSymbol =
                (TypeReferenceTypeSymbol) variableSymbol.typeDescriptor();
        ClassSymbol classSymbol = (ClassSymbol) typeDescriptorSymbol.typeDescriptor();
        if (!(classSymbol.qualifiers().contains(Qualifier.CLIENT))) {
            return gson.toJsonTree(methods).getAsJsonArray();
        }
        String parentSymbolName = variableSymbol.getName().orElseThrow();
        String className = classSymbol.getName().orElseThrow();

        // Obtain methods of the connector
        List<FunctionData> methodFunctionsData = new FunctionDataBuilder()
                .parentSymbol(classSymbol)
                .buildChildNodes();

        for (FunctionData methodFunction : methodFunctionsData) {
            String org = methodFunction.org();
            String packageName = methodFunction.packageName();
            String version = methodFunction.version();
            boolean isHttpModule = org.equals(BALLERINA_ORG) && packageName.equals(HTTP_MODULE);

            NodeBuilder nodeBuilder;
            String label;
            if (methodFunction.kind() == FunctionData.Kind.RESOURCE) {
                if (isHttpModule && HTTP_REMOTE_METHOD_SKIP_LIST.contains(methodFunction.name())) {
                    continue;
                }
                label = methodFunction.name() + (isHttpModule ? "" : methodFunction.resourcePath());
                nodeBuilder = NodeBuilder.getNodeFromKind(NodeKind.RESOURCE_ACTION_CALL);
            } else {
                label = methodFunction.name();
                nodeBuilder = switch (methodFunction.kind()) {
                    case REMOTE -> NodeBuilder.getNodeFromKind(NodeKind.REMOTE_ACTION_CALL);
                    case FUNCTION -> NodeBuilder.getNodeFromKind(NodeKind.METHOD_CALL);
                    default -> throw new IllegalStateException("Unexpected value: " + methodFunction.kind());
                };
            }

            Item item = nodeBuilder
                    .metadata()
                    .label(label)
                    .icon(CommonUtils.generateIcon(org, packageName, version))
                    .description(methodFunction.description())
                    .stepOut()
                    .codedata()
                    .org(org)
                    .module(packageName)
                    .object(className)
                    .symbol(methodFunction.name())
                    .version(version)
                    .parentSymbol(parentSymbolName)
                    .resourcePath(methodFunction.resourcePath())
                    .id(methodFunction.functionId())
                    .stepOut()
                    .buildAvailableNode();
            methods.add(item);
        }
        return gson.toJsonTree(methods).getAsJsonArray();
    }

    public JsonElement editTool(String toolName, String description, Path projectPath) {
        Map<Path, List<TextEdit>> textEditsMap = new HashMap<>();
        List<TextEdit> textEdits = new ArrayList<>();
        for (Symbol symbol : semanticModel.moduleSymbols()) {
            if (symbol.kind() != SymbolKind.FUNCTION) {
                continue;
            }
            FunctionSymbol functionSymbol = (FunctionSymbol) symbol;
            if (!functionSymbol.getName().orElseThrow().equals(toolName)) {
                continue;
            }

            for (AnnotationAttachmentSymbol annotAttachment : functionSymbol.annotAttachments()) {
                AnnotationSymbol annotationSymbol = annotAttachment.typeDescriptor();
                if (!annotationSymbol.getName().orElseThrow().equals("AgentTool")) {
                    continue;
                }
                Location location = annotAttachment.getLocation().orElseThrow();
                textEdits.add(new TextEdit(CommonUtils.toRange(location.lineRange()),
                        "@ai:AgentTool {description: \"" + description + "\"}" + System.lineSeparator()));
                break;
            }
            textEditsMap.put(projectPath.resolve(functionSymbol.getLocation().orElseThrow().lineRange().fileName()),
                    textEdits);
            break;
        }
        return gson.toJsonTree(textEditsMap);
    }

    private Path addIsolateKeyword(String name, Path filePath, List<TextEdit> textEdits,
                                   WorkspaceManager workspaceManager) {
        for (Symbol symbol : semanticModel.moduleSymbols()) {
            if (symbol.kind() != SymbolKind.FUNCTION) {
                continue;
            }
            FunctionSymbol functionSymbol = (FunctionSymbol) symbol;
            if (!functionSymbol.getName().orElseThrow().equals(name)) {
                continue;
            }
            Path parent = filePath.getParent();
            Location location = functionSymbol.getLocation().orElseThrow();
            LineRange lineRange = location.lineRange();
            if (parent == null) {
                break;
            }
            Path functionFile = parent.resolve(lineRange.fileName());
            Optional<Document> optDocument = workspaceManager.document(functionFile);
            if (optDocument.isEmpty()) {
                break;
            }
            Document document = optDocument.get();
            Optional<NonTerminalNode> optNode = CommonUtil.findNode(functionSymbol, document.syntaxTree());
            if (optNode.isEmpty()) {
                break;
            }
            NonTerminalNode node = optNode.get();
            if (node.kind() != SyntaxKind.FUNCTION_DEFINITION) {
                break;
            }
            FunctionDefinitionNode functionDefinitionNode = (FunctionDefinitionNode) node;
            boolean isIsolated = false;
            for (Token token : functionDefinitionNode.qualifierList()) {
                if (token.text().trim().equals("isolated")) {
                    isIsolated = true;
                }
            }

            if (isIsolated) {
                break;
            }
            LinePosition startLine = lineRange.startLine();
            int offset = startLine.offset() - SyntaxKind.FUNCTION_KEYWORD.stringValue().length() - 1;
            int line = startLine.line();
            Position position = new Position(line, offset);
            textEdits.add(new TextEdit(new Range(position, position), "isolated "));
            return functionFile;
        }
        return null;
    }
}<|MERGE_RESOLUTION|>--- conflicted
+++ resolved
@@ -86,14 +86,9 @@
  */
 public class AgentsGenerator {
 
-<<<<<<< HEAD
     public static final String MODEL = "ModelProvider";
     public static final String TOOL_ANNOTATION = "AgentTool";
-=======
-    public static final String MODEL = "Model";
     public static final String MEMORY_MANAGER = "MemoryManager";
-    public static final String TOOL_ANNOTATION = "Tool";
->>>>>>> 26cfc4fe
     public static final String TARGET_TYPE = "targetType";
     private final Gson gson;
     private final SemanticModel semanticModel;
