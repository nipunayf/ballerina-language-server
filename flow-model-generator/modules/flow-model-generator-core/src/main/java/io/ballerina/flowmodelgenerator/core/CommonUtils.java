/*
 *  Copyright (c) 2024, WSO2 LLC. (http://www.wso2.com)
 *
 *  WSO2 LLC. licenses this file to you under the Apache License,
 *  Version 2.0 (the "License"); you may not use this file except
 *  in compliance with the License.
 *  You may obtain a copy of the License at
 *
 *    http://www.apache.org/licenses/LICENSE-2.0
 *
 *  Unless required by applicable law or agreed to in writing,
 *  software distributed under the License is distributed on an
 *  "AS IS" BASIS, WITHOUT WARRANTIES OR CONDITIONS OF ANY
 *  KIND, either express or implied.  See the License for the
 *  specific language governing permissions and limitations
 *  under the License.
 */

package io.ballerina.flowmodelgenerator.core;

import io.ballerina.compiler.api.ModuleID;
import io.ballerina.compiler.api.SemanticModel;
import io.ballerina.compiler.api.symbols.IntersectionTypeSymbol;
import io.ballerina.compiler.api.symbols.ModuleSymbol;
import io.ballerina.compiler.api.symbols.Symbol;
import io.ballerina.compiler.api.symbols.SymbolKind;
import io.ballerina.compiler.api.symbols.TypeDescKind;
import io.ballerina.compiler.api.symbols.TypeReferenceTypeSymbol;
import io.ballerina.compiler.api.symbols.TypeSymbol;
import io.ballerina.compiler.api.symbols.UnionTypeSymbol;
import io.ballerina.compiler.api.symbols.VariableSymbol;
import io.ballerina.compiler.syntax.tree.BindingPatternNode;
import io.ballerina.compiler.syntax.tree.BuiltinSimpleNameReferenceNode;
import io.ballerina.compiler.syntax.tree.ChildNodeList;
import io.ballerina.compiler.syntax.tree.DoStatementNode;
import io.ballerina.compiler.syntax.tree.ModulePartNode;
import io.ballerina.compiler.syntax.tree.Node;
import io.ballerina.compiler.syntax.tree.NonTerminalNode;
import io.ballerina.compiler.syntax.tree.SimpleNameReferenceNode;
import io.ballerina.compiler.syntax.tree.SyntaxKind;
import io.ballerina.compiler.syntax.tree.SyntaxTree;
import io.ballerina.compiler.syntax.tree.TypedBindingPatternNode;
import io.ballerina.flowmodelgenerator.core.model.ModuleInfo;
import io.ballerina.projects.Document;
import io.ballerina.projects.DocumentId;
import io.ballerina.projects.Project;
import io.ballerina.projects.ProjectKind;
import io.ballerina.tools.diagnostics.Location;
import io.ballerina.tools.text.LinePosition;
import io.ballerina.tools.text.LineRange;
import io.ballerina.tools.text.TextRange;
import org.ballerinalang.langserver.commons.workspace.WorkspaceManager;
import org.eclipse.lsp4j.Diagnostic;
import org.eclipse.lsp4j.DiagnosticSeverity;
import org.eclipse.lsp4j.Position;
import org.eclipse.lsp4j.Range;

import java.nio.file.Path;
import java.util.Map;
import java.util.Optional;
import java.util.regex.Matcher;
import java.util.regex.Pattern;

/**
 * Common utility functions used in the project.
 *
 * @since 1.4.0
 */
public class CommonUtils {

    private static final String CENTRAL_ICON_URL = "https://bcentral-packageicons.azureedge.net/images/%s_%s_%s.png";
    private static final Pattern FULLY_QUALIFIED_MODULE_ID_PATTERN =
            Pattern.compile("(\\w+)/([\\w.]+):([^:]+):(\\w+)[|]?");

    /**
     * Removes the quotes from the given string.
     *
     * @param inputString the input string
     * @return the string without quotes
     */
    public static String removeQuotes(String inputString) {
        return inputString.replaceAll("^\"|\"$", "");
    }

    public static String getProjectName(Document document) {
        return document.module().descriptor().packageName().value();
    }

    /**
     * Retrieves the type signature of the given type symbol.
     *
     * @param semanticModel the semantic model
     * @param typeSymbol    the type symbol
     * @param ignoreError   whether to ignore errors
     * @param moduleInfo    the default module descriptor
     * @return the type signature
     * @see #getTypeSignature(TypeSymbol, ModuleInfo)
     */
    public static String getTypeSignature(SemanticModel semanticModel, TypeSymbol typeSymbol, boolean ignoreError,
                                          ModuleInfo moduleInfo) {
        if (typeSymbol.typeKind() == TypeDescKind.UNION) {
            UnionTypeSymbol unionTypeSymbol = (UnionTypeSymbol) typeSymbol;
            return unionTypeSymbol.memberTypeDescriptors().stream()
                    .filter(memberType -> !ignoreError || !memberType.subtypeOf(semanticModel.types().ERROR))
                    .map(type -> getTypeSignature(semanticModel, type, ignoreError, moduleInfo))
                    .reduce((s1, s2) -> s1 + "|" + s2)
                    .orElse(getTypeSignature(unionTypeSymbol, moduleInfo));
        }
        return getTypeSignature(typeSymbol, moduleInfo);
    }

    /**
     * Retrieves the type signature of the given type symbol.
     *
     * @param semanticModel the semantic model
     * @param typeSymbol    the type symbol
     * @param ignoreError   whether to ignore errors
     * @return the type signature
     * @see #getTypeSignature(TypeSymbol, ModuleInfo)
     */
    public static String getTypeSignature(SemanticModel semanticModel, TypeSymbol typeSymbol, boolean ignoreError) {
        return getTypeSignature(semanticModel, typeSymbol, ignoreError, null);
    }

    /**
     * Returns the processed type signature of the type symbol. It removes the organization and the package, and checks
     * if it is the default module which will remove the prefix.
     *
     * @param typeSymbol the type symbol
     * @param moduleInfo the default module name descriptor
     * @return the processed type signature
     */
    public static String getTypeSignature(TypeSymbol typeSymbol, ModuleInfo moduleInfo) {
        String text = typeSymbol.signature();
        StringBuilder newText = new StringBuilder();
        Matcher matcher = FULLY_QUALIFIED_MODULE_ID_PATTERN.matcher(text);
        int nextStart = 0;
        while (matcher.find()) {
            // Append up-to start of the match
            newText.append(text, nextStart, matcher.start(1));

            String modPart = matcher.group(2);
            int last = modPart.lastIndexOf(".");
            if (last != -1) {
                modPart = modPart.substring(last + 1);
            }

            String typeName = matcher.group(4);

            if (!modPart.equals(moduleInfo.packageName())) {
                newText.append(modPart);
                newText.append(":");
            }
            newText.append(typeName);
            // Update next-start position
            nextStart = matcher.end(4);
        }
        // Append the remaining
        if (nextStart != 0 && nextStart < text.length()) {
            newText.append(text.substring(nextStart));
        }
        return !newText.isEmpty() ? newText.toString() : text;
    }

    /**
     * Returns the module name of the given symbol.
     *
     * @param symbol the symbol to get the module name
     * @return the module name
     */
    public static String getModuleName(Symbol symbol) {
        return symbol.getModule().flatMap(Symbol::getName).orElse("");
    }

    /**
     * Returns the organization name of the given symbol.
     *
     * @param symbol the symbol to get the organization name
     * @return the organization name
     */
    public static String getOrgName(Symbol symbol) {
        return symbol.getModule()
                .map(module -> module.id().orgName())
                .orElse("");
    }

    /**
     * Returns the expression node with check expression if exists.
     *
     * @param expressionNode the expression node
     * @return the expression node with check expression if exists
     */
    public static NonTerminalNode getExpressionWithCheck(NonTerminalNode expressionNode) {
        NonTerminalNode parentNode = expressionNode.parent();
        return parentNode.kind() == SyntaxKind.CHECK_EXPRESSION ? parentNode : expressionNode;
    }

    /**
     * Returns the node in the syntax tree for the given text range.
     *
     * @param syntaxTree the syntax tree in which the node resides
     * @param textRange  the text range of the node
     * @return the node in the syntax tree
     */
    public static NonTerminalNode getNode(SyntaxTree syntaxTree, TextRange textRange) {
        ModulePartNode modulePartNode = syntaxTree.rootNode();
        return modulePartNode.findNode(textRange, true);
    }

    /**
     * Convert the syntax-node line range into a lsp4j range.
     *
     * @param lineRange line range
     * @return {@link Range} converted range
     */
    public static Range toRange(LineRange lineRange) {
        return new Range(toPosition(lineRange.startLine()), toPosition(lineRange.endLine()));
    }

    /**
     * Converts syntax-node line position into a lsp4j position.
     *
     * @param position line position
     * @return {@link Range} converted range
     */
    public static Range toRange(LinePosition position) {
        return new Range(toPosition(position), toPosition(position));
    }

    /**
     * Converts syntax-node line position into a lsp4j position.
     *
     * @param linePosition - line position
     * @return {@link Position} converted position
     */
    public static Position toPosition(LinePosition linePosition) {
        return new Position(linePosition.line(), linePosition.offset());
    }

    /**
     * Get the type symbol of the given node.
     *
     * @param semanticModel the semantic model
     * @param node          the node to get the type symbol
     * @return the type symbol
     */
    public static Optional<TypeSymbol> getTypeSymbol(SemanticModel semanticModel, Node node) {
        if (node.kind() == SyntaxKind.TYPED_BINDING_PATTERN) {
            TypedBindingPatternNode typedBindingPatternNode = (TypedBindingPatternNode) node;
            BindingPatternNode bindingPatternNode = typedBindingPatternNode.bindingPattern();

            Optional<Symbol> typeDescriptorSymbol = semanticModel.symbol(typedBindingPatternNode.typeDescriptor());
            if (typeDescriptorSymbol.isPresent() && typeDescriptorSymbol.get().kind() == SymbolKind.TYPE) {
                return Optional.of((TypeSymbol) typeDescriptorSymbol.get());
            }

            Optional<Symbol> bindingPatternSymbol = semanticModel.symbol(bindingPatternNode);
            if (bindingPatternSymbol.isPresent() && bindingPatternSymbol.get().kind() == SymbolKind.VARIABLE) {
                return Optional.ofNullable(((VariableSymbol) bindingPatternSymbol.get()).typeDescriptor());
            }
        }
        return semanticModel.typeOf(node);
    }

    /**
     * Get the variable name from the given node.
     *
     * @param node the node to get the variable name
     * @return the variable name
     */
    public static String getVariableName(Node node) {
        if (node.kind() == SyntaxKind.TYPED_BINDING_PATTERN) {
            return ((TypedBindingPatternNode) node).bindingPattern().toString().strip();
        }
        if (node instanceof BuiltinSimpleNameReferenceNode builtinSimpleNameReferenceNode) {
            return builtinSimpleNameReferenceNode.name().text();
        }
        if (node instanceof SimpleNameReferenceNode simpleNameReferenceNode) {
            return simpleNameReferenceNode.name().text();
        }
        return node.toString().strip();
    }

    /**
     * Returns the default value for the given API doc type.
     *
     * @param type the type to get the default value for
     * @return the default value for the given type
     */
    public static String getDefaultValueForType(String type) {
        if (type == null) {
            return "";
        }
        return switch (type) {
            case "inclusion", "record" -> "{}";
            case "string" -> "\"\"";
            default -> "";
        };
    }

    /**
     * Checks if the query map has no keyword.
     *
     * @param queryMap the query map to check
     * @return true if the query map has no keyword, false otherwise
     */
    public static boolean hasNoKeyword(Map<String, String> queryMap, String keyName) {
        return queryMap == null || queryMap.isEmpty() || !queryMap.containsKey(keyName) ||
                queryMap.get(keyName).isEmpty();
    }

    /**
     * Get the raw type of the type descriptor. If the type descriptor is a type reference then return the associated
     * type descriptor.
     *
     * @param typeDescriptor type descriptor to evaluate
     * @return {@link TypeSymbol} extracted type descriptor
     */
    public static TypeSymbol getRawType(TypeSymbol typeDescriptor) {
        if (typeDescriptor.typeKind() == TypeDescKind.INTERSECTION) {
            return getRawType(((IntersectionTypeSymbol) typeDescriptor).effectiveTypeDescriptor());
        }
        if (typeDescriptor.typeKind() == TypeDescKind.TYPE_REFERENCE) {
            TypeReferenceTypeSymbol typeRef = (TypeReferenceTypeSymbol) typeDescriptor;
            if (typeRef.typeDescriptor().typeKind() == TypeDescKind.INTERSECTION) {
                return getRawType(((IntersectionTypeSymbol) typeRef.typeDescriptor()).effectiveTypeDescriptor());
            }
            TypeSymbol rawType = typeRef.typeDescriptor();
            if (rawType.typeKind() == TypeDescKind.TYPE_REFERENCE) {
                return getRawType(rawType);
            }
            return rawType;
        }
        return typeDescriptor;
    }

    /**
     * Retrieves the document from the given project and location.
     *
     * @param project  the project to retrieve the document from
     * @param location the location of the document
     * @return the document at the specified location
     */
    public static Document getDocument(Project project, Location location) {
        DocumentId documentId = project.documentId(
                project.kind() == ProjectKind.SINGLE_FILE_PROJECT ? project.sourceRoot() :
                        project.sourceRoot().resolve(location.lineRange().fileName()));
        return project.currentPackage().getDefaultModule().document(documentId);
    }

    /***
     * Check whether the given line range is within a do clause.
     *
     * @param workspaceManager the workspace manager
     * @param filePath the file path
     * @param lineRange the line range
     * @return true if the line range is within a do clause, false otherwise
     */
    public static boolean withinDoClause(WorkspaceManager workspaceManager, Path filePath, LineRange lineRange) {
        try {
            workspaceManager.loadProject(filePath);
            Document document = workspaceManager.document(filePath).orElseThrow();
            int startPos = document.textDocument().textPositionFrom(lineRange.startLine());
            int endPos = document.textDocument().textPositionFrom(lineRange.endLine());
            ModulePartNode node = document.syntaxTree().rootNode();
            NonTerminalNode currentNode = node.findNode(TextRange.from(startPos, endPos - startPos),
                    true);
            return withinDoClause(currentNode);
        } catch (Throwable t) {
            return false;
        }
    }

    /**
     * Check whether the given node is within a do clause.
     *
     * @param node the node to check
     * @return true if the node is within a do clause, false otherwise
     */
    public static boolean withinDoClause(NonTerminalNode node) {
        while (node != null) {
            if (node.kind() == SyntaxKind.DO_STATEMENT) {
                return ((DoStatementNode) node).onFailClause().isPresent();
            }
            node = node.parent();
        }
        return false;
    }

    /**
     * Generates the URL for the icon in the Ballerina central.
     *
     * @param orgName     the organization name
     * @param packageName the package name
     * @param versionName the version name
     * @return the URL for the icon
     */
    public static String generateIcon(String orgName, String packageName, String versionName) {
        return String.format(CENTRAL_ICON_URL, orgName, packageName, versionName);
    }

    /**
<<<<<<< HEAD
=======
     * Builds the resource path template for the given function symbol.
     *
     * @param functionSymbol the function symbol
     * @return the resource path template
     */
    public static String buildResourcePathTemplate(FunctionSymbol functionSymbol) {
        StringBuilder pathBuilder = new StringBuilder();
        ResourceMethodSymbol resourceMethodSymbol = (ResourceMethodSymbol) functionSymbol;
        ResourcePath resourcePath = resourceMethodSymbol.resourcePath();
        switch (resourcePath.kind()) {
            case PATH_SEGMENT_LIST -> {
                PathSegmentList pathSegmentList = (PathSegmentList) resourcePath;
                for (Symbol pathSegment : pathSegmentList.list()) {
                    pathBuilder.append("/");
                    if (pathSegment instanceof PathParameterSymbol pathParameterSymbol) {
                        String value = DefaultValueGeneratorUtil
                                .getDefaultValueForType(pathParameterSymbol.typeDescriptor());
                        pathBuilder.append("[").append(value).append("]");
                    } else {
                        pathBuilder.append(pathSegment.getName().orElse(""));
                    }
                }
                ((PathSegmentList) resourcePath).pathRestParameter().ifPresent(pathRestParameter -> {
                    pathBuilder.append("/path/to/subdirectory");
                });
            }
            case PATH_REST_PARAM -> pathBuilder.append("/path/to/subdirectory");
            case DOT_RESOURCE_PATH -> pathBuilder.append("\\.");
        }
        return pathBuilder.toString();
    }

    /**
>>>>>>> d8f7a510
     * Check whether the given type is a subtype of the target type.
     *
     * @param source the source type
     * @param target the target type
     * @return true if the source type is a subtype of the target type, false otherwise
     */
    public static boolean subTypeOf(TypeSymbol source, TypeSymbol target) {
        TypeSymbol sourceRawType = CommonUtils.getRawType(source);
        switch (sourceRawType.typeKind()) {
            case UNION -> {
                UnionTypeSymbol unionTypeSymbol = (UnionTypeSymbol) sourceRawType;
                return unionTypeSymbol.memberTypeDescriptors().stream().anyMatch(type -> subTypeOf(type, target));
            }
            case TYPEDESC -> {

            }
            case INTERSECTION -> {
                IntersectionTypeSymbol intersectionTypeSymbol = (IntersectionTypeSymbol) sourceRawType;
                return intersectionTypeSymbol.memberTypeDescriptors().stream()
                        .anyMatch(t -> subTypeOf(t, target));
            }
            case TYPE_REFERENCE -> {
                return subTypeOf(sourceRawType, target);
            }
            default -> {
                return sourceRawType.subtypeOf(target);
            }
        }
        return sourceRawType.subtypeOf(target);
    }

    //TODO: Remove this once the diagnostic helper is exposed to LS extensions
    public static Diagnostic transformBallerinaDiagnostic(io.ballerina.tools.diagnostics.Diagnostic diag) {
        LineRange lineRange = diag.location().lineRange();
        int startLine = lineRange.startLine().line();
        int startChar = lineRange.startLine().offset();
        int endLine = lineRange.endLine().line();
        int endChar = lineRange.endLine().offset();

        endLine = (endLine <= 0) ? startLine : endLine;
        endChar = (endChar <= 0) ? startChar + 1 : endChar;

        Range range = new Range(new Position(startLine, startChar), new Position(endLine, endChar));
        Diagnostic diagnostic = new Diagnostic(range, diag.message(), null, null, diag.diagnosticInfo().code());

        switch (diag.diagnosticInfo().severity()) {
            case ERROR:
                diagnostic.setSeverity(DiagnosticSeverity.Error);
                break;
            case WARNING:
                diagnostic.setSeverity(DiagnosticSeverity.Warning);
                break;
            case HINT:
                diagnostic.setSeverity(DiagnosticSeverity.Hint);
                break;
            case INFO:
                diagnostic.setSeverity(DiagnosticSeverity.Information);
                break;
            default:
                break;
        }
        return diagnostic;
    }

    /**
     * Get the line range of a block node, excluding the opening and closing braces if they exist.
     *
     * @param node the block node
     * @return the line range of the block node
     */
    public static LineRange getLineRangeOfBlockNode(NonTerminalNode node) {
        ChildNodeList children = node.children();
        int size = children.size();

        if (size < 2) {
            return node.lineRange();
        }

        Node startToken = children.get(0);
        Node endToken = children.get(size - 1);

        if (startToken.kind() == SyntaxKind.OPEN_BRACE_TOKEN && endToken.kind() == SyntaxKind.CLOSE_BRACE_TOKEN) {
            return LineRange.from(node.lineRange().fileName(), startToken.lineRange().endLine(),
                    endToken.lineRange().startLine());
        }
        return node.lineRange();
    }

    /**
     * Checks if the given symbol belongs to the default package.
     *
     * @param symbol     the symbol to check
     * @param moduleInfo the module descriptor of the current module
     * @return true if the symbol belongs to the default package, false otherwise
     * @see #isDefaultPackage(String, String, ModuleInfo)
     */
    public static boolean isDefaultPackage(Symbol symbol, ModuleInfo moduleInfo) {
        Optional<ModuleID> moduleId = symbol.getModule().map(ModuleSymbol::id);
        return moduleId.filter(
                moduleID -> isDefaultPackage(moduleID.orgName(), moduleID.moduleName(), moduleInfo)).isPresent();
    }

    /**
     * Checks if the given module is the default package.
     *
     * @param orgName     the organization name
     * @param packageName the package name
     * @param moduleInfo  the module descriptor of the current module
     * @return true if the module is the default package, false otherwise
     */
    public static boolean isDefaultPackage(String orgName, String packageName, ModuleInfo moduleInfo) {
        return (orgName.equals(moduleInfo.org()) && packageName.equals(moduleInfo.packageName()));
    }
}<|MERGE_RESOLUTION|>--- conflicted
+++ resolved
@@ -400,42 +400,6 @@
     }
 
     /**
-<<<<<<< HEAD
-=======
-     * Builds the resource path template for the given function symbol.
-     *
-     * @param functionSymbol the function symbol
-     * @return the resource path template
-     */
-    public static String buildResourcePathTemplate(FunctionSymbol functionSymbol) {
-        StringBuilder pathBuilder = new StringBuilder();
-        ResourceMethodSymbol resourceMethodSymbol = (ResourceMethodSymbol) functionSymbol;
-        ResourcePath resourcePath = resourceMethodSymbol.resourcePath();
-        switch (resourcePath.kind()) {
-            case PATH_SEGMENT_LIST -> {
-                PathSegmentList pathSegmentList = (PathSegmentList) resourcePath;
-                for (Symbol pathSegment : pathSegmentList.list()) {
-                    pathBuilder.append("/");
-                    if (pathSegment instanceof PathParameterSymbol pathParameterSymbol) {
-                        String value = DefaultValueGeneratorUtil
-                                .getDefaultValueForType(pathParameterSymbol.typeDescriptor());
-                        pathBuilder.append("[").append(value).append("]");
-                    } else {
-                        pathBuilder.append(pathSegment.getName().orElse(""));
-                    }
-                }
-                ((PathSegmentList) resourcePath).pathRestParameter().ifPresent(pathRestParameter -> {
-                    pathBuilder.append("/path/to/subdirectory");
-                });
-            }
-            case PATH_REST_PARAM -> pathBuilder.append("/path/to/subdirectory");
-            case DOT_RESOURCE_PATH -> pathBuilder.append("\\.");
-        }
-        return pathBuilder.toString();
-    }
-
-    /**
->>>>>>> d8f7a510
      * Check whether the given type is a subtype of the target type.
      *
      * @param source the source type
