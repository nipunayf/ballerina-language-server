/*
 *  Copyright (c) 2025, WSO2 LLC. (http://www.wso2.com)
 *
 *  WSO2 LLC. licenses this file to you under the Apache License,
 *  Version 2.0 (the "License"); you may not use this file except
 *  in compliance with the License.
 *  You may obtain a copy of the License at
 *
 *    http://www.apache.org/licenses/LICENSE-2.0
 *
 *  Unless required by applicable law or agreed to in writing,
 *  software distributed under the License is distributed on an
 *  "AS IS" BASIS, WITHOUT WARRANTIES OR CONDITIONS OF ANY
 *  KIND, either express or implied.  See the License for the
 *  specific language governing permissions and limitations
 *  under the License.
 */

package io.ballerina.flowmodelgenerator.core.model.node;

import io.ballerina.compiler.api.SemanticModel;
import io.ballerina.flowmodelgenerator.core.model.Codedata;
import io.ballerina.flowmodelgenerator.core.model.FormBuilder;
import io.ballerina.flowmodelgenerator.core.model.NodeBuilder;
import io.ballerina.flowmodelgenerator.core.model.NodeKind;
import io.ballerina.flowmodelgenerator.core.model.Property;
import io.ballerina.flowmodelgenerator.core.utils.ParamUtils;
import io.ballerina.modelgenerator.commons.CommonUtils;
import io.ballerina.modelgenerator.commons.FunctionData;
import io.ballerina.modelgenerator.commons.FunctionDataBuilder;
import io.ballerina.modelgenerator.commons.ModuleInfo;
import io.ballerina.modelgenerator.commons.PackageUtil;
import io.ballerina.modelgenerator.commons.ParameterData;
import io.ballerina.projects.PackageDescriptor;
import io.ballerina.projects.Project;
import org.ballerinalang.langserver.commons.eventsync.exceptions.EventSyncException;
import org.ballerinalang.langserver.commons.workspace.WorkspaceDocumentException;
import org.ballerinalang.langserver.commons.workspace.WorkspaceManager;

import java.nio.file.Path;
import java.util.HashMap;
import java.util.Map;

/**
 * Abstract base class for function-like builders (functions, methods, resource actions).
 *
 * @since 2.0.0
 */
public abstract class CallBuilder extends NodeBuilder {

    protected abstract NodeKind getFunctionNodeKind();

    protected abstract FunctionData.Kind getFunctionResultKind();

    @Override
    public void setConcreteConstData() {
        codedata().node(getFunctionNodeKind());
    }

    @Override
    public void setConcreteTemplateData(TemplateContext context) {
        Codedata codedata = context.codedata();

        FunctionDataBuilder functionDataBuilder = new FunctionDataBuilder()
                .name(codedata.symbol())
                .moduleInfo(new ModuleInfo(codedata.org(), codedata.module(), codedata.module(), codedata.version()))
                .functionResultKind(getFunctionResultKind())
                .userModuleInfo(moduleInfo);

        NodeKind functionNodeKind = getFunctionNodeKind();
        if (functionNodeKind != NodeKind.FUNCTION_CALL) {
            functionDataBuilder.parentSymbolType(codedata.object());
        }

        // Set the semantic model if the function is local
        boolean isLocalFunction = isLocalFunction(context.workspaceManager(), context.filePath(), codedata);
        if (isLocalFunction) {
            WorkspaceManager workspaceManager = context.workspaceManager();
            PackageUtil.loadProject(context.workspaceManager(), context.filePath());
            SemanticModel semanticModel = workspaceManager.semanticModel(context.filePath()).orElseThrow();
            functionDataBuilder.semanticModel(semanticModel);
        }
        FunctionData functionData = functionDataBuilder.build();

        metadata()
                .label(functionData.name())
                .icon(CommonUtils.generateIcon(functionData.org(), functionData.packageName(),
                        functionData.version()))
                .description(functionData.description());
        codedata()
<<<<<<< HEAD
                .id(functionData.functionId())
                .node(functionNodeKind)
=======
                .node(getFunctionNodeKind())
>>>>>>> c638cb70
                .org(codedata.org())
                .module(codedata.module())
                .object(codedata.object())
                .version(codedata.version())
                .symbol(codedata.symbol())
                .inferredReturnType(functionData.inferredReturnType() ? functionData.returnType() : null);

        if (functionNodeKind != NodeKind.FUNCTION_CALL && functionNodeKind != NodeKind.AGENT &&
                functionNodeKind != NodeKind.AGENT_CALL && functionNodeKind != NodeKind.CLASS_INIT) {
            properties().custom()
                    .metadata()
                    .label(Property.CONNECTION_LABEL)
                    .description(Property.CONNECTION_DOC)
                    .stepOut()
                    .typeConstraint(isLocalFunction ? codedata.object() :
                            CommonUtils.getClassType(codedata.module(), codedata.object()))
                    .value(codedata.parentSymbol())
                    .type(Property.ValueType.IDENTIFIER)
                    .stepOut()
                    .addProperty(Property.CONNECTION_KEY);
        }
        setParameterProperties(functionData);

        if (CommonUtils.hasReturn(functionData.returnType())) {
            setReturnTypeProperties(functionData, context, Property.VARIABLE_NAME);
        }

        if (functionData.returnError()) {
            properties().checkError(true);
        }
    }

    public static void buildInferredTypeProperty(NodeBuilder nodeBuilder, ParameterData paramData, String value) {
        String unescapedParamName = ParamUtils.removeLeadingSingleQuote(paramData.name());
        nodeBuilder.properties().custom()
                .metadata()
                    .label(unescapedParamName)
                    .description(paramData.description())
                    .stepOut()
                .codedata()
                    .kind(paramData.kind().name())
                    .originalName(paramData.name())
                    .importStatements(paramData.importStatements())
                    .stepOut()
                .value(value)
                .placeholder(paramData.defaultValue())
                .type(Property.ValueType.TYPE)
                .typeConstraint(paramData.type())
                .editable()
                .stepOut()
                .addProperty(unescapedParamName);
    }

    protected void setParameterProperties(FunctionData function) {
        boolean hasOnlyRestParams = function.parameters().size() == 1;

        // Build the inferred type property at the top if exists
        Map<String, ParameterData> paramMap = new HashMap<>();
        function.parameters().forEach((key, paramData) -> {
            if (paramData.kind() != ParameterData.Kind.PARAM_FOR_TYPE_INFER) {
                paramMap.put(key, paramData);
                return;
            }
            buildInferredTypeProperty(this, paramData, null);
        });

        for (ParameterData paramResult : paramMap.values()) {
            if (paramResult.kind().equals(ParameterData.Kind.INCLUDED_RECORD)) {
                continue;
            }

            String unescapedParamName = ParamUtils.removeLeadingSingleQuote(paramResult.name());
            Property.Builder<FormBuilder<NodeBuilder>> customPropBuilder = properties().custom();
            customPropBuilder
                    .metadata()
                        .label(unescapedParamName)
                        .description(paramResult.description())
                        .stepOut()
                    .codedata()
                        .kind(paramResult.kind().name())
                        .originalName(paramResult.name())
                        .importStatements(paramResult.importStatements())
                        .stepOut()
                    .placeholder(paramResult.defaultValue())
                    .typeConstraint(paramResult.type())
                    .typeMembers(paramResult.typeMembers())
                    .editable()
                    .defaultable(paramResult.optional());

            switch (paramResult.kind()) {
                case PARAM_FOR_TYPE_INFER -> {
                    customPropBuilder.advanced(false);
                    customPropBuilder.optional(false);
                    customPropBuilder.type(Property.ValueType.TYPE);
                }
                case INCLUDED_RECORD_REST -> {
                    if (hasOnlyRestParams) {
                        customPropBuilder.defaultable(false);
                    }
                    unescapedParamName = "additionalValues";
                    customPropBuilder.type(Property.ValueType.MAPPING_EXPRESSION_SET);
                }
                case REST_PARAMETER -> {
                    if (hasOnlyRestParams) {
                        customPropBuilder.defaultable(false);
                    }
                    customPropBuilder.type(Property.ValueType.EXPRESSION_SET);
                }
                default -> customPropBuilder.type(Property.ValueType.EXPRESSION);
            }

            customPropBuilder
                    .stepOut()
                    .addProperty(unescapedParamName);
        }
    }

    protected void setReturnTypeProperties(FunctionData functionData, TemplateContext context, String label) {
        properties()
                .type(functionData.returnType(), false, functionData.importStatements())
                .data(functionData.returnType(), context.getAllVisibleSymbolNames(), label);
    }

    protected void setExpressionProperty(Codedata codedata) {
        properties().custom()
                .metadata()
                    .label(Property.CONNECTION_LABEL)
                    .description(Property.CONNECTION_DOC)
                    .stepOut()
                .typeConstraint(CommonUtils.getClassType(codedata.module(), codedata.object()))
                .value(codedata.parentSymbol())
                .type(Property.ValueType.IDENTIFIER)
                .stepOut()
                .addProperty(Property.CONNECTION_KEY);
    }

    protected static boolean isLocalFunction(WorkspaceManager workspaceManager, Path filePath, Codedata codedata) {
        if (codedata.org() == null || codedata.module() == null || codedata.version() == null) {
            return true;
        }
        try {
            Project project = workspaceManager.loadProject(filePath);
            PackageDescriptor descriptor = project.currentPackage().descriptor();
            String packageOrg = descriptor.org().value();
            String packageName = descriptor.name().value();
            String packageVersion = descriptor.version().value().toString();

            return packageOrg.equals(codedata.org())
                    && packageName.equals(codedata.module())
                    && packageVersion.equals(codedata.version());
        } catch (WorkspaceDocumentException | EventSyncException e) {
            return false;
        }
    }
}<|MERGE_RESOLUTION|>--- conflicted
+++ resolved
@@ -88,12 +88,7 @@
                         functionData.version()))
                 .description(functionData.description());
         codedata()
-<<<<<<< HEAD
-                .id(functionData.functionId())
                 .node(functionNodeKind)
-=======
-                .node(getFunctionNodeKind())
->>>>>>> c638cb70
                 .org(codedata.org())
                 .module(codedata.module())
                 .object(codedata.object())
