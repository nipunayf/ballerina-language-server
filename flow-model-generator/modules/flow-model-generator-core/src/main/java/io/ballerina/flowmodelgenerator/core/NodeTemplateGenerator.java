--- conflicted
+++ resolved
@@ -7,14 +7,9 @@
 import io.ballerina.flowmodelgenerator.core.model.node.Break;
 import io.ballerina.flowmodelgenerator.core.model.node.Continue;
 import io.ballerina.flowmodelgenerator.core.model.node.DefaultExpression;
-<<<<<<< HEAD
-import io.ballerina.flowmodelgenerator.core.model.node.ErrorHandlerNode;
-import io.ballerina.flowmodelgenerator.core.model.node.IfNode;
-import io.ballerina.flowmodelgenerator.core.model.node.LockNode;
-=======
 import io.ballerina.flowmodelgenerator.core.model.node.ErrorHandler;
 import io.ballerina.flowmodelgenerator.core.model.node.If;
->>>>>>> 098beb2c
+import io.ballerina.flowmodelgenerator.core.model.node.LockNode;
 import io.ballerina.flowmodelgenerator.core.model.node.Return;
 import io.ballerina.flowmodelgenerator.core.model.node.While;
 
@@ -35,18 +30,11 @@
             case HTTP_API_POST_CALL -> null;
             case RETURN -> Return.DEFAULT_NODE;
             case EXPRESSION -> DefaultExpression.DEFAULT_NODE;
-<<<<<<< HEAD
-            case ERROR_HANDLER -> ErrorHandlerNode.DEFAULT_NODE;
-            case WHILE -> WhileNode.DEFAULT_NODE;
-            case CONTINUE -> ContinueNode.DEFAULT_NODE;
-            case BREAK -> BreakNode.DEFAULT_NODE;
-            case LOCK -> LockNode.DEFAULT_NODE;
-=======
             case ERROR_HANDLER -> ErrorHandler.DEFAULT_NODE;
             case WHILE -> While.DEFAULT_NODE;
             case CONTINUE -> Continue.DEFAULT_NODE;
             case BREAK -> Break.DEFAULT_NODE;
->>>>>>> 098beb2c
+            case LOCK -> LockNode.DEFAULT_NODE;
         };
         return gson.toJsonTree(flowNode);
     }
