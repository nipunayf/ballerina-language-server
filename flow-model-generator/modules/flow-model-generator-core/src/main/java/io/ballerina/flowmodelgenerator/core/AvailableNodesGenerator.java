/*
 *  Copyright (c) 2024, WSO2 LLC. (http://www.wso2.com)
 *
 *  WSO2 LLC. licenses this file to you under the Apache License,
 *  Version 2.0 (the "License"); you may not use this file except
 *  in compliance with the License.
 *  You may obtain a copy of the License at
 *
 *    http://www.apache.org/licenses/LICENSE-2.0
 *
 *  Unless required by applicable law or agreed to in writing,
 *  software distributed under the License is distributed on an
 *  "AS IS" BASIS, WITHOUT WARRANTIES OR CONDITIONS OF ANY
 *  KIND, either express or implied.  See the License for the
 *  specific language governing permissions and limitations
 *  under the License.
 */

package io.ballerina.flowmodelgenerator.core;

import com.google.gson.Gson;
import com.google.gson.JsonArray;
import io.ballerina.compiler.api.SemanticModel;
import io.ballerina.compiler.api.symbols.ClassSymbol;
import io.ballerina.compiler.api.symbols.FunctionSymbol;
import io.ballerina.compiler.api.symbols.ModuleSymbol;
import io.ballerina.compiler.api.symbols.Qualifier;
import io.ballerina.compiler.api.symbols.Symbol;
import io.ballerina.compiler.api.symbols.SymbolKind;
import io.ballerina.compiler.api.symbols.TypeReferenceTypeSymbol;
import io.ballerina.compiler.api.symbols.TypeSymbol;
import io.ballerina.compiler.api.symbols.VariableSymbol;
import io.ballerina.compiler.syntax.tree.ModulePartNode;
import io.ballerina.compiler.syntax.tree.Node;
import io.ballerina.compiler.syntax.tree.NonTerminalNode;
import io.ballerina.compiler.syntax.tree.SyntaxKind;
import io.ballerina.flowmodelgenerator.core.central.ConnectorResponse;
import io.ballerina.flowmodelgenerator.core.central.LocalIndexCentral;
import io.ballerina.flowmodelgenerator.core.central.RemoteCentral;
import io.ballerina.flowmodelgenerator.core.model.AvailableNode;
import io.ballerina.flowmodelgenerator.core.model.Category;
import io.ballerina.flowmodelgenerator.core.model.Codedata;
import io.ballerina.flowmodelgenerator.core.model.Item;
import io.ballerina.flowmodelgenerator.core.model.Metadata;
import io.ballerina.flowmodelgenerator.core.model.NodeBuilder;
import io.ballerina.flowmodelgenerator.core.model.NodeKind;
import io.ballerina.flowmodelgenerator.core.model.node.NewConnection;
import io.ballerina.projects.Document;
import io.ballerina.tools.text.LinePosition;
import io.ballerina.tools.text.TextRange;

import java.util.ArrayList;
import java.util.Comparator;
import java.util.List;
import java.util.Optional;

/**
 * Generates available nodes for a given position in the diagram.
 *
 * @since 1.4.0
 */
public class AvailableNodesGenerator {

    private final Category.Builder rootBuilder;
    private final SemanticModel semanticModel;
    private final Document document;
    private final Gson gson;
    private final boolean forceAssign;

    public AvailableNodesGenerator(SemanticModel semanticModel, Document document, boolean forceAssign) {
        this.rootBuilder = new Category.Builder(null).name(Category.Name.ROOT);
        this.gson = new Gson();
        this.semanticModel = semanticModel;
        this.document = document;
        this.forceAssign = forceAssign;
    }

    public JsonArray getAvailableNodes(LinePosition position) {
        List<Item> connectionItems = new ArrayList<>();
        semanticModel.visibleSymbols(document, position).stream()
                .flatMap(symbol -> getConnection(symbol).stream())
                .sorted(Comparator.comparing(category -> category.metadata().label()))
                .forEach(connectionItems::add);
        this.rootBuilder.stepIn(Category.Name.CONNECTIONS).items(connectionItems).stepOut();

        List<Item> items = new ArrayList<>();
        items.addAll(getAvailableFlowNodes(position));
        items.addAll(LocalIndexCentral.getInstance().getFunctions());
        return gson.toJsonTree(items).getAsJsonArray();
    }

    private List<Item> getAvailableFlowNodes(LinePosition cursorPosition) {
        int txtPos = this.document.textDocument().textPositionFrom(cursorPosition);
        TextRange range = TextRange.from(txtPos, 0);
        NonTerminalNode nonTerminalNode = ((ModulePartNode) document.syntaxTree().rootNode()).findNode(range);

        while (nonTerminalNode != null) {
            SyntaxKind kind = nonTerminalNode.kind();
            switch (kind) {
                case WHILE_STATEMENT, FOREACH_STATEMENT -> {
                    setAvailableNodesForIteratingBlock(nonTerminalNode, this.semanticModel);
                    return this.rootBuilder.build().items();
                }
                case IF_ELSE_STATEMENT, LOCK_STATEMENT, TRANSACTION_STATEMENT, MATCH_STATEMENT, DO_STATEMENT,
                     ON_FAIL_CLAUSE -> {
                    setAvailableDefaultNodes(nonTerminalNode, semanticModel);
                    return this.rootBuilder.build().items();
                }
                default -> nonTerminalNode = nonTerminalNode.parent();
            }
        }
        setDefaultNodes();
        return this.rootBuilder.build().items();
    }

    private void setAvailableDefaultNodes(NonTerminalNode node, SemanticModel semanticModel) {
        setDefaultNodes();
        setStopNode(node);
    }

    private void setAvailableNodesForIteratingBlock(NonTerminalNode node, SemanticModel semanticModel) {
        setDefaultNodes();
        setStopNode(node);
        this.rootBuilder.stepIn(Category.Name.CONTROL)
                .node(NodeKind.BREAK)
                .node(NodeKind.CONTINUE)
                .stepOut();
    }

    private void setDefaultNodes() {
        AvailableNode function = new AvailableNode(
                new Metadata.Builder<>(null)
                        .label("Function Call")
                        .description("Both project and utility functions")
                        .build(),
                new Codedata.Builder<>(null)
                        .node(NodeKind.FUNCTION)
                        .build(),
                true
        );

<<<<<<< HEAD
        this.rootBuilder.stepIn(Category.Name.STATEMENT).node(NodeKind.ASSIGN);

        if (!forceAssign) {
            this.rootBuilder.stepIn(Category.Name.STATEMENT).node(function);
        }

        this.rootBuilder.stepIn(Category.Name.CONTROL)
                .node(NodeKind.IF)
                .node(NodeKind.MATCH)
                .node(NodeKind.WHILE)
                .node(NodeKind.FOREACH)
                .node(NodeKind.RETURN);

        if (!forceAssign) {
            this.rootBuilder.stepIn(Category.Name.DATA)
                    .node(NodeKind.JSON_PAYLOAD)
                    .node(NodeKind.XML_PAYLOAD)
                    .node(NodeKind.BINARY_DATA)
                    .node(NodeKind.DATA_MAPPER);
        }

        this.rootBuilder
=======
        this.rootBuilder
                .stepIn(Category.Name.STATEMENT)
                    .node(NodeKind.ASSIGN)
                    .node(function)
                    .node(NodeKind.DATA_MAPPER)
                    .stepOut()
                .stepIn(Category.Name.CONTROL)
                    .node(NodeKind.IF)
                    .node(NodeKind.MATCH)
                    .node(NodeKind.WHILE)
                    .node(NodeKind.FOREACH)
                    .node(NodeKind.RETURN)
                    .stepOut()
                .stepIn(Category.Name.DATA)
                    .node(NodeKind.JSON_PAYLOAD)
                    .node(NodeKind.XML_PAYLOAD)
                    .node(NodeKind.BINARY_DATA)
                    .stepOut()
>>>>>>> 955d4a02
                .stepIn(Category.Name.ERROR_HANDLING)
                // TODO: Uncomment when error handling is implemented
//                    .node(NodeKind.ERROR_HANDLER)
                    .node(NodeKind.FAIL)
                    .node(NodeKind.PANIC)
                    .stepOut();
        // TODO: Uncomment when concurrency is implemented
//                .stepIn(Category.Name.CONCURRENCY)
//                    .node(NodeKind.TRANSACTION)
//                    .node(NodeKind.LOCK)
//                    .node(NodeKind.START)
//                    .stepOut();
    }

    private void setStopNode(NonTerminalNode node) {
        Node parent = node;
        while (parent != null) {
            if (isStopNodeAvailable(parent)) {
                this.rootBuilder.stepIn(Category.Name.CONTROL)
                        .node(NodeKind.STOP)
                        .stepOut();
            }
            parent = parent.parent();
        }
    }

    private boolean isStopNodeAvailable(Node node) {
        if (node.kind() != SyntaxKind.FUNCTION_DEFINITION &&
                node.kind() != SyntaxKind.RESOURCE_ACCESSOR_DEFINITION &&
                node.kind() != SyntaxKind.OBJECT_METHOD_DEFINITION) {
            return false;
        }
        Optional<Symbol> symbol = this.semanticModel.symbol(node);
        if (symbol.isEmpty()) {
            return false;
        }
        Optional<TypeSymbol> typeSymbol = ((FunctionSymbol) symbol.get()).typeDescriptor().returnTypeDescriptor();
        return typeSymbol.isEmpty() || typeSymbol.get().subtypeOf(semanticModel.types().NIL);
    }

    private Optional<Category> getConnection(Symbol symbol) {
        try {
            TypeReferenceTypeSymbol typeDescriptorSymbol =
                    (TypeReferenceTypeSymbol) ((VariableSymbol) symbol).typeDescriptor();
            if (typeDescriptorSymbol.typeDescriptor().kind() != SymbolKind.CLASS ||
                    !((ClassSymbol) typeDescriptorSymbol.typeDescriptor()).qualifiers().contains(Qualifier.CLIENT)) {
                return Optional.empty();
            }

            ModuleSymbol moduleSymbol = typeDescriptorSymbol.typeDescriptor().getModule().orElseThrow();
            Codedata codedata = new Codedata.Builder<>(null)
                    .node(NodeKind.NEW_CONNECTION)
                    .org(moduleSymbol.id().orgName())
                    .module(moduleSymbol.getName().orElseThrow())
                    .version(moduleSymbol.id().version())
                    .object("Client")
                    .symbol("init")
                    .build();
            List<Item> connections = LocalIndexCentral.getInstance().getConnectorActions(codedata);

            if (connections == null) {
                connections = fetchConnections(codedata);
            }

            Metadata metadata = new Metadata.Builder<>(null)
                    .label(symbol.getName().orElseThrow())
                    .build();
            return Optional.of(new Category(metadata, connections));
        } catch (RuntimeException ignored) {
            return Optional.empty();
        }
    }

    private static List<Item> fetchConnections(Codedata codedata) {
        List<Item> connectorActions = new ArrayList<>();
        ConnectorResponse connector = RemoteCentral.getInstance()
                .connector(codedata.org(), codedata.module(), codedata.version(), codedata.object());
        for (ConnectorResponse.Function function : connector.functions()) {
            if (function.name().equals(NewConnection.INIT_SYMBOL)) {
                continue;
            }
            NodeBuilder actionBuilder = NodeBuilder.getNodeFromKind(NodeKind.ACTION_CALL);
            actionBuilder
                    .metadata()
                        .label(function.name())
                        .icon(connector.icon())
                        .description(function.documentation())
                        .stepOut()
                    .codedata()
                        .node(NodeKind.ACTION_CALL)
                        .org(codedata.org())
                        .module(codedata.module())
                        .object(codedata.object())
                        .id(String.valueOf(connector.id()))
                        .symbol(function.name());
            connectorActions.add(actionBuilder.buildAvailableNode());
        }
        return connectorActions;
    }

}<|MERGE_RESOLUTION|>--- conflicted
+++ resolved
@@ -139,11 +139,12 @@
                 true
         );
 
-<<<<<<< HEAD
         this.rootBuilder.stepIn(Category.Name.STATEMENT).node(NodeKind.ASSIGN);
 
         if (!forceAssign) {
-            this.rootBuilder.stepIn(Category.Name.STATEMENT).node(function);
+            this.rootBuilder.stepIn(Category.Name.STATEMENT)
+                    .node(function)
+                    .node(NodeKind.DATA_MAPPER);
         }
 
         this.rootBuilder.stepIn(Category.Name.CONTROL)
@@ -158,30 +159,9 @@
                     .node(NodeKind.JSON_PAYLOAD)
                     .node(NodeKind.XML_PAYLOAD)
                     .node(NodeKind.BINARY_DATA)
-                    .node(NodeKind.DATA_MAPPER);
         }
 
         this.rootBuilder
-=======
-        this.rootBuilder
-                .stepIn(Category.Name.STATEMENT)
-                    .node(NodeKind.ASSIGN)
-                    .node(function)
-                    .node(NodeKind.DATA_MAPPER)
-                    .stepOut()
-                .stepIn(Category.Name.CONTROL)
-                    .node(NodeKind.IF)
-                    .node(NodeKind.MATCH)
-                    .node(NodeKind.WHILE)
-                    .node(NodeKind.FOREACH)
-                    .node(NodeKind.RETURN)
-                    .stepOut()
-                .stepIn(Category.Name.DATA)
-                    .node(NodeKind.JSON_PAYLOAD)
-                    .node(NodeKind.XML_PAYLOAD)
-                    .node(NodeKind.BINARY_DATA)
-                    .stepOut()
->>>>>>> 955d4a02
                 .stepIn(Category.Name.ERROR_HANDLING)
                 // TODO: Uncomment when error handling is implemented
 //                    .node(NodeKind.ERROR_HANDLER)
