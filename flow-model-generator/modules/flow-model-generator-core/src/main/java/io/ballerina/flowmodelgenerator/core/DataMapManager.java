/*
 *  Copyright (c) 2024, WSO2 LLC. (http://www.wso2.com)
 *
 *  WSO2 LLC. licenses this file to you under the Apache License,
 *  Version 2.0 (the "License"); you may not use this file except
 *  in compliance with the License.
 *  You may obtain a copy of the License at
 *
 *    http://www.apache.org/licenses/LICENSE-2.0
 *
 *  Unless required by applicable law or agreed to in writing,
 *  software distributed under the License is distributed on an
 *  "AS IS" BASIS, WITHOUT WARRANTIES OR CONDITIONS OF ANY
 *  KIND, either express or implied.  See the License for the
 *  specific language governing permissions and limitations
 *  under the License.
 */

package io.ballerina.flowmodelgenerator.core;

import com.google.gson.Gson;
import com.google.gson.JsonElement;
import com.google.gson.JsonObject;
import com.google.gson.reflect.TypeToken;
import io.ballerina.compiler.api.SemanticModel;
import io.ballerina.compiler.api.symbols.ArrayTypeSymbol;
import io.ballerina.compiler.api.symbols.ClassSymbol;
import io.ballerina.compiler.api.symbols.FunctionSymbol;
import io.ballerina.compiler.api.symbols.MethodSymbol;
import io.ballerina.compiler.api.symbols.ParameterSymbol;
import io.ballerina.compiler.api.symbols.Qualifier;
import io.ballerina.compiler.api.symbols.RecordFieldSymbol;
import io.ballerina.compiler.api.symbols.RecordTypeSymbol;
import io.ballerina.compiler.api.symbols.Symbol;
import io.ballerina.compiler.api.symbols.SymbolKind;
import io.ballerina.compiler.api.symbols.TypeDescKind;
import io.ballerina.compiler.api.symbols.TypeSymbol;
import io.ballerina.compiler.api.symbols.VariableSymbol;
import io.ballerina.compiler.syntax.tree.BinaryExpressionNode;
import io.ballerina.compiler.syntax.tree.CheckExpressionNode;
import io.ballerina.compiler.syntax.tree.ClauseNode;
import io.ballerina.compiler.syntax.tree.ExpressionNode;
import io.ballerina.compiler.syntax.tree.FieldAccessExpressionNode;
import io.ballerina.compiler.syntax.tree.FromClauseNode;
import io.ballerina.compiler.syntax.tree.FunctionArgumentNode;
import io.ballerina.compiler.syntax.tree.FunctionCallExpressionNode;
import io.ballerina.compiler.syntax.tree.ImplicitNewExpressionNode;
import io.ballerina.compiler.syntax.tree.ListConstructorExpressionNode;
import io.ballerina.compiler.syntax.tree.MappingConstructorExpressionNode;
import io.ballerina.compiler.syntax.tree.MappingFieldNode;
import io.ballerina.compiler.syntax.tree.MethodCallExpressionNode;
import io.ballerina.compiler.syntax.tree.ModuleMemberDeclarationNode;
import io.ballerina.compiler.syntax.tree.ModulePartNode;
import io.ballerina.compiler.syntax.tree.ModuleVariableDeclarationNode;
import io.ballerina.compiler.syntax.tree.NamedArgumentNode;
import io.ballerina.compiler.syntax.tree.Node;
import io.ballerina.compiler.syntax.tree.NodeList;
import io.ballerina.compiler.syntax.tree.NonTerminalNode;
import io.ballerina.compiler.syntax.tree.ParenthesizedArgList;
import io.ballerina.compiler.syntax.tree.PositionalArgumentNode;
import io.ballerina.compiler.syntax.tree.QueryExpressionNode;
import io.ballerina.compiler.syntax.tree.SelectClauseNode;
import io.ballerina.compiler.syntax.tree.SeparatedNodeList;
import io.ballerina.compiler.syntax.tree.SpecificFieldNode;
import io.ballerina.compiler.syntax.tree.SyntaxKind;
import io.ballerina.compiler.syntax.tree.TypedBindingPatternNode;
import io.ballerina.compiler.syntax.tree.VariableDeclarationNode;
import io.ballerina.flowmodelgenerator.core.model.Codedata;
import io.ballerina.flowmodelgenerator.core.model.FlowNode;
import io.ballerina.flowmodelgenerator.core.model.NodeBuilder;
import io.ballerina.flowmodelgenerator.core.model.NodeKind;
import io.ballerina.flowmodelgenerator.core.model.Property;
import io.ballerina.flowmodelgenerator.core.model.SourceBuilder;
import io.ballerina.modelgenerator.commons.CommonUtils;
import io.ballerina.modelgenerator.commons.DefaultValueGeneratorUtil;
import io.ballerina.modelgenerator.commons.PackageUtil;
import io.ballerina.projects.Document;
import io.ballerina.projects.Project;
import io.ballerina.tools.diagnostics.Diagnostic;
import io.ballerina.tools.text.LinePosition;
import io.ballerina.tools.text.LineRange;
import io.ballerina.tools.text.TextDocument;
import io.ballerina.tools.text.TextDocumentChange;
import io.ballerina.tools.text.TextRange;
import org.ballerinalang.diagramutil.connector.models.connector.Type;
import org.ballerinalang.diagramutil.connector.models.connector.TypeInfo;
import org.ballerinalang.diagramutil.connector.models.connector.types.ArrayType;
import org.ballerinalang.diagramutil.connector.models.connector.types.PrimitiveType;
import org.ballerinalang.diagramutil.connector.models.connector.types.RecordType;
import org.ballerinalang.langserver.common.utils.CommonUtil;
import org.ballerinalang.langserver.commons.workspace.WorkspaceManager;
import org.eclipse.lsp4j.Position;
import org.eclipse.lsp4j.Range;
import org.eclipse.lsp4j.TextEdit;

import java.nio.file.Path;
import java.util.ArrayList;
import java.util.Comparator;
import java.util.HashMap;
import java.util.LinkedHashMap;
import java.util.List;
import java.util.Map;
import java.util.Optional;

/**
 * Generates types of the data mapper model.
 *
 * @since 2.0.0
 */
public class DataMapManager {

    private final WorkspaceManager workspaceManager;
    private final Document document;
    private final Gson gson;

    public DataMapManager(WorkspaceManager workspaceManager, Document document) {
        this.workspaceManager = workspaceManager;
        this.document = document;
        this.gson = new Gson();
    }

    public JsonElement getTypes(JsonElement node, String propertyKey, SemanticModel semanticModel) {
        FlowNode flowNode = gson.fromJson(node, FlowNode.class);
        Codedata codedata = flowNode.codedata();
        NodeKind nodeKind = codedata.node();
        if (nodeKind == NodeKind.VARIABLE) {
            String dataType = flowNode.properties().get(Property.TYPE_KEY).toSourceCode();
            Optional<Symbol> varSymbol = getSymbol(semanticModel.moduleSymbols(), dataType);
            if (varSymbol.isEmpty()) {
                throw new IllegalStateException("Symbol cannot be found for : " + dataType);
            }
            Type t = Type.fromSemanticSymbol(varSymbol.get());
            if (t == null) {
                throw new IllegalStateException("Type cannot be found for : " + propertyKey);
            }
            return gson.toJsonTree(t);
        } else if (nodeKind == NodeKind.FUNCTION_CALL) {
            Optional<Symbol> varSymbol = getSymbol(semanticModel.moduleSymbols(), codedata.symbol());
            if (varSymbol.isEmpty() || varSymbol.get().kind() != SymbolKind.FUNCTION) {
                throw new IllegalStateException("Symbol cannot be found for : " + codedata.symbol());
            }
            Optional<List<ParameterSymbol>> optParams = ((FunctionSymbol) varSymbol.get()).typeDescriptor().params();
            if (optParams.isEmpty()) {
                return new JsonObject();
            }
            Optional<Type> type = optParams.flatMap(params -> params.parallelStream()
                    .filter(param -> param.nameEquals(propertyKey)).findAny()).map(Type::fromSemanticSymbol);
            if (type.isEmpty()) {
                throw new IllegalStateException("Type cannot be found for : " + propertyKey);
            }
            return gson.toJsonTree(type.get());
        }
        return new JsonObject();
    }

    private Optional<Symbol> getSymbol(List<Symbol> symbols, String name) {
        return symbols.parallelStream()
                .filter(symbol -> symbol.nameEquals(name))
                .findAny();
    }

    public JsonElement getMappings(JsonElement node, LinePosition position, String propertyKey, Path filePath,
                                   String targetField, Project project) {
        FlowNode flowNode = gson.fromJson(node, FlowNode.class);
        SourceModification modification;
        if (flowNode.codedata().node() == NodeKind.NEW_CONNECTION) {
            modification = applyConnection(flowNode, project, filePath);
        } else {
            modification = applyNode(flowNode, project, filePath, position);
        }
        SemanticModel newSemanticModel = modification.semanticModel();
        List<MappingPort> inputPorts = getInputPorts(newSemanticModel, modification.document(), position);
        inputPorts.sort(Comparator.comparing(mt -> mt.id));

        TargetNode targetNode = getTargetNode(modification.stNode(), targetField, flowNode.codedata().node(),
                propertyKey, newSemanticModel);
        if (targetNode == null) {
            return null;
        }

        Type type;
        ExpressionNode expressionNode = targetNode.expressionNode();
        if (expressionNode != null && targetNode.expressionNode().kind() == SyntaxKind.QUERY_EXPRESSION) {
            FromClauseNode fromClauseNode =
                    ((QueryExpressionNode) targetNode.expressionNode()).queryPipeline().fromClause();
            Optional<TypeSymbol> typeSymbol = newSemanticModel.typeOf(fromClauseNode.expression());
            if (typeSymbol.isPresent() && typeSymbol.get().typeKind() == TypeDescKind.ARRAY) {
                String fromClauseVar = fromClauseNode.typedBindingPattern().bindingPattern().toSourceCode().trim();
                inputPorts.add(getMappingPort(fromClauseVar, fromClauseVar,
                        Type.fromSemanticSymbol(((ArrayTypeSymbol) typeSymbol.get()).memberTypeDescriptor())));
            }
            type = Type.fromSemanticSymbol(((ArrayTypeSymbol) targetNode.typeSymbol()).memberTypeDescriptor());
        } else {
            type = Type.fromSemanticSymbol(targetNode.typeSymbol());
        }
        String name = targetNode.name();
        MappingPort outputPort = getMappingPort(name, name, type);
        List<Mapping> mappings = new ArrayList<>();
        if (expressionNode != null) {
            TypeDescKind typeDescKind = CommonUtils.getRawType(targetNode.typeSymbol()).typeKind();
            if (typeDescKind == TypeDescKind.RECORD) {
                generateRecordVariableDataMapping(expressionNode, mappings, name, newSemanticModel);
            } else if (typeDescKind == TypeDescKind.ARRAY) {
                generateArrayVariableDataMapping(expressionNode, mappings, name, newSemanticModel);
            }
        }
        return gson.toJsonTree(new Model(inputPorts, outputPort, mappings));
    }

    private TargetNode getTargetNode(Node parentNode, String targetField, NodeKind nodeKind, String propertyKey,
                                     SemanticModel semanticModel) {
        SyntaxKind kind = parentNode.kind();
        Optional<ExpressionNode> optInitializer;
        TypedBindingPatternNode typedBindingPattern;
        if (kind == SyntaxKind.LOCAL_VAR_DECL) {
            VariableDeclarationNode varDeclNode = (VariableDeclarationNode) parentNode;
            optInitializer = varDeclNode.initializer();
            typedBindingPattern = varDeclNode.typedBindingPattern();
        } else if (kind == SyntaxKind.MODULE_VAR_DECL) {
            ModuleVariableDeclarationNode moduleVarDeclNode = (ModuleVariableDeclarationNode) parentNode;
            optInitializer = moduleVarDeclNode.initializer();
            typedBindingPattern = moduleVarDeclNode.typedBindingPattern();
        } else {
            return null;
        }

        Optional<Symbol> optSymbol = semanticModel.symbol(parentNode);
        if (optSymbol.isEmpty()) {
            return null;
        }
        Symbol symbol = optSymbol.get();
        if (symbol.kind() != SymbolKind.VARIABLE) {
            return null;
        }
        VariableSymbol variableSymbol = (VariableSymbol) symbol;

        TypeSymbol typeSymbol = variableSymbol.typeDescriptor();
        if (optInitializer.isEmpty()) {
            return new TargetNode(typeSymbol, variableSymbol.getName().get(), null);
        }
        ExpressionNode initializer = optInitializer.get();
        if (initializer.kind() == SyntaxKind.FUNCTION_CALL && nodeKind == NodeKind.FUNCTION_CALL) {
            FunctionCallExpressionNode funcCallExprNode = (FunctionCallExpressionNode) initializer;
            Optional<Symbol> optFunctionSymbol = semanticModel.symbol(funcCallExprNode);
            if (optFunctionSymbol.isEmpty() || optFunctionSymbol.get().kind() != SymbolKind.FUNCTION) {
                return null;
            }
            FunctionSymbol functionSymbol = (FunctionSymbol) optFunctionSymbol.get();
            Optional<List<ParameterSymbol>> optParams = functionSymbol.typeDescriptor().params();
            if (optParams.isEmpty()) {
                return null;
            }
            return getTargetNodeForFunctionParam(optParams.get(), propertyKey, funcCallExprNode.arguments());
        } else if (initializer.kind() == SyntaxKind.CHECK_EXPRESSION && nodeKind == NodeKind.NEW_CONNECTION) {
            ExpressionNode expressionNode = ((CheckExpressionNode) initializer).expression();
            if (expressionNode.kind() != SyntaxKind.IMPLICIT_NEW_EXPRESSION) {
                return null;
            }
            TypeSymbol rawType = CommonUtils.getRawType(typeSymbol);
            if (rawType.kind() != SymbolKind.CLASS) {
                return null;
            }
            ClassSymbol classSymbol = (ClassSymbol) rawType;
            Optional<MethodSymbol> optInitMethodSymbol = classSymbol.initMethod();
            if (optInitMethodSymbol.isEmpty()) {
                return null;
            }
            MethodSymbol initMethodSymbol = optInitMethodSymbol.get();
            Optional<List<ParameterSymbol>> optParams = initMethodSymbol.typeDescriptor().params();
            if (optParams.isEmpty()) {
                return null;
            }
            ImplicitNewExpressionNode implicitNewExprNode = (ImplicitNewExpressionNode) expressionNode;
            Optional<ParenthesizedArgList> optParenthesizedArgList = implicitNewExprNode.parenthesizedArgList();
            if (optParenthesizedArgList.isEmpty()) {
                return new TargetNode(optParams.get().getFirst().typeDescriptor(), propertyKey, null);
            }
            return getTargetNodeForFunctionParam(optParams.get(), propertyKey,
                    optParenthesizedArgList.get().arguments());
        }

        if (targetField == null) {
            return new TargetNode(typeSymbol, variableSymbol.getName().get(), initializer);
        }

        if (initializer.kind() == SyntaxKind.QUERY_EXPRESSION) {
            if (typeSymbol.typeKind() != TypeDescKind.ARRAY) {
                return null;
            }
            typeSymbol = ((ArrayTypeSymbol) typeSymbol).memberTypeDescriptor();
            initializer = ((SelectClauseNode) ((QueryExpressionNode) initializer).resultClause()).expression();
        }

        if (initializer.kind() != SyntaxKind.MAPPING_CONSTRUCTOR) {
            return null;
        }
        typeSymbol = CommonUtils.getRawType(typeSymbol);
        if (typeSymbol.typeKind() != TypeDescKind.RECORD) {
            return null;
        }

        RecordTypeSymbol recordTypeSymbol = (RecordTypeSymbol) typeSymbol;
        MappingConstructorExpressionNode mappingCtrExprNode = (MappingConstructorExpressionNode) initializer;

        String[] splits = targetField.split("\\.");
        if (!splits[0].equals(typedBindingPattern.bindingPattern().toSourceCode().trim())) {
            return null;
        }

        ExpressionNode expr = mappingCtrExprNode;
        ExpressionNode lastExpr = null;
        for (int i = 1; i < splits.length; i++) {
            String split = splits[i];
            if (expr.kind() != SyntaxKind.MAPPING_CONSTRUCTOR) {
                return null;
            }
            Map<String, MappingFieldNode> mappingFieldsMap =
                    convertMappingFieldsToMap((MappingConstructorExpressionNode) expr);
            MappingFieldNode mappingFieldNode = mappingFieldsMap.get(split);
            if (mappingFieldNode == null) {
                break;
            }
            if (mappingFieldNode.kind() != SyntaxKind.SPECIFIC_FIELD) {
                break;
            }
            SpecificFieldNode specificFieldNode = (SpecificFieldNode) mappingFieldNode;
            Optional<ExpressionNode> optValueExpr = specificFieldNode.valueExpr();
            if (optValueExpr.isEmpty()) {
                break;
            }
            expr = optValueExpr.get();
            if (i == splits.length - 1) {
                lastExpr = expr;
            }
        }

        TypeSymbol ts = recordTypeSymbol;
        TypeSymbol lastTypeSymbol = null;
        for (int i = 1; i < splits.length; i++) {
            String split = splits[i];
            if (ts.typeKind() != TypeDescKind.RECORD) {
                break;
            }
            RecordTypeSymbol rts = (RecordTypeSymbol) ts;
            RecordFieldSymbol recordFieldSymbol = rts.fieldDescriptors().get(split);
            if (recordFieldSymbol == null) {
                break;
            }
            ts = CommonUtils.getRawType(recordFieldSymbol.typeDescriptor());
            if (i == splits.length - 1) {
                lastTypeSymbol = ts;
            }
        }
        if (lastTypeSymbol != null && lastTypeSymbol.typeKind() == TypeDescKind.ARRAY
<<<<<<< HEAD
                && lastExpr != null && (lastExpr.kind() == SyntaxKind.QUERY_EXPRESSION || lastExpr.kind() == SyntaxKind.FIELD_ACCESS)) {
=======
                && lastExpr != null &&
                (lastExpr.kind() == SyntaxKind.QUERY_EXPRESSION || lastExpr.kind() == SyntaxKind.FIELD_ACCESS)) {
>>>>>>> 1a249aa8
            return new TargetNode(lastTypeSymbol, splits[splits.length - 1], lastExpr);
        }
        return null;
    }

    private record TargetNode(TypeSymbol typeSymbol, String name, ExpressionNode expressionNode) {
    }

    private TargetNode getTargetNodeForFunctionParam(List<ParameterSymbol> paramSymbols, String propertyKey,
                                                     SeparatedNodeList<FunctionArgumentNode> args) {
        for (int i = 0; i < paramSymbols.size(); i++) {
            ParameterSymbol paramSymbol = paramSymbols.get(i);
            if (paramSymbol.getName().get().equals(propertyKey)) {
                return new TargetNode(paramSymbol.typeDescriptor(), propertyKey, getArgForParam(propertyKey, i, args));
            }
        }
        throw new IllegalStateException("Parameter is not available for : " + propertyKey);
    }

    private ExpressionNode getArgForParam(String param, int index, SeparatedNodeList<FunctionArgumentNode> args) {
        for (int i = 0; i < args.size(); i++) {
            FunctionArgumentNode arg = args.get(i);
            SyntaxKind kind = arg.kind();
            if (kind == SyntaxKind.POSITIONAL_ARG) {
                if (index == i) {
                    return ((PositionalArgumentNode) arg).expression();
                }
            } else if (kind == SyntaxKind.NAMED_ARG) {
                NamedArgumentNode namedArgumentNode = (NamedArgumentNode) arg;
                if (namedArgumentNode.argumentName().toSourceCode().equals(param)) {
                    return namedArgumentNode.expression();
                }
            }
        }
        return null;
    }

    private Map<String, MappingFieldNode> convertMappingFieldsToMap(
            MappingConstructorExpressionNode mappingCtrExprNode) {
        Map<String, MappingFieldNode> mappingFieldNodeMap = new HashMap<>();
        mappingCtrExprNode.fields().forEach(mappingFieldNode -> {
            if (mappingFieldNode.kind() == SyntaxKind.SPECIFIC_FIELD) {
                SpecificFieldNode specificFieldNode = (SpecificFieldNode) mappingFieldNode;
                mappingFieldNodeMap.put(specificFieldNode.fieldName().toSourceCode().trim(), specificFieldNode);
            }
        });
        return mappingFieldNodeMap;
    }

    private void generateRecordVariableDataMapping(ExpressionNode expressionNode, List<Mapping> mappings,
                                                   String name, SemanticModel semanticModel) {
        SyntaxKind exprKind = expressionNode.kind();
        if (exprKind == SyntaxKind.MAPPING_CONSTRUCTOR) {
            genMapping((MappingConstructorExpressionNode) expressionNode, mappings, name, semanticModel);
        } else {
            List<String> inputs = new ArrayList<>();
            genInputs(expressionNode, inputs);
            Mapping mapping = new Mapping(name, inputs, expressionNode.toSourceCode(),
                    getDiagnostics(expressionNode.lineRange(), semanticModel), new ArrayList<>());
            mappings.add(mapping);
        }
    }

    private void generateArrayVariableDataMapping(ExpressionNode expressionNode, List<Mapping> mappings,
                                                  String name, SemanticModel semanticModel) {
        SyntaxKind exprKind = expressionNode.kind();
        if (exprKind == SyntaxKind.LIST_CONSTRUCTOR) {
            genMapping((ListConstructorExpressionNode) expressionNode, mappings, name, semanticModel);
        } else if (exprKind == SyntaxKind.QUERY_EXPRESSION) {
            genMapping((QueryExpressionNode) expressionNode, mappings, name, semanticModel);
        } else {
            genMapping(expressionNode, name, mappings, semanticModel);
        }
    }

    private void genMapping(MappingConstructorExpressionNode mappingCtrExpr, List<Mapping> mappings, String name,
                            SemanticModel semanticModel) {
        for (MappingFieldNode field : mappingCtrExpr.fields()) {
            if (field.kind() == SyntaxKind.SPECIFIC_FIELD) {
                SpecificFieldNode f = (SpecificFieldNode) field;
                Optional<ExpressionNode> optFieldExpr = f.valueExpr();
                if (optFieldExpr.isEmpty()) {
                    continue;
                }
                ExpressionNode fieldExpr = optFieldExpr.get();
                SyntaxKind kind = fieldExpr.kind();
                if (kind == SyntaxKind.MAPPING_CONSTRUCTOR) {
                    genMapping((MappingConstructorExpressionNode) fieldExpr, mappings,
                            name + "." + f.fieldName().toSourceCode().trim(), semanticModel);
                } else if (kind == SyntaxKind.LIST_CONSTRUCTOR) {
                    genMapping((ListConstructorExpressionNode) fieldExpr, mappings, name + "." +
                            f.fieldName().toSourceCode().trim(), semanticModel);
                } else {
                    genMapping(fieldExpr, name + "." + f.fieldName().toSourceCode().trim(), mappings, semanticModel);
                }
            }
        }
    }

    private void genMapping(ListConstructorExpressionNode listCtrExpr, List<Mapping> mappings, String name,
                            SemanticModel semanticModel) {
        SeparatedNodeList<Node> expressions = listCtrExpr.expressions();
        int size = expressions.size();
        List<MappingElements> mappingElements = new ArrayList<>();
        for (int i = 0; i < size; i++) {
            List<Mapping> elements = new ArrayList<>();
            Node expr = expressions.get(i);
            if (expr.kind() == SyntaxKind.MAPPING_CONSTRUCTOR) {
                genMapping((MappingConstructorExpressionNode) expr, elements, name + "." + i, semanticModel);
            } else if (expr.kind() == SyntaxKind.LIST_CONSTRUCTOR) {
                genMapping((ListConstructorExpressionNode) expr, elements, name + "." + i, semanticModel);
            } else {
                genMapping(expr, name + "." + i, elements, semanticModel);
            }
            mappingElements.add(new MappingElements(elements));
        }
        Mapping mapping = new Mapping(name, new ArrayList<>(), listCtrExpr.toSourceCode(),
                getDiagnostics(listCtrExpr.lineRange(), semanticModel), mappingElements);
        mappings.add(mapping);
    }

    private void genMapping(Node expr, String name, List<Mapping> elements, SemanticModel semanticModel) {
        List<String> inputs = new ArrayList<>();
        genInputs(expr, inputs);
        Mapping mapping = new Mapping(name, inputs, expr.toSourceCode(),
                getDiagnostics(expr.lineRange(), semanticModel), new ArrayList<>());
        elements.add(mapping);
    }

    private void genMapping(QueryExpressionNode queryExpr, List<Mapping> mappings, String name,
                            SemanticModel semanticModel) {
        ClauseNode clauseNode = queryExpr.resultClause();
        if (clauseNode.kind() != SyntaxKind.SELECT_CLAUSE) {
            return;
        }
        SelectClauseNode selectClauseNode = (SelectClauseNode) clauseNode;
        ExpressionNode expr = selectClauseNode.expression();
        if (expr.kind() == SyntaxKind.MAPPING_CONSTRUCTOR) {
            genMapping((MappingConstructorExpressionNode) expr, mappings, name, semanticModel);
        } else {
            genMapping(expr, name, mappings, semanticModel);
        }
    }

    private void genInputs(Node expr, List<String> inputs) {
        SyntaxKind kind = expr.kind();
        if (kind == SyntaxKind.FIELD_ACCESS) {
            String source = expr.toSourceCode().trim();
            String[] split = source.split("\\[");
            if (split.length > 1) {
                inputs.add(split[0]);
            } else {
                inputs.add(source);
            }
        } else if (kind == SyntaxKind.SIMPLE_NAME_REFERENCE) {
            inputs.add(expr.toSourceCode().trim());
        } else if (kind == SyntaxKind.BINARY_EXPRESSION) {
            BinaryExpressionNode binaryExpr = (BinaryExpressionNode) expr;
            genInputs(binaryExpr.lhsExpr(), inputs);
            genInputs(binaryExpr.rhsExpr(), inputs);
        } else if (kind == SyntaxKind.METHOD_CALL) {
            MethodCallExpressionNode methodCallExpr = (MethodCallExpressionNode) expr;
            genInputs(methodCallExpr.expression(), inputs);
        } else if (kind == SyntaxKind.MAPPING_CONSTRUCTOR) {
            MappingConstructorExpressionNode mappingCtrExpr = (MappingConstructorExpressionNode) expr;
            for (MappingFieldNode field : mappingCtrExpr.fields()) {
                SyntaxKind fieldKind = field.kind();
                if (fieldKind == SyntaxKind.SPECIFIC_FIELD) {
                    Optional<ExpressionNode> optFieldExpr = ((SpecificFieldNode) field).valueExpr();
                    optFieldExpr.ifPresent(expressionNode -> genInputs(expressionNode, inputs));
                } else {
                    genInputs(field, inputs);
                }
            }
        } else if (kind == SyntaxKind.INDEXED_EXPRESSION) {
            String source = expr.toSourceCode().trim();
            inputs.add(source.replace("[", ".").substring(0, source.length() - 1));
        }
    }

    private List<String> getDiagnostics(LineRange lineRange, SemanticModel semanticModel) {
        List<String> diagnosticMsgs = new ArrayList<>();
        for (Diagnostic diagnostic : semanticModel.diagnostics(lineRange)) {
            diagnosticMsgs.add(diagnostic.message());
        }
        return diagnosticMsgs;
    }

    private List<MappingPort> getInputPorts(SemanticModel semanticModel, Document document, LinePosition position) {
        List<MappingPort> mappingPorts = new ArrayList<>();

        List<Symbol> symbols = semanticModel.visibleSymbols(document, position);
        for (Symbol symbol : symbols) {
            SymbolKind kind = symbol.kind();
            if (kind == SymbolKind.VARIABLE) {
                Optional<String> optName = symbol.getName();
                if (optName.isEmpty()) {
                    continue;
                }
                Type type = Type.fromSemanticSymbol(symbol);
                MappingPort mappingPort = getMappingPort(optName.get(), optName.get(), type);
                if (mappingPort == null) {
                    continue;
                }
                VariableSymbol varSymbol = (VariableSymbol) symbol;
                if (varSymbol.qualifiers().contains(Qualifier.CONFIGURABLE)) {
                    mappingPort.category = "configurable";
                } else {
                    mappingPort.category = "variable";
                }
                mappingPorts.add(mappingPort);
            } else if (kind == SymbolKind.PARAMETER) {
                Optional<String> optName = symbol.getName();
                if (optName.isEmpty()) {
                    continue;
                }
                Type type = Type.fromSemanticSymbol(symbol);
                MappingPort mappingPort = getMappingPort(optName.get(), optName.get(), type);
                if (mappingPort == null) {
                    continue;
                }
                mappingPort.category = "parameter";
                mappingPorts.add(mappingPort);
            } else if (kind == SymbolKind.CONSTANT) {
                Type type = Type.fromSemanticSymbol(symbol);
                MappingPort mappingPort = getMappingPort(type.getTypeName(), type.getTypeName(), type);
                if (mappingPort == null) {
                    continue;
                }
                mappingPort.category = "constant";
                mappingPorts.add(mappingPort);
            }
        }
        return mappingPorts;
    }

    private MappingPort getMappingPort(String id, String name, Type type) {
        if (type.getTypeName().equals("record")) {
            RecordType recordType = (RecordType) type;
            TypeInfo typeInfo = type.getTypeInfo();
            MappingRecordPort recordPort = new MappingRecordPort(id, name, typeInfo != null ?
                    typeInfo.name : type.getTypeName(), type.getTypeName());
            for (Type field : recordType.fields) {
                recordPort.fields.add(getMappingPort(id + "." + field.getName(), field.getName(), field));
            }
            return recordPort;
        } else if (type instanceof PrimitiveType) {
            return new MappingPort(id, type.getName(), type.getTypeName(), type.getTypeName());
        } else if (type.getTypeName().equals("array")) {
            ArrayType arrayType = (ArrayType) type;
            MappingPort memberPort = getMappingPort(id, null, arrayType.memberType);
            MappingArrayPort arrayPort = new MappingArrayPort(id, name, memberPort == null ? "record" :
                    memberPort.typeName + "[]", type.getTypeName());
            arrayPort.setMember(memberPort);
            return arrayPort;
        } else {
            return null;
        }
    }

    private static final java.lang.reflect.Type mt = new TypeToken<List<Mapping>>() {
    }.getType();

    private Object genSourceForMappings(List<Mapping> mappings, String prevOutput) {
        Map<String, Object> m = new LinkedHashMap<>();
        if (mappings.size() == 1) {
            Mapping firstMapping = mappings.getFirst();
            if (firstMapping.output().equals(prevOutput)) {
                List<MappingElements> elements = firstMapping.elements();
                if (elements == null) {
                    return genExprFromMapping(firstMapping);
                }
                List<Object> rawMappings = new ArrayList<>();
                for (MappingElements element : elements) {
                    genSourceFromMappingThroughElements(element, firstMapping.output(), rawMappings);
                }
                return rawMappings;
            }
        }
        for (Mapping mapping : mappings) {
            String output = mapping.output();
            String substring = output.substring(prevOutput.length() + 1);
            String[] splits = substring.split("\\.");
            Map<String, Object> cm = m;
            int length = splits.length;
            for (int i = 0; i < length; i++) {
                String split = splits[i];
                Object o = cm.get(split);
                if (o == null) {
                    if (i == length - 1) {
                        cm.put(split, genExprFromMapping(mapping));
                    } else {
                        Map<String, Object> temp = new LinkedHashMap<>();
                        cm.put(split, temp);
                        cm = temp;
                    }
                } else if (o instanceof Map<?, ?>) {
                    cm = ((Map<String, Object>) o);
                }
            }
        }
        return m;
    }

    private Object genExprFromMapping(Mapping mapping) {
        List<MappingElements> elements = mapping.elements();
        if (elements == null || elements.isEmpty()) {
            return mapping.expression();
        } else {
            List<Object> rawMappings = new ArrayList<>();
            for (MappingElements element : elements) {
                genSourceFromMappingThroughElements(element, mapping.output(), rawMappings);
            }
            return rawMappings;
        }
    }

    private void genSourceFromMappingThroughElements(MappingElements mappingElements, String prevOutput,
                                                     List<Object> elements) {
        List<Mapping> mappings = mappingElements.mappings();
        Map<String, Object> m = new LinkedHashMap<>();
        for (Mapping mapping : mappings) {
            String output = mapping.output();
            String substring = output.substring(prevOutput.length() + 1);
            if (substring.isEmpty()) {
                continue;
            }
            String[] splits = substring.split("\\.");
            int length = splits.length;
            String lastSplit = splits[length - 1];
            if (length == 1 && lastSplit.matches("\\d+")) {
                elements.add(mapping.expression());
                continue;
            }
            Map<String, Object> currentMapping = m;
            String key = splits[0];
            for (int i = 0; i < length; i++) {
                String split = splits[i];
                Object o = currentMapping.get(key);
                if (o == null) {
                    if (!split.matches("\\d+")) {
                        if (i == length - 1) {
                            Object o1 = genExprFromMapping(mapping);
                            currentMapping.put(split, o1);
                        } else {
                            Map<String, Object> t = new LinkedHashMap<>();
                            currentMapping.put(split, t);
                            currentMapping = t;
                            key = split;
                        }
                    }
                } else if (o instanceof Map<?, ?>) {
                    currentMapping = (Map<String, Object>) o;
                }
            }
        }
        if (!m.isEmpty()) {
            elements.add(m);
        }
    }

    public String getSource(JsonElement mp, JsonElement fNode, String targetField) {
        FlowNode flowNode = gson.fromJson(fNode, FlowNode.class);
        List<Mapping> fieldMapping = gson.fromJson(mp, mt);
        if (flowNode.codedata().node() != NodeKind.VARIABLE) {
            return "";
        }
        String mappingSource = genSource(genSourceForMappings(fieldMapping, getVariableName(flowNode)));
        Optional<Property> optProperty = flowNode.getProperty("expression");
        if (optProperty.isEmpty()) {
            return mappingSource;
        }
        Property property = optProperty.get();
        String source = property.toSourceCode();
        if (targetField == null) {
            if (source.matches("^from.*in.*select.*$")) {
                String[] split = source.split("select");
                return split[0] + " select " + mappingSource + ";";
            }
        } else {
            String fieldsPattern = getFieldsPattern(targetField);
            if (source.matches("(?s).*" + fieldsPattern + "(?s).*:(?s).*from.*in.*select(?s).*")) {
//                String[] split = source.split(fieldsPattern + "\\s*:\\s*from");
//                String newSource = split[0] + fieldsPattern + ": from";
                String[] splitBySelect = source.split("select");
                return splitBySelect[0] + "select" + splitBySelect[1].replaceFirst("(?s).*?}",
                        mappingSource);
            }
        }
        return mappingSource;
    }

    private String getVariableName(FlowNode flowNode) {
        Optional<Property> optProperty = flowNode.getProperty("variable");
        if (optProperty.isEmpty()) {
            return "";
        }
        return optProperty.get().toSourceCode();
    }

    private String getFieldsPattern(String targetField) {
        String[] splits = targetField.split("\\.");
        StringBuilder pattern = new StringBuilder();
        int length = splits.length;
        for (int i = 1; i < length - 1; i++) {
            String split = splits[i];
            if (split.matches("^-?\\d+$")) {
                continue;
            }
            pattern.append(split).append(".*");
        }
        pattern.append(splits[length - 1]);
        return pattern.toString();
    }

    private String genSource(Object sourceObj) {
        if (sourceObj instanceof Map<?, ?>) {
            StringBuilder sb = new StringBuilder();
            sb.append("{");
            Map<String, Object> mappings = (Map<String, Object>) sourceObj;
            int len = mappings.entrySet().size();
            int i = 0;
            for (Map.Entry<String, Object> stringObjectEntry : mappings.entrySet()) {
                sb.append(stringObjectEntry.getKey()).append(":");
                sb.append(genSource(stringObjectEntry.getValue()));

                if (i != len - 1) {
                    sb.append(",");
                }
                i = i + 1;
            }
            sb.append("}");
            return sb.toString();
        } else if (sourceObj instanceof List<?>) {
            StringBuilder sb = new StringBuilder();
            sb.append("[");
            List<Object> objects = (List<Object>) sourceObj;
            int len = objects.size();
            int i = 0;
            for (Object object : objects) {
                sb.append(genSource(object));

                if (i != len - 1) {
                    sb.append(",");
                }
                i = i + 1;
            }
            sb.append("]");
            return sb.toString();
        } else {
            return sourceObj.toString();
        }
    }

    public String getQuery(JsonElement fNode, String targetField, Path filePath, LinePosition position,
                           Project project) {
        FlowNode flowNode = gson.fromJson(fNode, FlowNode.class);
        SourceModification modification = applyNode(flowNode, project, filePath, position);

        TargetNode targetNode = getTargetNode(modification.stNode(), targetField, flowNode.codedata().node(), null,
                modification.semanticModel());
        if (targetNode == null) {
            return "";
        }

        TypeSymbol targetTypeSymbol = CommonUtils.getRawType(targetNode.typeSymbol());
        if (targetTypeSymbol.typeKind() != TypeDescKind.ARRAY) {
            return "";
        }
        TypeSymbol typeSymbol = CommonUtils.getRawType(((ArrayTypeSymbol) targetTypeSymbol).memberTypeDescriptor());
        if (typeSymbol.typeKind() != TypeDescKind.RECORD) {
            return "";
        }

        String query = getQuerySource(targetNode.expressionNode(), (RecordTypeSymbol) typeSymbol);
        if (targetField == null) {
            return query;
        }
        if (flowNode.codedata().node() != NodeKind.VARIABLE) {
            return query;
        }
        Optional<Property> optProperty = flowNode.getProperty(Property.EXPRESSION_KEY);
        if (optProperty.isEmpty()) {
            return query;
        }
        Property property = optProperty.get();
        String expr = property.toSourceCode();
        return expr.replace(targetNode.expressionNode().toSourceCode(), query);
    }

    private SourceModification applyNode(FlowNode flowNode, Project project, Path filePath, LinePosition position) {
        SourceBuilder sourceBuilder = new SourceBuilder(flowNode, this.workspaceManager, filePath);
        String source = NodeBuilder.getNodeFromKind(flowNode.codedata().node())
                .toSource(sourceBuilder).entrySet().stream().iterator().next().getValue().get(0).getNewText();
        TextDocument textDocument = document.textDocument();
        int startTextPosition = textDocument.textPositionFrom(position);
        io.ballerina.tools.text.TextEdit textEdit =
                io.ballerina.tools.text.TextEdit.from(TextRange.from(startTextPosition,
                        0), source);
        io.ballerina.tools.text.TextEdit[] textEdits = {textEdit};
        TextDocument modifiedTextDoc = textDocument.apply(TextDocumentChange.from(textEdits));
        Document modifiedDoc =
                project.duplicate().currentPackage().module(document.module().moduleId())
                        .document(document.documentId()).modify().withContent(String.join(System.lineSeparator(),
                                modifiedTextDoc.textLines())).apply();

        SemanticModel newSemanticModel = PackageUtil.getCompilation(modifiedDoc.module().packageInstance())
                .getSemanticModel(modifiedDoc.module().moduleId());
        LinePosition startLine = modifiedTextDoc.linePositionFrom(startTextPosition);
        LinePosition endLine = modifiedTextDoc.linePositionFrom(startTextPosition + source.length());
        Range range = new Range(new Position(startLine.line(), startLine.offset()),
                new Position(endLine.line(), endLine.offset()));
        NonTerminalNode stNode = CommonUtil.findNode(range, modifiedDoc.syntaxTree());

        return new SourceModification(source, modifiedDoc, newSemanticModel, stNode);
    }

    private SourceModification applyConnection(FlowNode flowNode, Project project, Path filePath) {
        SourceBuilder sourceBuilder = new SourceBuilder(flowNode, this.workspaceManager, filePath);
        Path connectionPath = workspaceManager.projectRoot(filePath).resolve("connections.bal");
        List<TextEdit> connectionTextEdits =
                NodeBuilder.getNodeFromKind(flowNode.codedata().node()).toSource(sourceBuilder).get(connectionPath);
        Document document = workspaceManager.document(connectionPath).orElseThrow();
        TextDocument textDocument = document.textDocument();
        io.ballerina.tools.text.TextEdit[] textEdits = new io.ballerina.tools.text.TextEdit[connectionTextEdits.size()];
        for (int i = 0; i < connectionTextEdits.size(); i++) {
            TextEdit connectionTextEdit = connectionTextEdits.get(i);
            Position start = connectionTextEdit.getRange().getStart();
            int startTextPosition = textDocument.textPositionFrom(LinePosition.from(start.getLine(),
                    start.getCharacter()));
            Position end = connectionTextEdit.getRange().getEnd();
            int endTextPosition = textDocument.textPositionFrom(LinePosition.from(end.getLine(), end.getCharacter()));
            io.ballerina.tools.text.TextEdit textEdit =
                    io.ballerina.tools.text.TextEdit.from(TextRange.from(startTextPosition,
                            endTextPosition - startTextPosition), connectionTextEdit.getNewText());
            textEdits[i] = textEdit;
        }
        TextDocument modifiedTextDoc = textDocument.apply(TextDocumentChange.from(textEdits));
        Document modifiedDoc =
                project.duplicate().currentPackage().module(document.module().moduleId())
                        .document(document.documentId()).modify().withContent(String.join(System.lineSeparator(),
                                modifiedTextDoc.textLines())).apply();

        Optional<Property> optVariable = flowNode.getProperty("variable");
        if (optVariable.isEmpty()) {
            throw new IllegalStateException("Variable cannot be found for the connection");
        }
        SemanticModel newSemanticModel = PackageUtil.getCompilation(modifiedDoc.module().packageInstance())
                .getSemanticModel(modifiedDoc.module().moduleId());
        return new SourceModification("", modifiedDoc, newSemanticModel, connectionNode(modifiedDoc,
                optVariable.get().toSourceCode()));
    }

    private Node connectionNode(Document document, String connectionName) {
        ModulePartNode modulePartNode = document.syntaxTree().rootNode();
        NodeList<ModuleMemberDeclarationNode> members = modulePartNode.members();
        for (ModuleMemberDeclarationNode member : members) {
            if (member.kind() == SyntaxKind.MODULE_VAR_DECL) {
                ModuleVariableDeclarationNode varDecl = (ModuleVariableDeclarationNode) member;
                if (varDecl.typedBindingPattern().bindingPattern().toSourceCode().trim().equals(connectionName)) {
                    return varDecl;
                }
            }
        }
        return null;
    }

    private record SourceModification(String source, Document document, SemanticModel semanticModel, Node stNode) {
    }

    private String getQuerySource(NonTerminalNode inputExpr, RecordTypeSymbol recordTypeSymbol) {
        String name = "item";
        SyntaxKind kind = inputExpr.kind();
        if (kind == SyntaxKind.SIMPLE_NAME_REFERENCE) {
            name = inputExpr.toSourceCode() + "Item";
        } else if (kind == SyntaxKind.FIELD_ACCESS) {
            FieldAccessExpressionNode fieldAccessExpr = (FieldAccessExpressionNode) inputExpr;
            name = fieldAccessExpr.fieldName().toSourceCode() + "Item";
        }

        StringBuilder sb = new StringBuilder("from var " + name + " in " + inputExpr.toSourceCode());
        sb.append(" ").append(SyntaxKind.SELECT_KEYWORD.stringValue()).append(" ");
        sb.append(SyntaxKind.OPEN_BRACE_TOKEN.stringValue());
        List<String> keys = new ArrayList<>(recordTypeSymbol.fieldDescriptors().keySet());
        int size = keys.size();
        for (int i = 0; i < size - 1; i++) {
            sb.append(keys.get(i)).append(": ").append(SyntaxKind.COMMA_TOKEN.stringValue());
        }
        sb.append(keys.get(size - 1)).append(": ");
        sb.append(SyntaxKind.CLOSE_BRACE_TOKEN.stringValue());
        return sb.toString();
    }

    public JsonElement getVisualizableProperties(JsonElement node, Project project, Path filePath,
                                                 LinePosition position) {
        FlowNode flowNode = gson.fromJson(node, FlowNode.class);
        List<String> visualizableProperties = new ArrayList<>();
        NodeKind nodeKind = flowNode.codedata().node();
        if (nodeKind == NodeKind.VARIABLE) {
            SourceModification sourceModification = applyNode(flowNode, project, filePath, position);
            Node stNode = sourceModification.stNode();
            if (stNode.kind() != SyntaxKind.LOCAL_VAR_DECL) {
                throw new IllegalStateException("Node is not a variable declaration");
            }
            Optional<Symbol> optVarSymbol = sourceModification.semanticModel().symbol(stNode);
            if (optVarSymbol.isEmpty()) {
                throw new IllegalStateException("Symbol cannot be found for the variable declaration");
            }
            VariableSymbol variableSymbol = (VariableSymbol) optVarSymbol.get();
            if (isEffectiveRecordType(variableSymbol.typeDescriptor())) {
                visualizableProperties.add("expression");
            }
        } else if (nodeKind == NodeKind.NEW_CONNECTION) {
            SourceModification sourceModification = applyConnection(flowNode, project, filePath);
            Optional<Property> optVariable = flowNode.getProperty("variable");
            if (optVariable.isEmpty()) {
                throw new IllegalStateException("Variable cannot be found for the connection");
            }
            List<Symbol> symbols = sourceModification.semanticModel().moduleSymbols();
            String variableName = optVariable.get().toSourceCode();
            Optional<Symbol> optVariableSymbol = symbols.parallelStream()
                    .filter(symbol -> symbol.getName().isPresent() && symbol.getName().get().equals(variableName))
                    .findAny();
            if (optVariableSymbol.isEmpty()) {
                throw new IllegalStateException("Symbol cannot be found for the connection variable");
            }

            VariableSymbol variableSymbol = (VariableSymbol) optVariableSymbol.get();
            TypeSymbol typeSymbol = CommonUtils.getRawType(variableSymbol.typeDescriptor());
            if (typeSymbol.kind() != SymbolKind.CLASS) {
                throw new IllegalStateException("Connection symbol is not a class symbol");
            }
            ClassSymbol classSymbol = (ClassSymbol) typeSymbol;
            Optional<MethodSymbol> optInitMethodSymbol = classSymbol.initMethod();
            if (optInitMethodSymbol.isEmpty()) {
                throw new IllegalStateException("Init method cannot be found for the connection class");
            }
            MethodSymbol initMethodSymbol = optInitMethodSymbol.get();
            Optional<List<ParameterSymbol>> optParams = initMethodSymbol.typeDescriptor().params();
            if (optParams.isPresent()) {
                List<ParameterSymbol> params = optParams.get();
                for (ParameterSymbol param : params) {
                    if (isEffectiveRecordType(param.typeDescriptor())) {
                        visualizableProperties.add(param.getName().get());
                    }
                }
            }
        }
        return gson.toJsonTree(visualizableProperties);
    }

    private boolean isEffectiveRecordType(TypeSymbol typeSymbol) {
        TypeSymbol rawTypeSymbol = CommonUtils.getRawType(typeSymbol);
        TypeDescKind kind = rawTypeSymbol.typeKind();
        if (kind == TypeDescKind.ARRAY) {
            return isEffectiveRecordType(((ArrayTypeSymbol) rawTypeSymbol).memberTypeDescriptor());
        }
        return kind == TypeDescKind.RECORD;
    }

    public String addElement(JsonElement node, String propertyKey, Path filePath, String targetField, Project project,
                             LinePosition position) {
        FlowNode flowNode = gson.fromJson(node, FlowNode.class);
        if (flowNode.codedata().node() != NodeKind.VARIABLE) {
            return "";
        }
        Optional<Property> optProperty = flowNode.getProperty(propertyKey);
        if (optProperty.isEmpty()) {
            return "";
        }
        Property property = optProperty.get();
        String source = property.toSourceCode();

        SourceModification sourceModification = applyNode(flowNode, project, filePath, position);
        Node stNode = sourceModification.stNode();
        if (stNode.kind() != SyntaxKind.LOCAL_VAR_DECL) {
            return "";
        }
        Optional<Symbol> symbol = sourceModification.semanticModel().symbol(stNode);
        if (symbol.isEmpty()) {
            return "";
        }
        TypeSymbol targetType = getTargetType(((VariableSymbol) symbol.get()).typeDescriptor(), targetField);
        if (targetType == null) {
            return "";
        }
        if (targetType.typeKind() == TypeDescKind.ARRAY) {
            targetType = ((ArrayTypeSymbol) targetType).memberTypeDescriptor();
        }
        String defaultVal = DefaultValueGeneratorUtil.getDefaultValueForType(targetType);
        if (source.equals("[]")) {
            return "[" + defaultVal + "]";
        }
        VariableDeclarationNode varDeclNode = (VariableDeclarationNode) stNode;
        if (varDeclNode.initializer().isEmpty()) {
            return source;
        }
        ExpressionNode initializer = varDeclNode.initializer().get();
        ExpressionNode expr = getArrayExpr(targetField, initializer);
        if (expr == null || expr.kind() != SyntaxKind.LIST_CONSTRUCTOR) {
            return source;
        }
        ListConstructorExpressionNode listCtrExpr = (ListConstructorExpressionNode) expr;
        if (!listCtrExpr.expressions().isEmpty()) {
            defaultVal = ", " + defaultVal;
        }
        int pos = listCtrExpr.closeBracket().position() - initializer.position();
        source = initializer.toSourceCode();
        return source.substring(0, pos) + defaultVal + source.substring(pos);
    }

    private ExpressionNode getArrayExpr(String targetField, ExpressionNode expr) {
        String[] splits = targetField.split("\\.");
        ExpressionNode currentExpr = expr;
        for (int i = 1; i < splits.length; i++) {
            String split = splits[i];
            if (split.matches("\\d+")) {
                if (currentExpr.kind() == SyntaxKind.LIST_CONSTRUCTOR) {
                    ListConstructorExpressionNode listCtrExpr = (ListConstructorExpressionNode) currentExpr;
                    SeparatedNodeList<Node> expressions = listCtrExpr.expressions();
                    int size = expressions.size();
                    int index = Integer.parseInt(split);
                    if (index >= size) {
                        return null;
                    }
                    currentExpr = (ExpressionNode) expressions.get(index);
                }
            } else if (currentExpr.kind() == SyntaxKind.MAPPING_CONSTRUCTOR) {
                MappingConstructorExpressionNode mappingCtrExpr = (MappingConstructorExpressionNode) currentExpr;
                for (MappingFieldNode field : mappingCtrExpr.fields()) {
                    if (field.kind() == SyntaxKind.SPECIFIC_FIELD) {
                        SpecificFieldNode specificFieldNode = (SpecificFieldNode) field;
                        if (specificFieldNode.fieldName().toSourceCode().trim().equals(split)) {
                            Optional<ExpressionNode> optFieldExpr = specificFieldNode.valueExpr();
                            if (optFieldExpr.isEmpty()) {
                                return null;
                            }
                            currentExpr = optFieldExpr.get();
                        }
                    }
                }
            }
        }
        return currentExpr;
    }

    private TypeSymbol getTargetType(TypeSymbol typeSymbol, String targetField) {
        if (targetField == null || targetField.isEmpty()) {
            return typeSymbol;
        }
        String[] splits = targetField.split("\\.");
        if (splits.length == 1) {
            return typeSymbol;
        }

        TypeSymbol targetType = typeSymbol;
        for (int i = 1; i < splits.length; i++) {
            targetType = CommonUtils.getRawType(targetType);
            String split = splits[i];
            if (split.matches("\\d+")) {
                if (targetType.typeKind() != TypeDescKind.ARRAY) {
                    return null;
                }
                targetType = ((ArrayTypeSymbol) targetType).memberTypeDescriptor();
            } else {
                if (targetType.typeKind() != TypeDescKind.RECORD) {
                    return null;
                }
                RecordFieldSymbol recordFieldSymbol = ((RecordTypeSymbol) targetType).fieldDescriptors().get(split);
                targetType = recordFieldSymbol.typeDescriptor();
            }
        }
        return targetType;
    }

    private record Model(List<MappingPort> inputs, MappingPort output, List<Mapping> mappings) {

    }

    private record Mapping(String output, List<String> inputs, String expression, List<String> diagnostics,
                           List<MappingElements> elements) {

    }

    private record MappingElements(List<Mapping> mappings) {

    }

    private static class MappingPort {
        String id;
        String variableName;
        String typeName;
        String kind;
        String category;

        MappingPort(String id, String variableName, String typeName, String kind) {
            this.id = id;
            this.variableName = variableName;
            this.typeName = typeName;
            this.kind = kind;
        }

        String getCategory() {
            return this.category;
        }

        String getKind() {
            return this.kind;
        }

        void setKind(String kind) {
            this.kind = kind;
        }

        String getVariableName() {
            return this.variableName;
        }

        void setVariableName(String variableName) {
            this.variableName = variableName;
        }
    }

    private static class MappingRecordPort extends MappingPort {
        List<MappingPort> fields = new ArrayList<>();

        MappingRecordPort(String id, String variableName, String typeName, String kind) {
            super(id, variableName, typeName, kind);
        }
    }

    private static class MappingArrayPort extends MappingPort {
        MappingPort member;

        MappingArrayPort(String id, String variableName, String typeName, String kind) {
            super(id, variableName, typeName, kind);
        }

        MappingPort getMember() {
            return this.member;
        }

        void setMember(MappingPort member) {
            this.member = member;
        }
    }
}<|MERGE_RESOLUTION|>--- conflicted
+++ resolved
@@ -352,12 +352,8 @@
             }
         }
         if (lastTypeSymbol != null && lastTypeSymbol.typeKind() == TypeDescKind.ARRAY
-<<<<<<< HEAD
-                && lastExpr != null && (lastExpr.kind() == SyntaxKind.QUERY_EXPRESSION || lastExpr.kind() == SyntaxKind.FIELD_ACCESS)) {
-=======
                 && lastExpr != null &&
                 (lastExpr.kind() == SyntaxKind.QUERY_EXPRESSION || lastExpr.kind() == SyntaxKind.FIELD_ACCESS)) {
->>>>>>> 1a249aa8
             return new TargetNode(lastTypeSymbol, splits[splits.length - 1], lastExpr);
         }
         return null;
