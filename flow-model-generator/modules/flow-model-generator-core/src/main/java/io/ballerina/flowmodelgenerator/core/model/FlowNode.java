--- conflicted
+++ resolved
@@ -104,11 +104,8 @@
         put(Kind.HTTP_API_GET_CALL, ActionCall::new);
         put(Kind.HTTP_API_POST_CALL, ActionCall::new);
         put(Kind.START, Start::new);
-<<<<<<< HEAD
+        put(Kind.TRANSACTION, Transaction::new);
         put(Kind.LOCK, Lock::new);
-=======
-        put(Kind.TRANSACTION, Transaction::new);
->>>>>>> 56866105
     }};
 
     public static FlowNode getNodeFromKind(Kind kind) {
@@ -176,11 +173,8 @@
         BREAK,
         PANIC,
         START,
-<<<<<<< HEAD
+        TRANSACTION,
         LOCK
-=======
-        TRANSACTION
->>>>>>> 56866105
     }
 
     /**
@@ -547,11 +541,8 @@
                 case PANIC -> context.deserialize(jsonObject, Panic.class);
                 case START -> context.deserialize(jsonObject, Start.class);
                 case HTTP_API_GET_CALL, HTTP_API_POST_CALL -> context.deserialize(jsonObject, ActionCall.class);
-<<<<<<< HEAD
+                case TRANSACTION -> context.deserialize(jsonObject, Transaction.class);
                 case LOCK -> context.deserialize(jsonObject, Lock.class);
-=======
-                case TRANSACTION -> context.deserialize(jsonObject, Transaction.class);
->>>>>>> 56866105
             };
         }
     }
