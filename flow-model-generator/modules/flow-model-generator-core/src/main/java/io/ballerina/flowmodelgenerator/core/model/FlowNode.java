/*
 *  Copyright (c) 2024, WSO2 LLC. (http://www.wso2.com)
 *
 *  WSO2 LLC. licenses this file to you under the Apache License,
 *  Version 2.0 (the "License"); you may not use this file except
 *  in compliance with the License.
 *  You may obtain a copy of the License at
 *
 *    http://www.apache.org/licenses/LICENSE-2.0
 *
 *  Unless required by applicable law or agreed to in writing,
 *  software distributed under the License is distributed on an
 *  "AS IS" BASIS, WITHOUT WARRANTIES OR CONDITIONS OF ANY
 *  KIND, either express or implied.  See the License for the
 *  specific language governing permissions and limitations
 *  under the License.
 */

package io.ballerina.flowmodelgenerator.core.model;

import com.google.gson.JsonDeserializationContext;
import com.google.gson.JsonDeserializer;
import com.google.gson.JsonElement;
import com.google.gson.JsonObject;
import com.google.gson.JsonParseException;
import io.ballerina.compiler.api.SemanticModel;
import io.ballerina.compiler.api.symbols.ParameterKind;
import io.ballerina.compiler.api.symbols.ParameterSymbol;
import io.ballerina.compiler.api.symbols.ResourceMethodSymbol;
import io.ballerina.compiler.api.symbols.TypeSymbol;
import io.ballerina.compiler.syntax.tree.CheckExpressionNode;
import io.ballerina.compiler.syntax.tree.ExpressionNode;
import io.ballerina.compiler.syntax.tree.FunctionArgumentNode;
import io.ballerina.compiler.syntax.tree.NamedArgumentNode;
import io.ballerina.compiler.syntax.tree.Node;
import io.ballerina.compiler.syntax.tree.NodeParser;
import io.ballerina.compiler.syntax.tree.PositionalArgumentNode;
import io.ballerina.compiler.syntax.tree.SeparatedNodeList;
import io.ballerina.compiler.syntax.tree.SyntaxKind;
import io.ballerina.flowmodelgenerator.core.CommonUtils;
import io.ballerina.flowmodelgenerator.core.model.node.Break;
import io.ballerina.flowmodelgenerator.core.model.node.ActionCall;
import io.ballerina.flowmodelgenerator.core.model.node.Continue;
import io.ballerina.flowmodelgenerator.core.model.node.DefaultExpression;
<<<<<<< HEAD
import io.ballerina.flowmodelgenerator.core.model.node.ErrorHandlerNode;
import io.ballerina.flowmodelgenerator.core.model.node.FailNode;
=======
import io.ballerina.flowmodelgenerator.core.model.node.ErrorHandler;
>>>>>>> 098beb2c
import io.ballerina.flowmodelgenerator.core.model.node.HttpApiEvent;
import io.ballerina.flowmodelgenerator.core.model.node.If;
import io.ballerina.flowmodelgenerator.core.model.node.Return;
import io.ballerina.flowmodelgenerator.core.model.node.While;
import io.ballerina.tools.text.LineRange;
import org.ballerinalang.formatter.core.FormattingTreeModifier;
import org.ballerinalang.formatter.core.options.FormattingOptions;

import java.lang.reflect.Type;
import java.util.ArrayList;
import java.util.HashMap;
import java.util.LinkedHashMap;
import java.util.LinkedList;
import java.util.List;
import java.util.Map;
import java.util.Objects;
import java.util.Optional;
import java.util.Queue;

import static io.ballerina.flowmodelgenerator.core.model.node.HttpApiEvent.EVENT_HTTP_API_METHOD;
import static io.ballerina.flowmodelgenerator.core.model.node.HttpApiEvent.EVENT_HTTP_API_METHOD_DOC;
import static io.ballerina.flowmodelgenerator.core.model.node.HttpApiEvent.EVENT_HTTP_API_METHOD_KEY;
import static io.ballerina.flowmodelgenerator.core.model.node.HttpApiEvent.EVENT_HTTP_API_PATH;
import static io.ballerina.flowmodelgenerator.core.model.node.HttpApiEvent.EVENT_HTTP_API_PATH_DOC;
import static io.ballerina.flowmodelgenerator.core.model.node.HttpApiEvent.EVENT_HTTP_API_PATH_KEY;

/**
 * Represents a node in the flow model.
 *
 * @since 1.4.0
 */
public abstract class FlowNode {

    String id;
    String label;
    LineRange lineRange;
    Kind kind;
    boolean returning;
    boolean fixed;
    List<Branch> branches;
    Map<String, Expression> nodeProperties;
    int flags;

    protected FlowNode(String id, String label, Kind kind, boolean fixed, Map<String, Expression> nodeProperties,
                       LineRange lineRange, boolean returning, List<Branch> branches, int flags) {
        this.id = id;
        this.label = label;
        this.kind = kind;
        this.fixed = fixed;
        this.lineRange = lineRange;
        this.returning = returning;
        this.branches = branches.isEmpty() ? null : branches;
        this.flags = flags;
        if (nodeProperties == null || !nodeProperties.isEmpty()) {
            this.nodeProperties = nodeProperties;
        }
    }

    public Kind kind() {
        return kind;
    }

    protected Expression getProperty(String key) {
        return nodeProperties != null ? nodeProperties.get(key) : null;
    }

    protected Branch getBranch(String label) {
        return branches.stream().filter(branch -> branch.label().equals(label)).findFirst().orElse(null);
    }

    protected Expression getBranchProperty(Branch branch, String key) {
        return branch.properties() != null ? branch.properties().get(key) : null;
    }

    public LineRange lineRange() {
        return lineRange;
    }

    public boolean hasFlag(int flag) {
        return (flags & flag) == flag;
    }

    public boolean returning() {
        return returning;
    }

    public abstract String toSource();

    public static final int NODE_FLAG_CHECKED = 1 << 0;
    public static final int NODE_FLAG_CHECKPANIC = 1 << 1;
    public static final int NODE_FLAG_FINAL = 1 << 2;
    public static final int NODE_FLAG_REMOTE = 1 << 10;
    public static final int NODE_FLAG_RESOURCE = 1 << 11;
    public static final String DEFAULT_ID = "0";

    public enum Kind {
        EVENT_HTTP_API,
        IF,
        HTTP_API_GET_CALL,
        HTTP_API_POST_CALL,
        RETURN,
        EXPRESSION,
        ERROR_HANDLER,
        WHILE,
        CONTINUE,
        BREAK,
        FAIL
    }

    @FunctionalInterface
    public interface Constructor<T> {

        T construct(String id, String label, Kind kind, boolean fixed, Map<String, Expression> nodeProperties,
                    LineRange lineRange, boolean returning,
                    List<Branch> branches, int flags);
    }

    /**
     * Represents a builder for the flow node.
     *
     * @since 1.4.0
     */
    public static final class NodeBuilder {

        private LineRange lineRange;
        private String label;
        private Kind kind;
        private boolean returning;
        private boolean fixed;
        private int flags;
        private String description;
        private String category;
        private final List<Branch> branches;
        private PropertiesBuilder propertiesBuilder;
        private final SemanticModel semanticModel;
        private Constructor<? extends FlowNode> constructor;

        public <T extends FlowNode> NodeBuilder(SemanticModel semanticModel) {
            this.branches = new ArrayList<>();
            this.flags = 0;
            this.semanticModel = semanticModel;
        }

        public NodeBuilder returning() {
            this.returning = true;
            return this;
        }

        public NodeBuilder fixed() {
            this.fixed = true;
            return this;
        }

        public NodeBuilder lineRange(Node node) {
            if (this.lineRange == null) {
                this.lineRange = node.lineRange();
            }
            return this;
        }

        public NodeBuilder branch(Branch branch) {
            this.branches.add(branch);
            return this;
        }

        public NodeBuilder flag(int flag) {
            this.flags |= flag;
            return this;
        }

        public PropertiesBuilder properties() {
            if (this.propertiesBuilder == null) {
                this.propertiesBuilder = new PropertiesBuilder(semanticModel);
            }
            return this.propertiesBuilder;
        }

        public boolean isDefault() {
            return this.propertiesBuilder == null;
        }

        public FlowNode build() {
            return constructor.construct(String.valueOf(Objects.hash(lineRange)), label, kind, fixed,
                    propertiesBuilder == null ? null : propertiesBuilder.build(), lineRange, returning, branches,
                    flags);
        }

        public <T extends FlowNode> NodeBuilder metadata(String label, Kind kind, String description,
                                                         String category, Constructor<T> constructor) {
            this.label = label;
            this.kind = kind;
            this.description = description;
            this.category = category;
            this.constructor = constructor;
            return this;
        }
    }

    /**
     * Represents a builder for the node properties of a flow node. Each concrete flow node override this class to build
     * its properties.
     *
     * @since 1.4.0
     */
    public static class PropertiesBuilder {

        public static final String VARIABLE_LABEL = "Variable";
        public static final String VARIABLE_KEY = "variable";
        public static final String VARIABLE_DOC = "Result Variable";

        public static final String EXPRESSION_RHS_LABEL = "Expression";
        public static final String EXPRESSION_RHS_KEY = "expression";
        public static final String EXPRESSION_RHS_DOC = "Expression";

        public static final String CONDITION_LABEL = "Condition";
        public static final String CONDITION_KEY = "condition";
        public static final String CONDITION_DOC = "Boolean Condition";

        private String label;
        private Kind kind;
        private final Map<String, Expression> nodeProperties;
        private final SemanticModel semanticModel;
        protected Expression.Builder expressionBuilder;

        public PropertiesBuilder(SemanticModel semanticModel) {
            this.nodeProperties = new LinkedHashMap<>();
            this.expressionBuilder = new Expression.Builder();
            this.semanticModel = semanticModel;
        }

        @SuppressWarnings("unchecked")
        public <T extends PropertiesBuilder> T variable(Node node) {
            if (node == null) {
                return (T) this;
            }
            CommonUtils.getTypeSymbol(semanticModel, node).ifPresent(expressionBuilder::type);
            expressionBuilder
                    .label(VARIABLE_LABEL)
                    .value(CommonUtils.getVariableName(node))
                    .editable()
                    .typeKind(Expression.ExpressionTypeKind.BTYPE)
                    .documentation(VARIABLE_DOC);

            addProperty(VARIABLE_KEY, expressionBuilder.build());
            return (T) this;
        }

        public PropertiesBuilder expression(ExpressionNode expressionNode) {
            semanticModel.typeOf(expressionNode).ifPresent(expressionBuilder::type);
            Expression expression = expressionBuilder
                    .label(EXPRESSION_RHS_LABEL)
                    .typeKind(Expression.ExpressionTypeKind.BTYPE)
                    .documentation(EXPRESSION_RHS_DOC)
                    .editable()
                    .value(expressionNode.kind() == SyntaxKind.CHECK_EXPRESSION ?
                            ((CheckExpressionNode) expressionNode).expression().toString() : expressionNode.toString())
                    .build();
            addProperty(EXPRESSION_RHS_KEY, expression);
            return this;
        }

        public PropertiesBuilder callExpression(ExpressionNode expressionNode, ExpressionAttributes.Info info) {
            Expression client = new Expression.Builder()
                    .label(info.label())
                    .type(info.type())
                    .value(expressionNode.toString())
                    .typeKind(Expression.ExpressionTypeKind.BTYPE)
                    .editable()
                    .documentation(info.documentation())
                    .build();
            addProperty(info.key(), client);
            return this;
        }

        public PropertiesBuilder functionArguments(SeparatedNodeList<FunctionArgumentNode> arguments,
                                                   List<ParameterSymbol> parameterSymbols) {
            final Map<String, Node> namedArgValueMap = new HashMap<>();
            final Queue<Node> positionalArgs = new LinkedList<>();

            for (FunctionArgumentNode argument : arguments) {
                switch (argument.kind()) {
                    case NAMED_ARG -> {
                        NamedArgumentNode namedArgument = (NamedArgumentNode) argument;
                        namedArgValueMap.put(namedArgument.argumentName().name().text(),
                                namedArgument.expression());
                    }
                    case POSITIONAL_ARG -> positionalArgs.add(((PositionalArgumentNode) argument).expression());
                    default -> {
                        // Ignore the default case
                    }
                }
            }

            expressionBuilder = new Expression.Builder();
            int numParams = parameterSymbols.size();
            int numPositionalArgs = positionalArgs.size();

            for (int i = 0; i < numParams; i++) {
                ParameterSymbol parameterSymbol = parameterSymbols.get(i);
                Optional<String> name = parameterSymbol.getName();
                if (name.isEmpty()) {
                    continue;
                }
                String parameterName = name.get();
                Node paramValue = i < numPositionalArgs ? positionalArgs.poll() : namedArgValueMap.get(parameterName);

                ExpressionAttributes.Info info = ExpressionAttributes.get(parameterName);
                if (info != null) {
                    expressionBuilder
                            .label(info.label())
                            .documentation(info.documentation())
                            .typeKind(Expression.ExpressionTypeKind.BTYPE)
                            .editable()
                            .optional(parameterSymbol.paramKind() == ParameterKind.DEFAULTABLE);

                    if (paramValue != null) {
                        expressionBuilder.value(paramValue.toSourceCode());
                    }

                    String staticType = info.type();
                    Optional<TypeSymbol> valueType =
                            paramValue != null ? semanticModel.typeOf(paramValue) : Optional.empty();

                    if (info.dynamicType() && valueType.isPresent()) {
                        // Obtain the type from the value if the dynamic type is set
                        expressionBuilder.type(valueType.get());
                    } else if (staticType != null) {
                        // Set the static type
                        expressionBuilder.type(staticType);
                    } else {
                        // Set the type of the symbol if none of types were found
                        expressionBuilder.type(parameterSymbol.typeDescriptor());
                    }

                    addProperty(parameterName, expressionBuilder.build());
                }
            }
            return this;
        }

        public PropertiesBuilder resourceSymbol(ResourceMethodSymbol resourceMethodSymbol) {
            expressionBuilder
                    .label(EVENT_HTTP_API_METHOD)
                    .typeKind(Expression.ExpressionTypeKind.IDENTIFIER)
                    .editable()
                    .documentation(EVENT_HTTP_API_METHOD_DOC);
            resourceMethodSymbol.getName().ifPresent(name -> expressionBuilder.value(name));
            addProperty(EVENT_HTTP_API_METHOD_KEY, expressionBuilder.build());

            expressionBuilder
                    .label(EVENT_HTTP_API_PATH)
                    .typeKind(Expression.ExpressionTypeKind.URI_PATH)
                    .editable()
                    .documentation(EVENT_HTTP_API_PATH_DOC)
                    .value(resourceMethodSymbol.resourcePath().signature());
            addProperty(EVENT_HTTP_API_PATH_KEY, expressionBuilder.build());
            return this;
        }

        public PropertiesBuilder setConditionExpression(ExpressionNode expressionNode) {
            semanticModel.typeOf(expressionNode).ifPresent(expressionBuilder::type);
            Expression condition = expressionBuilder
                    .label(CONDITION_LABEL)
                    .value(expressionNode.toSourceCode())
                    .typeKind(Expression.ExpressionTypeKind.BTYPE)
                    .documentation(CONDITION_DOC)
                    .editable()
                    .build();
            addProperty(CONDITION_KEY, condition);
            return this;
        }

        public PropertiesBuilder setExpressionNode(ExpressionNode expressionNode, String expressionDoc) {
            semanticModel.typeOf(expressionNode).ifPresent(expressionBuilder::type);
            Expression expression = expressionBuilder
                    .label(EXPRESSION_RHS_DOC)
                    .value(expressionNode.toSourceCode())
                    .documentation(expressionDoc)
                    .typeKind(Expression.ExpressionTypeKind.BTYPE)
                    .editable()
                    .build();
            addProperty(EXPRESSION_RHS_KEY, expression);
            return this;
        }

        public final void addProperty(String key, Expression expression) {
            if (expression != null) {
                this.nodeProperties.put(key, expression);
            }
        }

        public Map<String, Expression> build() {
            return this.nodeProperties;
        }
    }

    /**
     * Represents a builder to generate a Ballerina source code.
     *
     * @since 1.4.0
     */
    public static class SourceBuilder {

        private static final String WHITE_SPACE = " ";

        private static final FormattingTreeModifier
                treeModifier = new FormattingTreeModifier(FormattingOptions.builder().build(), (LineRange) null);
        private final StringBuilder sb;

        public SourceBuilder() {
            sb = new StringBuilder();
        }

        public SourceBuilder keyword(SyntaxKind keyword) {
            sb.append(keyword.stringValue()).append(WHITE_SPACE);
            return this;
        }

        public SourceBuilder name(String name) {
            sb.append(name);
            return this;
        }

        public SourceBuilder expression(Expression expression) {
            sb.append(expression.toSourceCode());
            return this;
        }

        public SourceBuilder expressionWithType(Expression expression) {
            sb.append(expression.type()).append(WHITE_SPACE).append(expression.toSourceCode());
            return this;
        }

        public SourceBuilder whiteSpace() {
            sb.append(WHITE_SPACE);
            return this;
        }

        public SourceBuilder openBrace() {
            sb.append(SyntaxKind.OPEN_BRACE_TOKEN.stringValue()).append(System.lineSeparator());
            return this;
        }

        public SourceBuilder closeBrace() {
            sb.append(WHITE_SPACE)
                    .append(SyntaxKind.CLOSE_BRACE_TOKEN.stringValue())
                    .append(System.lineSeparator());
            return this;
        }

        public SourceBuilder addChildren(List<FlowNode> flowNodes) {
            flowNodes.forEach(flowNode -> sb.append(flowNode.toSource()));
            return this;
        }

        public SourceBuilder endOfStatement() {
            sb.append(SyntaxKind.SEMICOLON_TOKEN.stringValue()).append(System.lineSeparator());
            return this;
        }

        public String build(boolean isExpression) {
            String outputStr = sb.toString();
            Node modifiedNode = isExpression ? NodeParser.parseExpression(outputStr).apply(treeModifier) :
                    NodeParser.parseStatement(outputStr).apply(treeModifier);
            return modifiedNode.toSourceCode().strip();
        }
    }

    /**
     * Represents a deserializer for the flow node.
     *
     * @since 1.4.0
     */
    public static class Deserializer implements JsonDeserializer<FlowNode> {

        @Override
        public FlowNode deserialize(JsonElement json, Type typeOfT, JsonDeserializationContext context)
                throws JsonParseException {
            JsonObject jsonObject = json.getAsJsonObject();
            FlowNode.Kind kind = context.deserialize(jsonObject.get("kind"), FlowNode.Kind.class);

            return switch (kind) {
                case EXPRESSION -> context.deserialize(jsonObject, DefaultExpression.class);
                case IF -> context.deserialize(jsonObject, If.class);
                case EVENT_HTTP_API -> context.deserialize(jsonObject, HttpApiEvent.class);
                case RETURN -> context.deserialize(jsonObject, Return.class);
<<<<<<< HEAD
                case ERROR_HANDLER -> context.deserialize(jsonObject, ErrorHandlerNode.class);
                case WHILE -> context.deserialize(jsonObject, WhileNode.class);
                case CONTINUE -> context.deserialize(jsonObject, ContinueNode.class);
                case BREAK -> context.deserialize(jsonObject, BreakNode.class);
                case FAIL -> context.deserialize(jsonObject, FailNode.class);
                case HTTP_API_GET_CALL, HTTP_API_POST_CALL -> context.deserialize(jsonObject, CallNode.class);
=======
                case ERROR_HANDLER -> context.deserialize(jsonObject, ErrorHandler.class);
                case WHILE -> context.deserialize(jsonObject, While.class);
                case CONTINUE -> context.deserialize(jsonObject, Continue.class);
                case BREAK -> context.deserialize(jsonObject, Break.class);
                case HTTP_API_GET_CALL, HTTP_API_POST_CALL -> context.deserialize(jsonObject, ActionCall.class);
>>>>>>> 098beb2c
            };
        }
    }
}<|MERGE_RESOLUTION|>--- conflicted
+++ resolved
@@ -42,12 +42,8 @@
 import io.ballerina.flowmodelgenerator.core.model.node.ActionCall;
 import io.ballerina.flowmodelgenerator.core.model.node.Continue;
 import io.ballerina.flowmodelgenerator.core.model.node.DefaultExpression;
-<<<<<<< HEAD
-import io.ballerina.flowmodelgenerator.core.model.node.ErrorHandlerNode;
+import io.ballerina.flowmodelgenerator.core.model.node.ErrorHandler;
 import io.ballerina.flowmodelgenerator.core.model.node.FailNode;
-=======
-import io.ballerina.flowmodelgenerator.core.model.node.ErrorHandler;
->>>>>>> 098beb2c
 import io.ballerina.flowmodelgenerator.core.model.node.HttpApiEvent;
 import io.ballerina.flowmodelgenerator.core.model.node.If;
 import io.ballerina.flowmodelgenerator.core.model.node.Return;
@@ -534,20 +530,12 @@
                 case IF -> context.deserialize(jsonObject, If.class);
                 case EVENT_HTTP_API -> context.deserialize(jsonObject, HttpApiEvent.class);
                 case RETURN -> context.deserialize(jsonObject, Return.class);
-<<<<<<< HEAD
-                case ERROR_HANDLER -> context.deserialize(jsonObject, ErrorHandlerNode.class);
-                case WHILE -> context.deserialize(jsonObject, WhileNode.class);
-                case CONTINUE -> context.deserialize(jsonObject, ContinueNode.class);
-                case BREAK -> context.deserialize(jsonObject, BreakNode.class);
-                case FAIL -> context.deserialize(jsonObject, FailNode.class);
-                case HTTP_API_GET_CALL, HTTP_API_POST_CALL -> context.deserialize(jsonObject, CallNode.class);
-=======
                 case ERROR_HANDLER -> context.deserialize(jsonObject, ErrorHandler.class);
                 case WHILE -> context.deserialize(jsonObject, While.class);
                 case CONTINUE -> context.deserialize(jsonObject, Continue.class);
                 case BREAK -> context.deserialize(jsonObject, Break.class);
+                case FAIL -> context.deserialize(jsonObject, FailNode.class);
                 case HTTP_API_GET_CALL, HTTP_API_POST_CALL -> context.deserialize(jsonObject, ActionCall.class);
->>>>>>> 098beb2c
             };
         }
     }
