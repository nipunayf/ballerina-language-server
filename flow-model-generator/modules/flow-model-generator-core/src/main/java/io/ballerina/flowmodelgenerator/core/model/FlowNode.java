/*
 *  Copyright (c) 2024, WSO2 LLC. (http://www.wso2.com)
 *
 *  WSO2 LLC. licenses this file to you under the Apache License,
 *  Version 2.0 (the "License"); you may not use this file except
 *  in compliance with the License.
 *  You may obtain a copy of the License at
 *
 *    http://www.apache.org/licenses/LICENSE-2.0
 *
 *  Unless required by applicable law or agreed to in writing,
 *  software distributed under the License is distributed on an
 *  "AS IS" BASIS, WITHOUT WARRANTIES OR CONDITIONS OF ANY
 *  KIND, either express or implied.  See the License for the
 *  specific language governing permissions and limitations
 *  under the License.
 */

package io.ballerina.flowmodelgenerator.core.model;

import com.google.gson.JsonDeserializationContext;
import com.google.gson.JsonDeserializer;
import com.google.gson.JsonElement;
import com.google.gson.JsonObject;
import com.google.gson.JsonParseException;
import io.ballerina.compiler.api.SemanticModel;
import io.ballerina.compiler.api.symbols.ParameterKind;
import io.ballerina.compiler.api.symbols.ParameterSymbol;
import io.ballerina.compiler.api.symbols.ResourceMethodSymbol;
import io.ballerina.compiler.api.symbols.TypeSymbol;
import io.ballerina.compiler.syntax.tree.CheckExpressionNode;
import io.ballerina.compiler.syntax.tree.ExpressionNode;
import io.ballerina.compiler.syntax.tree.FunctionArgumentNode;
import io.ballerina.compiler.syntax.tree.NamedArgumentNode;
import io.ballerina.compiler.syntax.tree.Node;
import io.ballerina.compiler.syntax.tree.NodeParser;
import io.ballerina.compiler.syntax.tree.PositionalArgumentNode;
import io.ballerina.compiler.syntax.tree.SeparatedNodeList;
import io.ballerina.compiler.syntax.tree.SyntaxKind;
import io.ballerina.flowmodelgenerator.core.CommonUtils;
import io.ballerina.flowmodelgenerator.core.model.node.ActionCall;
import io.ballerina.flowmodelgenerator.core.model.node.Break;
import io.ballerina.flowmodelgenerator.core.model.node.Continue;
import io.ballerina.flowmodelgenerator.core.model.node.DefaultExpression;
import io.ballerina.flowmodelgenerator.core.model.node.ErrorHandler;
import io.ballerina.flowmodelgenerator.core.model.node.HttpApiEvent;
import io.ballerina.flowmodelgenerator.core.model.node.If;
import io.ballerina.flowmodelgenerator.core.model.node.Lock;
import io.ballerina.flowmodelgenerator.core.model.node.Panic;
import io.ballerina.flowmodelgenerator.core.model.node.Return;
import io.ballerina.flowmodelgenerator.core.model.node.Start;
import io.ballerina.flowmodelgenerator.core.model.node.While;
import io.ballerina.tools.text.LineRange;
import org.ballerinalang.formatter.core.FormattingTreeModifier;
import org.ballerinalang.formatter.core.options.FormattingOptions;

import java.lang.reflect.Type;
import java.util.ArrayList;
import java.util.HashMap;
import java.util.LinkedHashMap;
import java.util.LinkedList;
import java.util.List;
import java.util.Map;
import java.util.Objects;
import java.util.Optional;
import java.util.Queue;
import java.util.function.Supplier;

import static io.ballerina.flowmodelgenerator.core.model.node.HttpApiEvent.EVENT_HTTP_API_METHOD;
import static io.ballerina.flowmodelgenerator.core.model.node.HttpApiEvent.EVENT_HTTP_API_METHOD_DOC;
import static io.ballerina.flowmodelgenerator.core.model.node.HttpApiEvent.EVENT_HTTP_API_METHOD_KEY;
import static io.ballerina.flowmodelgenerator.core.model.node.HttpApiEvent.EVENT_HTTP_API_PATH;
import static io.ballerina.flowmodelgenerator.core.model.node.HttpApiEvent.EVENT_HTTP_API_PATH_DOC;
import static io.ballerina.flowmodelgenerator.core.model.node.HttpApiEvent.EVENT_HTTP_API_PATH_KEY;

/**
 * Represents a node in the flow model.
 *
 * @since 1.4.0
 */
public abstract class FlowNode {

    protected String id;
    protected String label;
    protected String description;
    protected Kind kind;
    protected LineRange lineRange;
    protected boolean returning;
    protected List<Branch> branches;
    protected Map<String, Expression> nodeProperties;
    protected int flags;

    private static final Map<FlowNode.Kind, Supplier<? extends FlowNode>> CONSTRUCTOR_MAP = new HashMap<>() {{
        put(Kind.IF, If::new);
        put(Kind.RETURN, Return::new);
        put(Kind.EXPRESSION, DefaultExpression::new);
        put(Kind.ERROR_HANDLER, ErrorHandler::new);
        put(Kind.WHILE, While::new);
        put(Kind.CONTINUE, Continue::new);
        put(Kind.BREAK, Break::new);
        put(Kind.PANIC, Panic::new);
        put(Kind.EVENT_HTTP_API, HttpApiEvent::new);
        put(Kind.HTTP_API_GET_CALL, ActionCall::new);
        put(Kind.HTTP_API_POST_CALL, ActionCall::new);
        put(Kind.START, Start::new);
    }};

    public static FlowNode getNodeFromKind(Kind kind) {
        return CONSTRUCTOR_MAP.getOrDefault(kind, DefaultExpression::new).get();
    }

    protected FlowNode() {
    }

    public Kind kind() {
        return kind;
    }

    protected Expression getProperty(String key) {
        return nodeProperties != null ? nodeProperties.get(key) : null;
    }

    protected Branch getBranch(String label) {
        return branches.stream().filter(branch -> branch.label().equals(label)).findFirst().orElse(null);
    }

    protected Expression getBranchProperty(Branch branch, String key) {
        return branch.properties() != null ? branch.properties().get(key) : null;
    }

    public LineRange lineRange() {
        return lineRange;
    }

    public boolean hasFlag(int flag) {
        return (flags & flag) == flag;
    }

    public boolean returning() {
        return returning;
    }

    public AvailableNode extractAvailableNode() {
        this.setConstData();
        return new AvailableNode(kind.name(), label, description, null, true);
    }

    public abstract void setConstData();

    public abstract String toSource();

    public abstract void setTemplateData();

    public static final int NODE_FLAG_CHECKED = 1 << 0;
    public static final int NODE_FLAG_CHECKPANIC = 1 << 1;
    public static final int NODE_FLAG_FINAL = 1 << 2;
    public static final int NODE_FLAG_REMOTE = 1 << 10;
    public static final int NODE_FLAG_RESOURCE = 1 << 11;

    public enum Kind {
        EVENT_HTTP_API,
        IF,
        HTTP_API_GET_CALL,
        HTTP_API_POST_CALL,
        RETURN,
        EXPRESSION,
        ERROR_HANDLER,
        WHILE,
        CONTINUE,
        BREAK,
        PANIC,
<<<<<<< HEAD
        LOCK
=======
        START
>>>>>>> a4597aa1
    }

    /**
     * Represents a builder for the flow node.
     *
     * @since 1.4.0
     */
    public static final class NodeBuilder {

        private int flags;
        private final List<Branch> branches;
        private PropertiesBuilder propertiesBuilder;
        private final SemanticModel semanticModel;
        private final FlowNode flowNode;

        public <T extends FlowNode> NodeBuilder(SemanticModel semanticModel, Supplier<? extends FlowNode> constructor) {
            this.branches = new ArrayList<>();
            this.flags = 0;
            this.semanticModel = semanticModel;
            this.flowNode = constructor.get();
        }

        public NodeBuilder returning() {
            flowNode.returning = true;
            return this;
        }

        public NodeBuilder lineRange(Node node) {
            flowNode.lineRange = node.lineRange();
            return this;
        }

        public NodeBuilder branch(Branch branch) {
            this.branches.add(branch);
            return this;
        }

        public NodeBuilder flag(int flag) {
            this.flags |= flag;
            return this;
        }

        public NodeBuilder kind(Kind kind) {
            flowNode.kind = kind;
            return this;
        }

        public NodeBuilder label(String label) {
            flowNode.label = label;
            return this;
        }

        public PropertiesBuilder properties() {
            if (this.propertiesBuilder == null) {
                this.propertiesBuilder = new PropertiesBuilder(semanticModel);
            }
            return this.propertiesBuilder;
        }

        public boolean isDefault() {
            return this.propertiesBuilder == null;
        }

        public FlowNode build() {
            flowNode.id = String.valueOf(Objects.hash(flowNode.lineRange));
            flowNode.nodeProperties = propertiesBuilder == null ? null : propertiesBuilder.build();
            flowNode.branches = branches.isEmpty() ? null : branches;
            flowNode.flags = flags;
            flowNode.setConstData();
            return flowNode;
        }
    }

    /**
     * Represents a builder for the node properties of a flow node. Each concrete flow node override this class to build
     * its properties.
     *
     * @since 1.4.0
     */
    public static class PropertiesBuilder {

        public static final String VARIABLE_LABEL = "Variable";
        public static final String VARIABLE_KEY = "variable";
        public static final String VARIABLE_DOC = "Result Variable";

        public static final String EXPRESSION_RHS_LABEL = "Expression";
        public static final String EXPRESSION_RHS_KEY = "expression";
        public static final String EXPRESSION_RHS_DOC = "Expression";

        public static final String CONDITION_LABEL = "Condition";
        public static final String CONDITION_KEY = "condition";
        public static final String CONDITION_DOC = "Boolean Condition";

        private final Map<String, Expression> nodeProperties;
        private final SemanticModel semanticModel;
        protected Expression.Builder expressionBuilder;

        public PropertiesBuilder(SemanticModel semanticModel) {
            this.nodeProperties = new LinkedHashMap<>();
            this.expressionBuilder = Expression.Builder.getInstance();
            this.semanticModel = semanticModel;
        }

        @SuppressWarnings("unchecked")
        public <T extends PropertiesBuilder> T variable(Node node) {
            if (node == null) {
                return (T) this;
            }
            CommonUtils.getTypeSymbol(semanticModel, node).ifPresent(expressionBuilder::type);
            expressionBuilder
                    .label(VARIABLE_LABEL)
                    .value(CommonUtils.getVariableName(node))
                    .editable()
                    .typeKind(Expression.ExpressionTypeKind.BTYPE)
                    .documentation(VARIABLE_DOC);

            addProperty(VARIABLE_KEY, expressionBuilder.build());
            return (T) this;
        }

        public PropertiesBuilder expression(ExpressionNode expressionNode) {
            semanticModel.typeOf(expressionNode).ifPresent(expressionBuilder::type);
            Expression expression = expressionBuilder
                    .label(EXPRESSION_RHS_LABEL)
                    .typeKind(Expression.ExpressionTypeKind.BTYPE)
                    .documentation(EXPRESSION_RHS_DOC)
                    .editable()
                    .value(expressionNode.kind() == SyntaxKind.CHECK_EXPRESSION ?
                            ((CheckExpressionNode) expressionNode).expression().toString() : expressionNode.toString())
                    .build();
            addProperty(EXPRESSION_RHS_KEY, expression);
            return this;
        }

        public PropertiesBuilder callExpression(ExpressionNode expressionNode, ExpressionAttributes.Info info) {
            Expression client = Expression.Builder.getInstance()
                    .label(info.label())
                    .type(info.type())
                    .value(expressionNode.toString())
                    .typeKind(Expression.ExpressionTypeKind.BTYPE)
                    .editable()
                    .documentation(info.documentation())
                    .build();
            addProperty(info.key(), client);
            return this;
        }

        public PropertiesBuilder functionArguments(SeparatedNodeList<FunctionArgumentNode> arguments,
                                                   List<ParameterSymbol> parameterSymbols) {
            final Map<String, Node> namedArgValueMap = new HashMap<>();
            final Queue<Node> positionalArgs = new LinkedList<>();

            for (FunctionArgumentNode argument : arguments) {
                switch (argument.kind()) {
                    case NAMED_ARG -> {
                        NamedArgumentNode namedArgument = (NamedArgumentNode) argument;
                        namedArgValueMap.put(namedArgument.argumentName().name().text(),
                                namedArgument.expression());
                    }
                    case POSITIONAL_ARG -> positionalArgs.add(((PositionalArgumentNode) argument).expression());
                    default -> {
                        // Ignore the default case
                    }
                }
            }

            expressionBuilder = Expression.Builder.getInstance();
            int numParams = parameterSymbols.size();
            int numPositionalArgs = positionalArgs.size();

            for (int i = 0; i < numParams; i++) {
                ParameterSymbol parameterSymbol = parameterSymbols.get(i);
                Optional<String> name = parameterSymbol.getName();
                if (name.isEmpty()) {
                    continue;
                }
                String parameterName = name.get();
                Node paramValue = i < numPositionalArgs ? positionalArgs.poll() : namedArgValueMap.get(parameterName);

                ExpressionAttributes.Info info = ExpressionAttributes.get(parameterName);
                if (info != null) {
                    expressionBuilder
                            .label(info.label())
                            .documentation(info.documentation())
                            .typeKind(Expression.ExpressionTypeKind.BTYPE)
                            .editable()
                            .optional(parameterSymbol.paramKind() == ParameterKind.DEFAULTABLE);

                    if (paramValue != null) {
                        expressionBuilder.value(paramValue.toSourceCode());
                    }

                    String staticType = info.type();
                    Optional<TypeSymbol> valueType =
                            paramValue != null ? semanticModel.typeOf(paramValue) : Optional.empty();

                    if (info.dynamicType() && valueType.isPresent()) {
                        // Obtain the type from the value if the dynamic type is set
                        expressionBuilder.type(valueType.get());
                    } else if (staticType != null) {
                        // Set the static type
                        expressionBuilder.type(staticType);
                    } else {
                        // Set the type of the symbol if none of types were found
                        expressionBuilder.type(parameterSymbol.typeDescriptor());
                    }

                    addProperty(parameterName, expressionBuilder.build());
                }
            }
            return this;
        }

        public PropertiesBuilder resourceSymbol(ResourceMethodSymbol resourceMethodSymbol) {
            expressionBuilder
                    .label(EVENT_HTTP_API_METHOD)
                    .typeKind(Expression.ExpressionTypeKind.IDENTIFIER)
                    .editable()
                    .documentation(EVENT_HTTP_API_METHOD_DOC);
            resourceMethodSymbol.getName().ifPresent(name -> expressionBuilder.value(name));
            addProperty(EVENT_HTTP_API_METHOD_KEY, expressionBuilder.build());

            expressionBuilder
                    .label(EVENT_HTTP_API_PATH)
                    .typeKind(Expression.ExpressionTypeKind.URI_PATH)
                    .editable()
                    .documentation(EVENT_HTTP_API_PATH_DOC)
                    .value(resourceMethodSymbol.resourcePath().signature());
            addProperty(EVENT_HTTP_API_PATH_KEY, expressionBuilder.build());
            return this;
        }

        public PropertiesBuilder setConditionExpression(ExpressionNode expressionNode) {
            semanticModel.typeOf(expressionNode).ifPresent(expressionBuilder::type);
            Expression condition = expressionBuilder
                    .label(CONDITION_LABEL)
                    .value(expressionNode.toSourceCode())
                    .typeKind(Expression.ExpressionTypeKind.BTYPE)
                    .documentation(CONDITION_DOC)
                    .editable()
                    .build();
            addProperty(CONDITION_KEY, condition);
            return this;
        }

        public PropertiesBuilder setExpressionNode(ExpressionNode expressionNode, String expressionDoc) {
            semanticModel.typeOf(expressionNode).ifPresent(expressionBuilder::type);
            Expression expression = expressionBuilder
                    .label(EXPRESSION_RHS_DOC)
                    .value(expressionNode.toSourceCode())
                    .documentation(expressionDoc)
                    .typeKind(Expression.ExpressionTypeKind.BTYPE)
                    .editable()
                    .build();
            addProperty(EXPRESSION_RHS_KEY, expression);
            return this;
        }

        public final void addProperty(String key, Expression expression) {
            if (expression != null) {
                this.nodeProperties.put(key, expression);
            }
        }

        public Map<String, Expression> build() {
            return this.nodeProperties;
        }
    }

    /**
     * Represents a builder to generate a Ballerina source code.
     *
     * @since 1.4.0
     */
    public static class SourceBuilder {

        private static final String WHITE_SPACE = " ";

        private static final FormattingTreeModifier
                treeModifier = new FormattingTreeModifier(FormattingOptions.builder().build(), (LineRange) null);
        private final StringBuilder sb;

        public SourceBuilder() {
            sb = new StringBuilder();
        }

        public SourceBuilder keyword(SyntaxKind keyword) {
            sb.append(keyword.stringValue()).append(WHITE_SPACE);
            return this;
        }

        public SourceBuilder name(String name) {
            sb.append(name);
            return this;
        }

        public SourceBuilder expression(Expression expression) {
            sb.append(expression.toSourceCode());
            return this;
        }

        public SourceBuilder expressionWithType(Expression expression) {
            sb.append(expression.type()).append(WHITE_SPACE).append(expression.toSourceCode());
            return this;
        }

        public SourceBuilder whiteSpace() {
            sb.append(WHITE_SPACE);
            return this;
        }

        public SourceBuilder openBrace() {
            sb.append(SyntaxKind.OPEN_BRACE_TOKEN.stringValue()).append(System.lineSeparator());
            return this;
        }

        public SourceBuilder closeBrace() {
            sb.append(WHITE_SPACE)
                    .append(SyntaxKind.CLOSE_BRACE_TOKEN.stringValue())
                    .append(System.lineSeparator());
            return this;
        }

        public SourceBuilder addChildren(List<FlowNode> flowNodes) {
            flowNodes.forEach(flowNode -> sb.append(flowNode.toSource()));
            return this;
        }

        public SourceBuilder endOfStatement() {
            sb.append(SyntaxKind.SEMICOLON_TOKEN.stringValue()).append(System.lineSeparator());
            return this;
        }

        public String build(boolean isExpression) {
            String outputStr = sb.toString();
            Node modifiedNode = isExpression ? NodeParser.parseExpression(outputStr).apply(treeModifier) :
                    NodeParser.parseStatement(outputStr).apply(treeModifier);
            return modifiedNode.toSourceCode().strip();
        }
    }

    /**
     * Represents a deserializer for the flow node.
     *
     * @since 1.4.0
     */
    public static class Deserializer implements JsonDeserializer<FlowNode> {

        @Override
        public FlowNode deserialize(JsonElement json, Type typeOfT, JsonDeserializationContext context)
                throws JsonParseException {
            JsonObject jsonObject = json.getAsJsonObject();
            FlowNode.Kind kind = context.deserialize(jsonObject.get("kind"), FlowNode.Kind.class);

            return switch (kind) {
                case EXPRESSION -> context.deserialize(jsonObject, DefaultExpression.class);
                case IF -> context.deserialize(jsonObject, If.class);
                case EVENT_HTTP_API -> context.deserialize(jsonObject, HttpApiEvent.class);
                case RETURN -> context.deserialize(jsonObject, Return.class);
                case ERROR_HANDLER -> context.deserialize(jsonObject, ErrorHandler.class);
                case WHILE -> context.deserialize(jsonObject, While.class);
                case CONTINUE -> context.deserialize(jsonObject, Continue.class);
                case BREAK -> context.deserialize(jsonObject, Break.class);
                case PANIC -> context.deserialize(jsonObject, Panic.class);
                case START -> context.deserialize(jsonObject, Start.class);
                case HTTP_API_GET_CALL, HTTP_API_POST_CALL -> context.deserialize(jsonObject, ActionCall.class);
                case LOCK -> context.deserialize(jsonObject, Lock.class);
            };
        }
    }
}<|MERGE_RESOLUTION|>--- conflicted
+++ resolved
@@ -103,6 +103,7 @@
         put(Kind.HTTP_API_GET_CALL, ActionCall::new);
         put(Kind.HTTP_API_POST_CALL, ActionCall::new);
         put(Kind.START, Start::new);
+        put(Kind.LOCK, Lock::new);
     }};
 
     public static FlowNode getNodeFromKind(Kind kind) {
@@ -169,11 +170,8 @@
         CONTINUE,
         BREAK,
         PANIC,
-<<<<<<< HEAD
+        START,
         LOCK
-=======
-        START
->>>>>>> a4597aa1
     }
 
     /**
