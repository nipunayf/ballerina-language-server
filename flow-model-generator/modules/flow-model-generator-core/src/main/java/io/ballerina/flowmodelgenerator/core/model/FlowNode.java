--- conflicted
+++ resolved
@@ -47,11 +47,8 @@
 import io.ballerina.flowmodelgenerator.core.model.node.If;
 import io.ballerina.flowmodelgenerator.core.model.node.Panic;
 import io.ballerina.flowmodelgenerator.core.model.node.Return;
-<<<<<<< HEAD
+import io.ballerina.flowmodelgenerator.core.model.node.Start;
 import io.ballerina.flowmodelgenerator.core.model.node.Transaction;
-=======
-import io.ballerina.flowmodelgenerator.core.model.node.Start;
->>>>>>> a4597aa1
 import io.ballerina.flowmodelgenerator.core.model.node.While;
 import io.ballerina.tools.text.LineRange;
 import org.ballerinalang.formatter.core.FormattingTreeModifier;
@@ -106,6 +103,7 @@
         put(Kind.HTTP_API_GET_CALL, ActionCall::new);
         put(Kind.HTTP_API_POST_CALL, ActionCall::new);
         put(Kind.START, Start::new);
+        put(Kind.TRANSACTION, Transaction::new);
     }};
 
     public static FlowNode getNodeFromKind(Kind kind) {
@@ -172,11 +170,8 @@
         CONTINUE,
         BREAK,
         PANIC,
-<<<<<<< HEAD
+        START,
         TRANSACTION
-=======
-        START
->>>>>>> a4597aa1
     }
 
     /**
