/*
 *  Copyright (c) 2024, WSO2 LLC. (http://www.wso2.com)
 *
 *  WSO2 LLC. licenses this file to you under the Apache License,
 *  Version 2.0 (the "License"); you may not use this file except
 *  in compliance with the License.
 *  You may obtain a copy of the License at
 *
 *    http://www.apache.org/licenses/LICENSE-2.0
 *
 *  Unless required by applicable law or agreed to in writing,
 *  software distributed under the License is distributed on an
 *  "AS IS" BASIS, WITHOUT WARRANTIES OR CONDITIONS OF ANY
 *  KIND, either express or implied.  See the License for the
 *  specific language governing permissions and limitations
 *  under the License.
 */

package io.ballerina.flowmodelgenerator.core;

import io.ballerina.compiler.api.ModuleID;
import io.ballerina.compiler.api.SemanticModel;
import io.ballerina.compiler.api.symbols.AnnotationAttachmentSymbol;
import io.ballerina.compiler.api.symbols.ClassSymbol;
import io.ballerina.compiler.api.symbols.ExternalFunctionSymbol;
import io.ballerina.compiler.api.symbols.FunctionSymbol;
import io.ballerina.compiler.api.symbols.FunctionTypeSymbol;
import io.ballerina.compiler.api.symbols.MethodSymbol;
import io.ballerina.compiler.api.symbols.ModuleSymbol;
import io.ballerina.compiler.api.symbols.ParameterSymbol;
import io.ballerina.compiler.api.symbols.Symbol;
import io.ballerina.compiler.api.symbols.SymbolKind;
import io.ballerina.compiler.api.symbols.TypeDefinitionSymbol;
import io.ballerina.compiler.api.symbols.TypeDescKind;
import io.ballerina.compiler.api.symbols.TypeReferenceTypeSymbol;
import io.ballerina.compiler.api.symbols.TypeSymbol;
import io.ballerina.compiler.api.symbols.UnionTypeSymbol;
import io.ballerina.compiler.api.symbols.VariableSymbol;
import io.ballerina.compiler.api.values.ConstantValue;
import io.ballerina.compiler.syntax.tree.AssignmentStatementNode;
import io.ballerina.compiler.syntax.tree.BinaryExpressionNode;
import io.ballerina.compiler.syntax.tree.BlockStatementNode;
import io.ballerina.compiler.syntax.tree.BreakStatementNode;
import io.ballerina.compiler.syntax.tree.ByteArrayLiteralNode;
import io.ballerina.compiler.syntax.tree.CheckExpressionNode;
import io.ballerina.compiler.syntax.tree.ClientResourceAccessActionNode;
import io.ballerina.compiler.syntax.tree.CommentNode;
import io.ballerina.compiler.syntax.tree.CommitActionNode;
import io.ballerina.compiler.syntax.tree.CompoundAssignmentStatementNode;
import io.ballerina.compiler.syntax.tree.ComputedResourceAccessSegmentNode;
import io.ballerina.compiler.syntax.tree.ContinueStatementNode;
import io.ballerina.compiler.syntax.tree.DoStatementNode;
import io.ballerina.compiler.syntax.tree.ElseBlockNode;
import io.ballerina.compiler.syntax.tree.ExplicitNewExpressionNode;
import io.ballerina.compiler.syntax.tree.ExpressionNode;
import io.ballerina.compiler.syntax.tree.ExpressionStatementNode;
import io.ballerina.compiler.syntax.tree.FailStatementNode;
import io.ballerina.compiler.syntax.tree.ForEachStatementNode;
import io.ballerina.compiler.syntax.tree.ForkStatementNode;
import io.ballerina.compiler.syntax.tree.FunctionArgumentNode;
import io.ballerina.compiler.syntax.tree.FunctionBodyBlockNode;
import io.ballerina.compiler.syntax.tree.FunctionCallExpressionNode;
import io.ballerina.compiler.syntax.tree.FunctionDefinitionNode;
import io.ballerina.compiler.syntax.tree.IfElseStatementNode;
import io.ballerina.compiler.syntax.tree.ImplicitNewExpressionNode;
import io.ballerina.compiler.syntax.tree.ListConstructorExpressionNode;
import io.ballerina.compiler.syntax.tree.LocalTypeDefinitionStatementNode;
import io.ballerina.compiler.syntax.tree.LockStatementNode;
import io.ballerina.compiler.syntax.tree.MappingConstructorExpressionNode;
import io.ballerina.compiler.syntax.tree.MatchClauseNode;
import io.ballerina.compiler.syntax.tree.MatchGuardNode;
import io.ballerina.compiler.syntax.tree.MatchStatementNode;
import io.ballerina.compiler.syntax.tree.MethodCallExpressionNode;
import io.ballerina.compiler.syntax.tree.ModuleVariableDeclarationNode;
import io.ballerina.compiler.syntax.tree.NameReferenceNode;
import io.ballerina.compiler.syntax.tree.NamedArgumentNode;
import io.ballerina.compiler.syntax.tree.NamedWorkerDeclarationNode;
import io.ballerina.compiler.syntax.tree.NamedWorkerDeclarator;
import io.ballerina.compiler.syntax.tree.NewExpressionNode;
import io.ballerina.compiler.syntax.tree.Node;
import io.ballerina.compiler.syntax.tree.NodeList;
import io.ballerina.compiler.syntax.tree.NodeVisitor;
import io.ballerina.compiler.syntax.tree.NonTerminalNode;
import io.ballerina.compiler.syntax.tree.ObjectFieldNode;
import io.ballerina.compiler.syntax.tree.OnFailClauseNode;
import io.ballerina.compiler.syntax.tree.PanicStatementNode;
import io.ballerina.compiler.syntax.tree.ParenthesizedArgList;
import io.ballerina.compiler.syntax.tree.PositionalArgumentNode;
import io.ballerina.compiler.syntax.tree.QualifiedNameReferenceNode;
import io.ballerina.compiler.syntax.tree.QueryActionNode;
import io.ballerina.compiler.syntax.tree.RemoteMethodCallActionNode;
import io.ballerina.compiler.syntax.tree.RetryStatementNode;
import io.ballerina.compiler.syntax.tree.ReturnStatementNode;
import io.ballerina.compiler.syntax.tree.ReturnTypeDescriptorNode;
import io.ballerina.compiler.syntax.tree.RollbackStatementNode;
import io.ballerina.compiler.syntax.tree.SeparatedNodeList;
import io.ballerina.compiler.syntax.tree.SimpleNameReferenceNode;
import io.ballerina.compiler.syntax.tree.StartActionNode;
import io.ballerina.compiler.syntax.tree.StatementNode;
import io.ballerina.compiler.syntax.tree.SyntaxKind;
import io.ballerina.compiler.syntax.tree.TemplateExpressionNode;
import io.ballerina.compiler.syntax.tree.Token;
import io.ballerina.compiler.syntax.tree.TransactionStatementNode;
import io.ballerina.compiler.syntax.tree.TypedBindingPatternNode;
import io.ballerina.compiler.syntax.tree.VariableDeclarationNode;
import io.ballerina.compiler.syntax.tree.WaitActionNode;
import io.ballerina.compiler.syntax.tree.WaitFieldNode;
import io.ballerina.compiler.syntax.tree.WaitFieldsListNode;
import io.ballerina.compiler.syntax.tree.WhileStatementNode;
import io.ballerina.flowmodelgenerator.core.model.Branch;
import io.ballerina.flowmodelgenerator.core.model.FlowNode;
import io.ballerina.flowmodelgenerator.core.model.FormBuilder;
import io.ballerina.flowmodelgenerator.core.model.NodeBuilder;
import io.ballerina.flowmodelgenerator.core.model.NodeKind;
import io.ballerina.flowmodelgenerator.core.model.Property;
import io.ballerina.flowmodelgenerator.core.model.node.AssignBuilder;
import io.ballerina.flowmodelgenerator.core.model.node.BinaryBuilder;
import io.ballerina.flowmodelgenerator.core.model.node.CallBuilder;
import io.ballerina.flowmodelgenerator.core.model.node.DataMapperBuilder;
import io.ballerina.flowmodelgenerator.core.model.node.FailBuilder;
import io.ballerina.flowmodelgenerator.core.model.node.FunctionCall;
import io.ballerina.flowmodelgenerator.core.model.node.IfBuilder;
import io.ballerina.flowmodelgenerator.core.model.node.JsonPayloadBuilder;
import io.ballerina.flowmodelgenerator.core.model.node.MethodCall;
import io.ballerina.flowmodelgenerator.core.model.node.NewConnectionBuilder;
import io.ballerina.flowmodelgenerator.core.model.node.PanicBuilder;
import io.ballerina.flowmodelgenerator.core.model.node.RemoteActionCallBuilder;
import io.ballerina.flowmodelgenerator.core.model.node.ResourceActionCallBuilder;
import io.ballerina.flowmodelgenerator.core.model.node.ReturnBuilder;
import io.ballerina.flowmodelgenerator.core.model.node.RollbackBuilder;
import io.ballerina.flowmodelgenerator.core.model.node.StartBuilder;
import io.ballerina.flowmodelgenerator.core.model.node.VariableBuilder;
import io.ballerina.flowmodelgenerator.core.model.node.WaitBuilder;
import io.ballerina.flowmodelgenerator.core.model.node.XmlPayloadBuilder;
import io.ballerina.flowmodelgenerator.core.utils.FlowNodeUtil;
import io.ballerina.flowmodelgenerator.core.utils.ParamUtils;
import io.ballerina.modelgenerator.commons.CommonUtils;
import io.ballerina.modelgenerator.commons.FunctionData;
import io.ballerina.modelgenerator.commons.FunctionDataBuilder;
import io.ballerina.modelgenerator.commons.ModuleInfo;
import io.ballerina.modelgenerator.commons.ParameterData;
import io.ballerina.projects.Project;
import io.ballerina.tools.diagnostics.Location;
import io.ballerina.tools.text.LinePosition;
import io.ballerina.tools.text.LineRange;
import io.ballerina.tools.text.TextDocument;
import org.ballerinalang.langserver.common.utils.CommonUtil;

import java.util.ArrayList;
import java.util.HashMap;
import java.util.HashSet;
import java.util.LinkedHashMap;
import java.util.LinkedList;
import java.util.List;
import java.util.Map;
import java.util.Objects;
import java.util.Optional;
import java.util.Queue;
import java.util.Stack;
import java.util.stream.Collectors;

/**
 * Analyzes the source code and generates the flow model.
 *
 * @since 2.0.0
 */
class CodeAnalyzer extends NodeVisitor {

    // Readonly fields
    private final Project project;
    private final SemanticModel semanticModel;
    private final Map<String, LineRange> dataMappings;
    private final TextDocument textDocument;
    private final ModuleInfo moduleInfo;
    private final DiagnosticHandler diagnosticHandler;
    private final boolean forceAssign;
    private final String connectionScope;

    private static final String LLM_CALL = "LlmCall";
    private static final String CALL_LLM = "callLlm";

    // State fields
    private NodeBuilder nodeBuilder;
    private final List<FlowNode> flowNodeList;
    private final Stack<NodeBuilder> flowNodeBuilderStack;
    private TypedBindingPatternNode typedBindingPatternNode;
    private static final String BALLERINAX = "ballerinax";
    private static final String AI_AGENT = "ai.agent";

    public CodeAnalyzer(Project project, SemanticModel semanticModel, String connectionScope,
                        Map<String, LineRange> dataMappings, TextDocument textDocument, ModuleInfo moduleInfo,
                        boolean forceAssign) {
        this.project = project;
        this.semanticModel = semanticModel;
        this.dataMappings = dataMappings;
        this.connectionScope = connectionScope;
        this.textDocument = textDocument;
        this.moduleInfo = moduleInfo;
        this.forceAssign = forceAssign;
        this.flowNodeList = new ArrayList<>();
        this.flowNodeBuilderStack = new Stack<>();
        this.diagnosticHandler = new DiagnosticHandler(semanticModel);
    }

    @Override
    public void visit(FunctionDefinitionNode functionDefinitionNode) {
        Optional<Symbol> symbol = semanticModel.symbol(functionDefinitionNode);
        if (symbol.isEmpty()) {
            return;
        }

        startNode(NodeKind.EVENT_START, functionDefinitionNode).codedata()
                .lineRange(functionDefinitionNode.functionBody().lineRange())
                .sourceCode(functionDefinitionNode.toSourceCode().strip());
        endNode();
        super.visit(functionDefinitionNode);
    }

    @Override
    public void visit(ObjectFieldNode objectFieldNode) {
        objectFieldNode.expression().ifPresent(expressionNode -> expressionNode.accept(this));
        nodeBuilder.properties()
                .type(objectFieldNode.typeName(), true)
                .data(objectFieldNode.fieldName(), false, new HashSet<>());
        endNode(objectFieldNode);
    }

    @Override
    public void visit(FunctionBodyBlockNode functionBodyBlockNode) {
        functionBodyBlockNode.namedWorkerDeclarator()
                .ifPresent(namedWorkerDeclarator -> namedWorkerDeclarator.accept(this));
        for (Node statementOrComment : functionBodyBlockNode.statementsWithComments()) {
            statementOrComment.accept(this);
        }
    }

    @Override
    public void visit(CommentNode commentNode) {
        Node node = commentNode.getCommentAttachedNode();
        LinePosition startPos = textDocument.linePositionFrom(node.textRangeWithMinutiae().startOffset());
        int offset = 0;
        if (!(node instanceof Token)) {
            offset = node.textRangeWithMinutiae().startOffset();
        }
        LinePosition endPos =
                textDocument.linePositionFrom(commentNode.getLastMinutiae().textRange().endOffset() + offset);
        LineRange commentRange = LineRange.from(node.lineRange().fileName(), startPos, endPos);
        CommentMetadata commentMetadata = new CommentMetadata(String.join(System.lineSeparator(),
                commentNode.getCommentLines()), commentRange);
        genCommentNode(commentMetadata);
    }

    @Override
    public void visit(ReturnStatementNode returnStatementNode) {
        Optional<ExpressionNode> optExpr = returnStatementNode.expression();
        if (optExpr.isEmpty()) {
            startNode(NodeKind.STOP, returnStatementNode);
        } else {
            ExpressionNode expr = optExpr.get();
            startNode(NodeKind.RETURN, returnStatementNode)
                    .metadata().description(String.format(ReturnBuilder.DESCRIPTION, expr)).stepOut()
                    .properties().expression(expr, ReturnBuilder.RETURN_EXPRESSION_DOC);
        }
        nodeBuilder.returning();
        endNode(returnStatementNode);
    }

    @Override
    public void visit(RemoteMethodCallActionNode remoteMethodCallActionNode) {
        Optional<Symbol> symbol = semanticModel.symbol(remoteMethodCallActionNode);
        if (symbol.isEmpty() || (symbol.get().kind() != SymbolKind.METHOD)) {
            handleExpressionNode(remoteMethodCallActionNode);
            return;
        }
        Optional<ClassSymbol> classSymbol = getClassSymbol(remoteMethodCallActionNode.expression());
        if (classSymbol.isEmpty()) {
            handleExpressionNode(remoteMethodCallActionNode);
            return;
        }

        String functionName = remoteMethodCallActionNode.methodName().name().text();
        ExpressionNode expressionNode = remoteMethodCallActionNode.expression();
        MethodSymbol functionSymbol = (MethodSymbol) symbol.get();
        if (isAgentCall(classSymbol.get())) {
            startNode(NodeKind.AGENT_CALL, expressionNode.parent());
        } else {
            startNode(NodeKind.REMOTE_ACTION_CALL, expressionNode.parent());
        }

        FunctionDataBuilder functionDataBuilder = new FunctionDataBuilder()
                .name(functionName)
                .functionSymbol(functionSymbol)
                .semanticModel(semanticModel)
                .userModuleInfo(moduleInfo);
        FunctionData functionData = functionDataBuilder.build();

        nodeBuilder
                .symbolInfo(functionSymbol)
                .metadata()
                    .label(functionName)
                    .description(functionData.description())
                    .stepOut()
                .codedata()
                    .nodeInfo(remoteMethodCallActionNode)
                    .object(classSymbol.get().getName().orElse(""))
                    .symbol(functionName)
                    .stepOut()
                .properties().callExpression(expressionNode, Property.CONNECTION_KEY);
        processFunctionSymbol(remoteMethodCallActionNode, remoteMethodCallActionNode.arguments(), functionSymbol,
                functionData);

        String expr = expressionNode.toSourceCode();
        if (isAgentCall(classSymbol.get())) {
            // TODO: Refactor this logic
            for (Symbol moduleSymbol : semanticModel.moduleSymbols()) {
                if (moduleSymbol.kind() != SymbolKind.VARIABLE) {
                    continue;
                }
                VariableSymbol variableSymbol = (VariableSymbol) moduleSymbol;
                if (!variableSymbol.getName().orElseThrow().equals(expr)) {
                    continue;
                }
                Optional<Location> optLocation = variableSymbol.getLocation();
                if (optLocation.isEmpty()) {
                    throw new IllegalStateException("Location not found for the variable symbol: " + variableSymbol);
                }
                NonTerminalNode parent = CommonUtil.findNode(variableSymbol, CommonUtils.getDocument(project,
                        optLocation.get()).syntaxTree()).get().parent().parent();
                if (parent.kind() != SyntaxKind.MODULE_VAR_DECL) {
                    throw new IllegalStateException("Parent is not a module variable declaration: " + parent);
                }
                ModuleVariableDeclarationNode moduleVariableDeclarationNode = (ModuleVariableDeclarationNode) parent;
                Optional<ExpressionNode> optInitializer = moduleVariableDeclarationNode.initializer();
                if (optInitializer.isEmpty()) {
                    throw new IllegalStateException("Initializer not found for the module variable declaration: " +
                            moduleVariableDeclarationNode);
                }
                ImplicitNewExpressionNode newExpressionNode = getNewExpr(optInitializer.get());
                Optional<ParenthesizedArgList> argList = newExpressionNode.parenthesizedArgList();
                if (argList.isEmpty()) {
                    throw new IllegalStateException("ParenthesizedArgList not found for the new expression: " +
                            newExpressionNode);
                }
                ExpressionNode toolsArg = null;
                ExpressionNode modelArg = null;
                for (FunctionArgumentNode arg : argList.get().arguments()) {
                    if (arg.kind() == SyntaxKind.NAMED_ARG) {
                        NamedArgumentNode namedArgumentNode = (NamedArgumentNode) arg;
                        if (namedArgumentNode.argumentName().name().text().equals("tools")) {
                            toolsArg = namedArgumentNode.expression();
                        } else if (namedArgumentNode.argumentName().name().text().equals("model")) {
                            modelArg = namedArgumentNode.expression();
                        }
                    }
                }
                if (toolsArg == null || toolsArg.kind() != SyntaxKind.LIST_CONSTRUCTOR) {
                    throw new IllegalStateException("Tools argument not found for the new expression: " +
                            newExpressionNode);
                }
                if (modelArg == null) {
                    throw new IllegalStateException("Model argument not found for the new expression: " +
                            newExpressionNode);
                }
                Map<String, String> toolUrls = new HashMap<>();
                ListConstructorExpressionNode listConstructorExpressionNode = (ListConstructorExpressionNode) toolsArg;
                for (Node node : listConstructorExpressionNode.expressions()) {
                    if (node.kind() != SyntaxKind.SIMPLE_NAME_REFERENCE) {
                        throw new IllegalStateException("Tool node is not a simple name reference: " + node);
                    }
                    SimpleNameReferenceNode simpleNameReferenceNode = (SimpleNameReferenceNode) node;
                    String toolName = simpleNameReferenceNode.name().text();
                    String icon = getIcon(toolName);
                    if (!icon.isEmpty()) {
                        toolUrls.put(toolName, icon);
                    }
                }
                String modelUrl = getModelIconUrl(modelArg);
                if (!modelUrl.isEmpty()) {
                    nodeBuilder.metadata().addData("model", modelUrl);
                }
                if (!toolUrls.isEmpty()) {
                    nodeBuilder.metadata().addData("tools", toolUrls);
                }
                break;
            }
        }
    }

    @Override
    public void visit(ClientResourceAccessActionNode clientResourceAccessActionNode) {
        Optional<Symbol> symbol = semanticModel.symbol(clientResourceAccessActionNode);
        if (symbol.isEmpty() || (symbol.get().kind() != SymbolKind.METHOD &&
                symbol.get().kind() != SymbolKind.RESOURCE_METHOD)) {
            handleExpressionNode(clientResourceAccessActionNode);
            return;
        }
        Optional<ClassSymbol> classSymbol = getClassSymbol(clientResourceAccessActionNode.expression());
        if (classSymbol.isEmpty()) {
            handleExpressionNode(clientResourceAccessActionNode);
            return;
        }

        String functionName = clientResourceAccessActionNode.methodName()
                .map(simpleNameReference -> simpleNameReference.name().text()).orElse("get");
        ExpressionNode expressionNode = clientResourceAccessActionNode.expression();
        SeparatedNodeList<FunctionArgumentNode> argumentNodes =
                clientResourceAccessActionNode.arguments().map(ParenthesizedArgList::arguments).orElse(null);

        MethodSymbol functionSymbol = (MethodSymbol) symbol.get();
        startNode(NodeKind.RESOURCE_ACTION_CALL, expressionNode.parent());

        SeparatedNodeList<Node> nodes = clientResourceAccessActionNode.resourceAccessPath();
        ParamUtils.ResourcePathTemplate resourcePathTemplate = ParamUtils.buildResourcePathTemplate(semanticModel,
                functionSymbol, semanticModel.types().ERROR);
        if (CommonUtils.isHttpModule(functionSymbol)) {
            String resourcePath = nodes.stream().map(Node::toSourceCode).collect(Collectors.joining("/"));
            String fullPath = "/" + resourcePath;
            nodeBuilder.properties().resourcePath(fullPath, true);
        } else {
            nodeBuilder.properties().resourcePath(resourcePathTemplate.resourcePathTemplate(), false);
            int idx = 0;
            for (int i = 0; i < nodes.size(); i++) {
                Node node = nodes.get(i);
                if (nodes.size() <= idx) {
                    break;
                }
                if (node instanceof ComputedResourceAccessSegmentNode computedResourceAccessSegmentNode) {
                    ExpressionNode expr = computedResourceAccessSegmentNode.expression();
                    ParameterData paramResult = resourcePathTemplate.pathParams().get(idx);
                    String unescapedParamName = ParamUtils.removeLeadingSingleQuote(paramResult.name());
                    nodeBuilder.properties()
                            .custom()
                                .metadata()
                                .label(unescapedParamName)
                                .description(paramResult.description())
                                .stepOut()
                            .codedata()
                                .kind(paramResult.kind().name())
                                .originalName(paramResult.name())
                                .stepOut()
                            .value(expr.toSourceCode())
                            .typeConstraint(paramResult.type())
                            .typeMembers(paramResult.typeMembers())
                            .type(Property.ValueType.EXPRESSION)
                            .editable()
                            .defaultable(paramResult.optional())
                            .stepOut()
                            .addProperty(unescapedParamName);
                    idx++;
                }
            }
        }

        FunctionDataBuilder functionDataBuilder = new FunctionDataBuilder()
                .name(functionName)
                .functionSymbol(functionSymbol)
                .semanticModel(semanticModel)
                .userModuleInfo(moduleInfo)
                .resourcePath(resourcePathTemplate.resourcePathTemplate())
                .functionResultKind(FunctionData.Kind.RESOURCE);
        FunctionData functionData = functionDataBuilder.build();

        nodeBuilder.symbolInfo(functionSymbol)
                .metadata()
                    .label(functionName)
                    .description(functionData.description())
                    .stepOut()
                .codedata()
                    .nodeInfo(clientResourceAccessActionNode)
                    .object(classSymbol.get().getName().orElse(""))
                    .symbol(functionName)
                    .resourcePath(resourcePathTemplate.resourcePathTemplate())
                    .stepOut()
                .properties()
                .callExpression(expressionNode, Property.CONNECTION_KEY)
                .data(this.typedBindingPatternNode, false, new HashSet<>());
        processFunctionSymbol(clientResourceAccessActionNode, argumentNodes, functionSymbol, functionData);
    }

    private void addRemainingParamsToPropertyMap(Map<String, ParameterData> funcParamMap,
                                                 boolean hasOnlyRestParams) {
        for (Map.Entry<String, ParameterData> entry : funcParamMap.entrySet()) {
            ParameterData paramResult = entry.getValue();
            if (paramResult.kind().equals(ParameterData.Kind.PARAM_FOR_TYPE_INFER)
                    || paramResult.kind().equals(ParameterData.Kind.INCLUDED_RECORD)) {
                continue;
            }

            String unescapedParamName = ParamUtils.removeLeadingSingleQuote(paramResult.name());
            Property.Builder<FormBuilder<NodeBuilder>> customPropBuilder = nodeBuilder.properties().custom();
            customPropBuilder
                    .metadata()
                        .label(unescapedParamName)
                        .description(paramResult.description())
                        .stepOut()
                    .codedata()
                        .kind(paramResult.kind().name())
                        .originalName(paramResult.name())
                        .importStatements(paramResult.importStatements())
                        .stepOut()
                    .placeholder(paramResult.defaultValue())
                    .typeConstraint(paramResult.type())
                    .typeMembers(paramResult.typeMembers())
                    .editable()
                    .defaultable(paramResult.optional());

            if (paramResult.kind() == ParameterData.Kind.INCLUDED_RECORD_REST) {
                if (hasOnlyRestParams) {
                    customPropBuilder.defaultable(false);
                }
                unescapedParamName = "additionalValues";
                customPropBuilder.type(Property.ValueType.MAPPING_EXPRESSION_SET);
            } else if (paramResult.kind() == ParameterData.Kind.REST_PARAMETER) {
                if (hasOnlyRestParams) {
                    customPropBuilder.defaultable(false);
                }
                customPropBuilder.type(Property.ValueType.EXPRESSION_SET);
            } else {
                customPropBuilder.type(Property.ValueType.EXPRESSION);
            }
            customPropBuilder
                    .stepOut()
                    .addProperty(unescapedParamName);
        }
    }

    private void calculateFunctionArgs(Map<String, Node> namedArgValueMap,
                                       Queue<Node> positionalArgs,
                                       SeparatedNodeList<FunctionArgumentNode> argumentNodes) {
        if (argumentNodes != null) {
            for (FunctionArgumentNode argument : argumentNodes) {
                switch (argument.kind()) {
                    case NAMED_ARG -> {
                        NamedArgumentNode namedArgument = (NamedArgumentNode) argument;
                        namedArgValueMap.put(namedArgument.argumentName().name().text(),
                                namedArgument.expression());
                    }
                    case POSITIONAL_ARG -> positionalArgs.add(((PositionalArgumentNode) argument).expression());
                    default -> {
                        // Ignore the default case
                    }
                }
            }
        }
    }

    private void buildPropsFromFuncCallArgs(SeparatedNodeList<FunctionArgumentNode> argumentNodes,
                                            FunctionTypeSymbol functionTypeSymbol,
                                            Map<String, ParameterData> funcParamMap,
                                            Queue<Node> positionalArgs, Map<String, Node> namedArgValueMap) {
        if (argumentNodes == null) { // cl->/path/to/'resource;
            List<ParameterData> functionParameters = funcParamMap.values().stream().toList();
            boolean hasOnlyRestParams = functionParameters.size() == 1;
            for (ParameterData paramResult : functionParameters) {
                ParameterData.Kind paramKind = paramResult.kind();

                if (paramKind.equals(ParameterData.Kind.PATH_PARAM) ||
                        paramKind.equals(ParameterData.Kind.PATH_REST_PARAM)
                        || paramKind.equals(ParameterData.Kind.PARAM_FOR_TYPE_INFER)
                        || paramKind.equals(ParameterData.Kind.INCLUDED_RECORD)) {
                    continue;
                }

                String unescapedParamName = ParamUtils.removeLeadingSingleQuote(paramResult.name());
                Property.Builder<FormBuilder<NodeBuilder>> customPropBuilder = nodeBuilder.properties().custom();
                customPropBuilder
                        .metadata()
                            .label(unescapedParamName)
                            .description(paramResult.description())
                            .stepOut()
                        .codedata()
                            .kind(paramKind.name())
                            .originalName(paramResult.name())
                            .importStatements(paramResult.importStatements())
                            .stepOut()
                        .placeholder(paramResult.defaultValue())
                        .typeConstraint(paramResult.type())
                        .typeMembers(paramResult.typeMembers())
                        .editable()
                        .defaultable(paramResult.optional());

                if (paramKind == ParameterData.Kind.INCLUDED_RECORD_REST) {
                    if (hasOnlyRestParams) {
                        customPropBuilder.defaultable(false);
                    }
                    customPropBuilder.type(Property.ValueType.MAPPING_EXPRESSION_SET);
                } else if (paramKind == ParameterData.Kind.REST_PARAMETER) {
                    if (hasOnlyRestParams) {
                        customPropBuilder.defaultable(false);
                    }
                    customPropBuilder.type(Property.ValueType.EXPRESSION_SET);
                } else {
                    customPropBuilder.type(Property.ValueType.EXPRESSION);
                }
                customPropBuilder
                        .stepOut()
                        .addProperty(unescapedParamName);
            }
            return;
        }

        boolean hasOnlyRestParams = funcParamMap.size() == 1;
        if (functionTypeSymbol.restParam().isPresent()) {
            ParameterSymbol restParamSymbol = functionTypeSymbol.restParam().get();
            Optional<List<ParameterSymbol>> paramsOptional = functionTypeSymbol.params();

            if (paramsOptional.isPresent()) {
                List<ParameterSymbol> paramsList = paramsOptional.get();
                int paramCount = paramsList.size(); // param count without rest params
                int argCount = positionalArgs.size();

                List<String> restArgs = new ArrayList<>();
                for (int i = 0; i < paramsList.size(); i++) {
                    ParameterSymbol parameterSymbol = paramsList.get(i);
                    String escapedParamName = parameterSymbol.getName().get();
                    ParameterData paramResult = funcParamMap.get(escapedParamName);
                    if (paramResult == null) {
                        escapedParamName = CommonUtil.escapeReservedKeyword(parameterSymbol.getName().get());
                    }
                    paramResult = funcParamMap.get(escapedParamName);
                    Node paramValue = i < argCount ? positionalArgs.poll()
                            : namedArgValueMap.get(paramResult.name());

                    funcParamMap.remove(parameterSymbol.getName().get());
                    Property.Builder<FormBuilder<NodeBuilder>> customPropBuilder =
                            nodeBuilder.properties().custom();
                    String unescapedParamName = ParamUtils.removeLeadingSingleQuote(paramResult.name());
                    String value = null;
                    String selectedType = "";
                    if (paramValue != null) {
                        value = paramValue.toSourceCode();
                        Optional<TypeSymbol> paramType = semanticModel.typeOf(paramValue);
                        if (paramType.isPresent()) {
                            if (paramType.get().getModule().isPresent()) {
                                ModuleID id = paramType.get().getModule().get().id();
                                selectedType = CommonUtils.getTypeSignature(paramType.get(), ModuleInfo.from(id));
                            } else {
                                selectedType = CommonUtils.getTypeSignature(paramType.get(), null);
                            }
                        }
                    }
                    customPropBuilder
                            .metadata()
                                .label(unescapedParamName)
                                .description(paramResult.description())
                                .stepOut()
                            .type(getPropertyTypeFromParam(parameterSymbol, paramResult.kind()))
                            .typeConstraint(paramResult.type())
                            .typeMembers(paramResult.typeMembers(), selectedType)
                            .value(value)
                            .placeholder(paramResult.defaultValue())
                            .editable()
                            .defaultable(paramResult.optional())
                            .codedata()
                                .kind(paramResult.kind().name())
                                .originalName(paramResult.name())
                                .importStatements(paramResult.importStatements())
                                .stepOut()
                            .stepOut()
                            .addProperty(unescapedParamName);
                }

                for (int i = paramCount; i < argCount; i++) {
                    restArgs.add(Objects.requireNonNull(positionalArgs.poll()).toSourceCode());
                }
                Property.Builder<FormBuilder<NodeBuilder>> customPropBuilder =
                        nodeBuilder.properties().custom();
                String escapedParamName = CommonUtil.escapeReservedKeyword(restParamSymbol.getName().get());
                ParameterData restParamResult = funcParamMap.get(escapedParamName);
                funcParamMap.remove(restParamSymbol.getName().get());
                String unescapedParamName = ParamUtils.removeLeadingSingleQuote(restParamResult.name());
                customPropBuilder
                        .metadata()
                            .label(unescapedParamName)
                            .description(restParamResult.description())
                            .stepOut()
                        .type(getPropertyTypeFromParam(restParamSymbol, restParamResult.kind()))
                        .typeConstraint(restParamResult.type())
                        .typeMembers(restParamResult.typeMembers())
                        .value(restArgs)
                        .placeholder(restParamResult.defaultValue())
                        .editable()
                        .defaultable(!hasOnlyRestParams)
                        .codedata()
                            .kind(restParamResult.kind().name())
                            .originalName(restParamResult.name())
                            .importStatements(restParamResult.importStatements())
                            .stepOut()
                        .stepOut()
                        .addProperty(unescapedParamName);
            }
            // iterate over functionParamMap
            addRemainingParamsToPropertyMap(funcParamMap, hasOnlyRestParams);
            return;
        }
        Optional<List<ParameterSymbol>> paramsOptional = functionTypeSymbol.params();
        if (paramsOptional.isPresent()) {
            List<ParameterSymbol> paramsList = paramsOptional.get();
            int argCount = positionalArgs.size();

            final List<LinkedHashMap<String, String>> includedRecordRestArgs = new ArrayList<>();
            for (int i = 0; i < paramsList.size(); i++) {
                ParameterSymbol parameterSymbol = paramsList.get(i);
                String escapedParamName = parameterSymbol.getName().get();
                ParameterData paramResult = funcParamMap.get(escapedParamName);
                if (paramResult == null) {
                    continue;
                }
                paramResult = funcParamMap.get(escapedParamName);
                Node paramValue;
                if (i < argCount) {
                    paramValue = positionalArgs.poll();
                } else {
                    paramValue = namedArgValueMap.get(paramResult.name());
                    namedArgValueMap.remove(paramResult.name());
                }
                if (paramResult.kind() == ParameterData.Kind.INCLUDED_RECORD) {
                    if (argumentNodes.size() > i && argumentNodes.get(i).kind() == SyntaxKind.NAMED_ARG) {
                        FunctionArgumentNode argNode = argumentNodes.get(i);
                        funcParamMap.remove(escapedParamName);
                        NamedArgumentNode namedArgumentNode = (NamedArgumentNode) argNode;
                        String argName = namedArgumentNode.argumentName().name().text();
                        if (argName.equals(paramResult.name())) {  // foo("a", b = {})
                            paramResult = funcParamMap.get(escapedParamName);

                            Property.Builder<FormBuilder<NodeBuilder>> customPropBuilder =
                                    nodeBuilder.properties().custom();
                            String value = paramValue != null ? paramValue.toSourceCode() : null;
                            String unescapedParamName = ParamUtils.removeLeadingSingleQuote(paramResult.name());
                            Optional<TypeSymbol> paramType = semanticModel.typeOf(paramValue);
                            String selectedType = "";
                            if (paramType.isPresent()) {
                                if (paramType.get().getModule().isPresent()) {
                                    ModuleID id = paramType.get().getModule().get().id();
                                    selectedType = CommonUtils.getTypeSignature(paramType.get(), ModuleInfo.from(id));
                                } else {
                                    selectedType = CommonUtils.getTypeSignature(paramType.get(), null);
                                }
                            }
                            customPropBuilder
                                    .metadata()
                                        .label(unescapedParamName)
                                        .description(paramResult.description())
                                        .stepOut()
                                    .type(getPropertyTypeFromParam(parameterSymbol, paramResult.kind()))
                                    .typeConstraint(paramResult.type())
                                    .typeMembers(paramResult.typeMembers(), selectedType)
                                    .value(value)
                                    .placeholder(paramResult.defaultValue())
                                    .editable()
                                    .defaultable(paramResult.optional())
                                    .codedata()
                                        .kind(paramResult.kind().name())
                                        .originalName(paramResult.name())
                                        .importStatements(paramResult.importStatements())
                                        .stepOut()
                                    .stepOut()
                                    .addProperty(unescapedParamName, paramValue);
                        } else {
                            if (funcParamMap.containsKey(argName)) { // included record attribute
                                paramResult = funcParamMap.get(argName);
                                funcParamMap.remove(argName);
                                Property.Builder<FormBuilder<NodeBuilder>> customPropBuilder =
                                        nodeBuilder.properties().custom();
                                if (paramValue == null) {
                                    paramValue = namedArgValueMap.get(argName);
                                    namedArgValueMap.remove(argName);
                                }
                                String value = null;
                                String selectedType = "";
                                if (paramValue != null) {
                                    value = paramValue.toSourceCode();
                                    Optional<TypeSymbol> paramType = semanticModel.typeOf(paramValue);
                                    if (paramType.isPresent()) {
                                        if (paramType.get().getModule().isPresent()) {
                                            ModuleID id = paramType.get().getModule().get().id();
                                            selectedType = CommonUtils.getTypeSignature(
                                                    paramType.get(), ModuleInfo.from(id));
                                        } else {
                                            selectedType = CommonUtils.getTypeSignature(paramType.get(), null);
                                        }
                                    }
                                }

                                String unescapedParamName = ParamUtils.removeLeadingSingleQuote(paramResult.name());
                                customPropBuilder
                                        .metadata()
                                            .label(unescapedParamName)
                                            .description(paramResult.description())
                                            .stepOut()
                                        .type(getPropertyTypeFromParam(parameterSymbol, paramResult.kind()))
                                        .typeConstraint(paramResult.type())
                                        .typeMembers(paramResult.typeMembers(), selectedType)
                                        .value(value)
                                        .placeholder(paramResult.defaultValue())
                                        .editable()
                                        .defaultable(paramResult.optional())
                                        .codedata()
                                            .kind(paramResult.kind().name())
                                            .originalName(paramResult.name())
                                            .importStatements(paramResult.importStatements())
                                            .stepOut()
                                        .stepOut()
                                        .addProperty(unescapedParamName, paramValue);

                            }
                        }

                    } else { // positional arg
                        if (paramValue != null) {
                            Property.Builder<FormBuilder<NodeBuilder>> customPropBuilder =
                                    nodeBuilder.properties().custom();

                            String unescapedParamName = ParamUtils.removeLeadingSingleQuote(paramResult.name());
                            funcParamMap.remove(escapedParamName);
                            String value = paramValue.toSourceCode();
                            Optional<TypeSymbol> paramType = semanticModel.typeOf(paramValue);
                            String selectedType = "";
                            if (paramType.isPresent()) {
                                if (paramType.get().getModule().isPresent()) {
                                    ModuleID id = paramType.get().getModule().get().id();
                                    selectedType = CommonUtils.getTypeSignature(paramType.get(), ModuleInfo.from(id));
                                } else {
                                    selectedType = CommonUtils.getTypeSignature(paramType.get(), null);
                                }
                            }
                            customPropBuilder
                                    .metadata()
                                        .label(unescapedParamName)
                                        .description(paramResult.description())
                                        .stepOut()
                                    .type(getPropertyTypeFromParam(parameterSymbol, paramResult.kind()))
                                    .typeConstraint(paramResult.type())
                                    .typeMembers(paramResult.typeMembers(), selectedType)
                                    .value(value)
                                    .placeholder(paramResult.defaultValue())
                                    .editable()
                                    .defaultable(paramResult.optional())
                                    .codedata()
                                        .kind(paramResult.kind().name())
                                        .originalName(paramResult.name())
                                        .importStatements(paramResult.importStatements())
                                        .stepOut()
                                    .stepOut()
                                    .addProperty(unescapedParamName, paramValue);
                            return;
                        }
                    }
                }

                if (paramValue == null && paramResult.kind() == ParameterData.Kind.INCLUDED_RECORD) {
                    funcParamMap.remove(escapedParamName);
                    continue;
                }
                Property.Builder<FormBuilder<NodeBuilder>> customPropBuilder =
                        nodeBuilder.properties().custom();
                funcParamMap.remove(escapedParamName);
                String unescapedParamName = ParamUtils.removeLeadingSingleQuote(paramResult.name());
                String value = null;
                String selectedType = "";
                if (paramValue != null) {
                    value = paramValue.toSourceCode();
                    Optional<TypeSymbol> paramType = semanticModel.typeOf(paramValue);
                    if (paramType.isPresent()) {
                        if (paramType.get().getModule().isPresent()) {
                            ModuleID id = paramType.get().getModule().get().id();
                            selectedType = CommonUtils.getTypeSignature(paramType.get(), ModuleInfo.from(id));
                        } else {
                            selectedType = CommonUtils.getTypeSignature(paramType.get(), null);
                        }
                    }
                }
                customPropBuilder
                        .metadata()
                            .label(unescapedParamName)
                            .description(paramResult.description())
                            .stepOut()
                        .type(getPropertyTypeFromParam(parameterSymbol, paramResult.kind()))
                        .typeConstraint(paramResult.type())
                        .typeMembers(paramResult.typeMembers(), selectedType)
                        .value(value)
                        .placeholder(paramResult.defaultValue())
                        .editable()
                        .defaultable(paramResult.optional())
                        .codedata()
                            .kind(paramResult.kind().name())
                            .originalName(paramResult.name())
                            .importStatements(paramResult.importStatements())
                            .stepOut()
                        .stepOut()
                        .addProperty(unescapedParamName, paramValue);
            }
            for (Map.Entry<String, Node> entry : namedArgValueMap.entrySet()) {
                LinkedHashMap<String, String> map = new LinkedHashMap<>();
                map.put(entry.getKey(), entry.getValue().toSourceCode());
                includedRecordRestArgs.add(map);
            }
            ParameterData includedRecordRest = funcParamMap.get("Additional Values");
            if (includedRecordRest != null) {
                funcParamMap.remove("Additional Values");
                Property.Builder<FormBuilder<NodeBuilder>> customPropBuilder =
                        nodeBuilder.properties().custom();
                String unescapedParamName = ParamUtils.removeLeadingSingleQuote(includedRecordRest.name());
                customPropBuilder
                        .metadata()
                            .label(unescapedParamName)
                            .description(includedRecordRest.description())
                            .stepOut()
                        .type(getPropertyTypeFromParam(null, includedRecordRest.kind()))
                        .typeConstraint(includedRecordRest.type())
                        .typeMembers(includedRecordRest.typeMembers())
                        .value(includedRecordRestArgs)
                        .placeholder(includedRecordRest.defaultValue())
                        .editable()
                        .defaultable(includedRecordRest.optional())
                        .codedata()
                            .kind(includedRecordRest.kind().name())
                            .originalName(includedRecordRest.name())
                            .importStatements(includedRecordRest.importStatements())
                            .stepOut()
                        .stepOut()
                        .addProperty("additionalValues");
            }
            addRemainingParamsToPropertyMap(funcParamMap, hasOnlyRestParams);
        }
    }

    private void handleCheckFlag(NonTerminalNode node, FunctionTypeSymbol functionTypeSymbol) {
        SyntaxKind parentKind = node.parent().kind();
        if (parentKind == SyntaxKind.CHECK_ACTION || parentKind == SyntaxKind.CHECK_EXPRESSION) {
            nodeBuilder.properties().checkError(true);
        } else {
            functionTypeSymbol.returnTypeDescriptor()
                    .ifPresent(typeSymbol -> {
                        if (CommonUtils.subTypeOf(typeSymbol, semanticModel.types().ERROR)
                                && CommonUtils.withinDoClause(node)) {
                            nodeBuilder.properties().checkError(false);
                        }
                    });
        }
    }

    private Property.ValueType getPropertyTypeFromParam(ParameterSymbol paramSymbol, ParameterData.Kind kind) {
        if (kind == ParameterData.Kind.REST_PARAMETER) {
            return Property.ValueType.EXPRESSION_SET;
        } else if (kind == ParameterData.Kind.INCLUDED_RECORD_REST) {
            return Property.ValueType.MAPPING_EXPRESSION_SET;
        } else if (paramSymbol != null && isSubTypeOfRawTemplate(paramSymbol.typeDescriptor())) {
            return Property.ValueType.RAW_TEMPLATE;
        }
        return Property.ValueType.EXPRESSION;
    }

    @Override
    public void visit(IfElseStatementNode ifElseStatementNode) {
        startNode(NodeKind.IF, ifElseStatementNode);
        addConditionalBranch(ifElseStatementNode.condition(), ifElseStatementNode.ifBody(), IfBuilder.IF_THEN_LABEL);
        ifElseStatementNode.elseBody().ifPresent(this::analyzeElseBody);
        endNode(ifElseStatementNode);
    }

    private void addConditionalBranch(ExpressionNode condition, BlockStatementNode body, String label) {
        Branch.Builder branchBuilder = startBranch(label, NodeKind.CONDITIONAL, Branch.BranchKind.BLOCK,
                Branch.Repeatable.ONE_OR_MORE).properties().condition(condition).stepOut();
        analyzeBlock(body, branchBuilder);
        endBranch(branchBuilder, body);
    }

    private void analyzeElseBody(Node elseBody) {
        switch (elseBody.kind()) {
            case ELSE_BLOCK -> analyzeElseBody(((ElseBlockNode) elseBody).elseBody());
            case BLOCK_STATEMENT -> {
                Branch.Builder branchBuilder =
                        startBranch(IfBuilder.IF_ELSE_LABEL, NodeKind.ELSE, Branch.BranchKind.BLOCK,
                                Branch.Repeatable.ZERO_OR_ONE);
                analyzeBlock((BlockStatementNode) elseBody, branchBuilder);
                endBranch(branchBuilder, elseBody);
            }
            case IF_ELSE_STATEMENT -> {
                IfElseStatementNode ifElseNode = (IfElseStatementNode) elseBody;
                addConditionalBranch(ifElseNode.condition(), ifElseNode.ifBody(),
                        ifElseNode.condition().toSourceCode().strip());
                ifElseNode.elseBody().ifPresent(this::analyzeElseBody);
            }
            default -> throw new IllegalStateException("Unexpected else body kind: " + elseBody.kind());
        }
    }

    @Override
    public void visit(ImplicitNewExpressionNode implicitNewExpressionNode) {
        SeparatedNodeList<FunctionArgumentNode> argumentNodes =
                implicitNewExpressionNode.parenthesizedArgList()
                        .map(ParenthesizedArgList::arguments)
                        .orElse(null);
        checkForNewConnectionOrAgent(implicitNewExpressionNode, argumentNodes);
        super.visit(implicitNewExpressionNode);
    }

    @Override
    public void visit(ExplicitNewExpressionNode explicitNewExpressionNode) {
        SeparatedNodeList<FunctionArgumentNode> argumentNodes =
                explicitNewExpressionNode.parenthesizedArgList().arguments();
        checkForNewConnectionOrAgent(explicitNewExpressionNode, argumentNodes);
        super.visit(explicitNewExpressionNode);
    }

    private void checkForNewConnectionOrAgent(NewExpressionNode newExpressionNode,
                                       SeparatedNodeList<FunctionArgumentNode> argumentNodes) {
        Optional<ClassSymbol> optClassSymbol = getClassSymbol(newExpressionNode);
        if (optClassSymbol.isEmpty()) {
            return;
        }
        ClassSymbol classSymbol = optClassSymbol.get();
        if (isAgentCall(classSymbol)) {
            startNode(NodeKind.AGENT, newExpressionNode);
        } else if (isAIModel(classSymbol)) {
            startNode(NodeKind.CLASS_INIT, newExpressionNode);
        } else {
            startNode(NodeKind.NEW_CONNECTION, newExpressionNode);
        }

        Optional<MethodSymbol> optMethodSymbol = classSymbol.initMethod();
        FunctionDataBuilder functionDataBuilder = new FunctionDataBuilder()
                .parentSymbol(classSymbol)
                .semanticModel(semanticModel)
                .name(NewConnectionBuilder.INIT_SYMBOL)
                .functionResultKind(FunctionData.Kind.CONNECTOR)
                .userModuleInfo(moduleInfo);

        FunctionData functionData;
        if (optMethodSymbol.isPresent()) {
            MethodSymbol methodSymbol = optMethodSymbol.get();
            functionDataBuilder.functionSymbol(methodSymbol);
            functionData = functionDataBuilder.build();
            processFunctionSymbol(newExpressionNode, argumentNodes, methodSymbol, functionData);
        } else {
            functionData = functionDataBuilder.build();
        }

        String org = functionData.org();
        String packageName = functionData.packageName();
        nodeBuilder
                .metadata()
                    .label(packageName)
                    .description(functionData.description())
                    .icon(CommonUtils.generateIcon(org, packageName, functionData.version()))
                    .stepOut()
                .codedata()
                    .org(org)
                    .module(packageName)
                    .object(classSymbol.getName().orElse(""))
                    .symbol(NewConnectionBuilder.INIT_SYMBOL)
                    .stepOut()
                .properties()
                .scope(connectionScope)
                .checkError(true, NewConnectionBuilder.CHECK_ERROR_DOC, false);
    }

    private Optional<ClassSymbol> getClassSymbol(ExpressionNode newExpressionNode) {
        Optional<TypeSymbol> typeSymbol =
                CommonUtils.getTypeSymbol(semanticModel, newExpressionNode).flatMap(symbol -> {
                    if (symbol.typeKind() == TypeDescKind.UNION) {
                        return ((UnionTypeSymbol) symbol).memberTypeDescriptors().stream()
                                .filter(tSymbol -> !tSymbol.subtypeOf(semanticModel.types().ERROR))
                                .findFirst();
                    }
                    return Optional.of(symbol);
                });
        if (typeSymbol.isEmpty()) {
            return Optional.empty();
        }
        if (typeSymbol.get().typeKind() != TypeDescKind.TYPE_REFERENCE) {
            return Optional.empty();
        }
        Symbol defintionSymbol = ((TypeReferenceTypeSymbol) typeSymbol.get()).definition();
        if (defintionSymbol.kind() != SymbolKind.CLASS) {
            return Optional.empty();
        }
        return Optional.of((ClassSymbol) defintionSymbol);
    }

    @Override
    public void visit(TemplateExpressionNode templateExpressionNode) {
        if (forceAssign) {
            return;
        }
        if (templateExpressionNode.kind() == SyntaxKind.XML_TEMPLATE_EXPRESSION) {
            startNode(NodeKind.XML_PAYLOAD, templateExpressionNode)
                    .metadata()
                    .description(XmlPayloadBuilder.DESCRIPTION)
                    .stepOut()
                    .properties().expression(templateExpressionNode);
        }
    }

    @Override
    public void visit(ByteArrayLiteralNode byteArrayLiteralNode) {
        if (forceAssign) {
            return;
        }
        startNode(NodeKind.BINARY_DATA, byteArrayLiteralNode)
                .metadata()
                .stepOut()
                .properties().expression(byteArrayLiteralNode);
    }

    @Override
    public void visit(VariableDeclarationNode variableDeclarationNode) {
        handleVariableNode(variableDeclarationNode);
    }

    private void handleVariableNode(NonTerminalNode variableDeclarationNode) {
        Optional<ExpressionNode> initializer;
        Optional<Token> finalKeyword;
        switch (variableDeclarationNode.kind()) {
            case LOCAL_VAR_DECL -> {
                VariableDeclarationNode localVariableDeclarationNode =
                        (VariableDeclarationNode) variableDeclarationNode;
                initializer = localVariableDeclarationNode.initializer();
                this.typedBindingPatternNode = localVariableDeclarationNode.typedBindingPattern();
                finalKeyword = localVariableDeclarationNode.finalKeyword();
            }
            case MODULE_VAR_DECL -> {
                ModuleVariableDeclarationNode moduleVariableDeclarationNode =
                        (ModuleVariableDeclarationNode) variableDeclarationNode;
                initializer = moduleVariableDeclarationNode.initializer();
                this.typedBindingPatternNode = moduleVariableDeclarationNode.typedBindingPattern();
                finalKeyword = Optional.empty();
            }
            default -> throw new IllegalStateException("Unexpected variable declaration kind: " +
                    variableDeclarationNode.kind());
        }
        boolean implicit = false;
        if (initializer.isEmpty()) {
            implicit = true;
            startNode(NodeKind.VARIABLE, variableDeclarationNode)
                    .metadata()
                    .description(AssignBuilder.DESCRIPTION)
                    .stepOut()
                    .properties().expression((ExpressionNode) null, VariableBuilder.EXPRESSION_DOC, true);
        } else {
            ExpressionNode initializerNode = initializer.get();
            initializerNode.accept(this);

            // Generate the default expression node if a node is not built
            if (isNodeUnidentified()) {
                implicit = true;
                startNode(NodeKind.VARIABLE, variableDeclarationNode)
                        .metadata()
                        .description(AssignBuilder.DESCRIPTION)
                        .stepOut()
                        .properties().expression(initializerNode, VariableBuilder.EXPRESSION_DOC, true);
            }
        }

        // TODO: Find a better way on how we can achieve this
        if (nodeBuilder instanceof DataMapperBuilder) {
            nodeBuilder.properties().data(this.typedBindingPatternNode, new HashSet<>());
        } else if (nodeBuilder instanceof XmlPayloadBuilder) {
            nodeBuilder.properties().payload(this.typedBindingPatternNode, "xml");
        } else if (nodeBuilder instanceof JsonPayloadBuilder) {
            nodeBuilder.properties().payload(this.typedBindingPatternNode, "json");
        } else if (nodeBuilder instanceof BinaryBuilder) {
            nodeBuilder.properties().payload(this.typedBindingPatternNode, "byte[]");
        } else if (nodeBuilder instanceof NewConnectionBuilder) {
            nodeBuilder.properties()
                    .dataVariable(this.typedBindingPatternNode, NewConnectionBuilder.CONNECTION_NAME_LABEL,
                            NewConnectionBuilder.CONNECTION_TYPE_LABEL, false, new HashSet<>());
        } else if (nodeBuilder instanceof RemoteActionCallBuilder || nodeBuilder instanceof ResourceActionCallBuilder ||
                nodeBuilder instanceof FunctionCall || nodeBuilder instanceof MethodCall) {
            nodeBuilder.properties()
                    .dataVariable(this.typedBindingPatternNode, Property.VARIABLE_NAME, Property.TYPE_LABEL, false,
                            new HashSet<>());
        } else {
            nodeBuilder.properties().dataVariable(this.typedBindingPatternNode, implicit, new HashSet<>());
        }
        finalKeyword.ifPresent(token -> nodeBuilder.flag(FlowNode.NODE_FLAG_FINAL));
        endNode(variableDeclarationNode);
        this.typedBindingPatternNode = null;
    }

    @Override
    public void visit(ModuleVariableDeclarationNode moduleVariableDeclarationNode) {
        handleVariableNode(moduleVariableDeclarationNode);
    }

    @Override
    public void visit(AssignmentStatementNode assignmentStatementNode) {
        ExpressionNode expression = assignmentStatementNode.expression();
        expression.accept(this);

        if (isNodeUnidentified()) {
            startNode(NodeKind.ASSIGN, assignmentStatementNode)
                    .metadata()
                    .description(AssignBuilder.DESCRIPTION)
                    .stepOut()
                    .properties()
                    .expression(expression, AssignBuilder.EXPRESSION_DOC, false)
                    .data(assignmentStatementNode.varRef(), true, new HashSet<>(), true);
        }

        if (nodeBuilder instanceof XmlPayloadBuilder || nodeBuilder instanceof JsonPayloadBuilder
                || nodeBuilder instanceof BinaryBuilder) {
            nodeBuilder.properties().data(assignmentStatementNode.varRef(), false, new HashSet<>(), true);
        }
        endNode(assignmentStatementNode);
    }

    @Override
    public void visit(CompoundAssignmentStatementNode compoundAssignmentStatementNode) {
        handleDefaultStatementNode(compoundAssignmentStatementNode);
    }

    @Override
    public void visit(BlockStatementNode blockStatementNode) {
        handleDefaultStatementNode(blockStatementNode);
    }

    @Override
    public void visit(QueryActionNode queryActionNode) {
        handleDefaultStatementNode(queryActionNode);
    }

    @Override
    public void visit(BreakStatementNode breakStatementNode) {
        startNode(NodeKind.BREAK, breakStatementNode);
        endNode(breakStatementNode);
    }

    @Override
    public void visit(FailStatementNode failStatementNode) {
        startNode(NodeKind.FAIL, failStatementNode)
                .properties().expression(failStatementNode.expression(), FailBuilder.FAIL_EXPRESSION_DOC, false,
                        TypesGenerator.TYPE_ERROR);
        endNode(failStatementNode);
    }

    @Override
    public void visit(ExpressionStatementNode expressionStatementNode) {
        super.visit(expressionStatementNode);
        if (isNodeUnidentified()) {
            handleExpressionNode(expressionStatementNode);
        }
        endNode(expressionStatementNode);
    }

    @Override
    public void visit(ContinueStatementNode continueStatementNode) {
        startNode(NodeKind.CONTINUE, continueStatementNode);
        endNode(continueStatementNode);
    }

    @Override
    public void visit(MethodCallExpressionNode methodCallExpressionNode) {
        Optional<Symbol> symbol = semanticModel.symbol(methodCallExpressionNode);
        if (symbol.isEmpty() || !(symbol.get() instanceof FunctionSymbol functionSymbol)) {
            handleExpressionNode(methodCallExpressionNode);
            return;
        }

        ExpressionNode expressionNode = methodCallExpressionNode.expression();
        NameReferenceNode nameReferenceNode = methodCallExpressionNode.methodName();
        String functionName = getIdentifierName(nameReferenceNode);

        startNode(NodeKind.METHOD_CALL, methodCallExpressionNode.parent());
        if (CommonUtils.isDefaultPackage(functionSymbol, moduleInfo)) {
            functionSymbol.getLocation()
                    .flatMap(location -> CommonUtil.findNode(functionSymbol,
                            CommonUtils.getDocument(project, location).syntaxTree()))
                    .ifPresent(node -> nodeBuilder.properties().view(node.lineRange()));
        }

        FunctionDataBuilder functionDataBuilder =
                new FunctionDataBuilder()
                        .name(functionName)
                        .functionSymbol(functionSymbol)
                        .semanticModel(semanticModel)
                        .userModuleInfo(moduleInfo);
        FunctionData functionData = functionDataBuilder.build();

        if (!CommonUtils.isValueLangLibFunction(functionSymbol)) {
            processFunctionSymbol(methodCallExpressionNode, methodCallExpressionNode.arguments(), functionSymbol,
                    functionData);
        }

        nodeBuilder
                .symbolInfo(functionSymbol)
                    .metadata()
                    .label(functionName)
                    .description(functionData.description())
                    .stepOut()
                .codedata()
                    .symbol(functionName)
                    .stepOut()
                .properties()
                .callExpression(expressionNode, Property.CONNECTION_KEY);
    }

    @Override
    public void visit(FunctionCallExpressionNode functionCallExpressionNode) {
        Optional<Symbol> symbol = semanticModel.symbol(functionCallExpressionNode);
        if (symbol.isEmpty() || symbol.get().kind() != SymbolKind.FUNCTION) {
            handleExpressionNode(functionCallExpressionNode);
            return;
        }

        FunctionSymbol functionSymbol = (FunctionSymbol) symbol.get();

        NameReferenceNode nameReferenceNode = functionCallExpressionNode.functionName();
        String functionName = getIdentifierName(nameReferenceNode);

        if (dataMappings.containsKey(functionName)) {
            startNode(NodeKind.DATA_MAPPER_CALL, functionCallExpressionNode.parent());
<<<<<<< HEAD
        } else if (CommonUtils.isNpFunction(functionSymbol)) {
            startNode(NodeKind.NP_FUNCTION_CALL, functionCallExpressionNode.parent());
=======
        } else if (isAgentCall(symbol.get())) {
            startNode(NodeKind.AGENT_CALL, functionCallExpressionNode.parent());
>>>>>>> 61c8c29b
        } else {
            startNode(NodeKind.FUNCTION_CALL, functionCallExpressionNode.parent());
        }

        if (CommonUtils.isDefaultPackage(functionSymbol, moduleInfo)) {
            functionSymbol.getLocation()
                    .flatMap(location -> CommonUtil.findNode(functionSymbol,
                            CommonUtils.getDocument(project, location).syntaxTree()))
                    .ifPresent(node -> nodeBuilder.properties().view(node.lineRange()));
        }

        FunctionDataBuilder functionDataBuilder =
                new FunctionDataBuilder()
                        .name(functionName)
                        .functionSymbol(functionSymbol)
                        .semanticModel(semanticModel)
                        .userModuleInfo(moduleInfo);
        FunctionData functionData = functionDataBuilder.build();

        processFunctionSymbol(functionCallExpressionNode, functionCallExpressionNode.arguments(), functionSymbol,
                functionData);

        nodeBuilder
                .symbolInfo(functionSymbol)
                .metadata()
                .label(functionName)
                .description(functionData.description())
                .stepOut()
                .codedata().symbol(functionName);

        if (isAgentCall(symbol.get())) {
            SeparatedNodeList<FunctionArgumentNode> arguments = functionCallExpressionNode.arguments();
            String modelUrl = getModelIconUrl(arguments.get(0));
            List<String> toolUrls = getToolIconUrls(arguments.get(arguments.size() - 1));
            if (!modelUrl.isEmpty()) {
                nodeBuilder.metadata().addData("model", modelUrl);
            }
            if (!toolUrls.isEmpty()) {
                nodeBuilder.metadata().addData("tools", toolUrls);
            }
        }
    }

    private void processFunctionSymbol(NonTerminalNode callNode, SeparatedNodeList<FunctionArgumentNode> arguments,
                                       FunctionSymbol functionSymbol, FunctionData functionData) {
        final Map<String, Node> namedArgValueMap = new HashMap<>();
        final Queue<Node> positionalArgs = new LinkedList<>();
        calculateFunctionArgs(namedArgValueMap, positionalArgs, arguments);

        Map<String, ParameterData> funcParamMap = new HashMap<>();
        FunctionTypeSymbol functionTypeSymbol = functionSymbol.typeDescriptor();
        functionData.parameters().forEach((key, paramResult) -> {
            if (paramResult.kind() != ParameterData.Kind.PARAM_FOR_TYPE_INFER) {
                funcParamMap.put(key, paramResult);
                return;
            }
            String returnType = functionData.returnType();

            // Derive the value of the inferred type name
            String inferredTypeName;
            // Check if the value exists in the named arg map
            Node node = namedArgValueMap.get(key);
            if (node != null) {
                inferredTypeName = node.toSourceCode();
            } else if (typedBindingPatternNode == null) {
                // Get the default value if the variable is absent
                inferredTypeName = paramResult.defaultValue();
            } else {
                // Derive the inferred type from the variable type
                Optional<Symbol> symbol = semanticModel.symbol(typedBindingPatternNode);
                if (symbol.isEmpty() || symbol.get().kind() != SymbolKind.VARIABLE) {
                    return;
                }
                String variableType =
                        CommonUtils.getTypeSignature(((VariableSymbol) symbol.get()).typeDescriptor(), moduleInfo);

                inferredTypeName = deriveInferredType(variableType, returnType, key);
            }

            // Generate the property of the inferred type param
            nodeBuilder.codedata().inferredReturnType(functionData.returnError() ? returnType : null);
            CallBuilder.buildInferredTypeProperty(nodeBuilder, paramResult, inferredTypeName);
        });
        buildPropsFromFuncCallArgs(arguments, functionTypeSymbol, funcParamMap, positionalArgs, namedArgValueMap);
        handleCheckFlag(callNode, functionTypeSymbol);
    }

    private static String deriveInferredType(String variableType, String returnType, String key) {
        int keyIndex = returnType.indexOf(key);
        if (keyIndex == -1) {
            // If key is not found, fallback to returning variableType.
            return variableType;
        }
        String prefix = returnType.substring(0, keyIndex);
        String suffix = returnType.substring(keyIndex + key.length());

        // Check if variableType has the same structure as returnType.
        if (variableType.startsWith(prefix) && variableType.endsWith(suffix)) {
            return variableType.substring(prefix.length(), variableType.length() - suffix.length());
        }
        // If the structure doesn't match, return variableType as fallback.
        return variableType;
    }

    private boolean isAgentCall(Symbol symbol) {
        Optional<ModuleSymbol> optModule = symbol.getModule();
        if (optModule.isEmpty()) {
            return false;
        }
        ModuleID id = optModule.get().id();
        boolean isAIModule = id.orgName().equals(BALLERINAX) && id.packageName().equals(AI_AGENT);
        if (!isAIModule) {
            return false;
        }

        return symbol.getName().isPresent() && symbol.getName().get().equals("Agent");
    }

    private boolean isAIModel(ClassSymbol classSymbol) {
        Optional<ModuleSymbol> optModule = classSymbol.getModule();
        if (optModule.isEmpty()) {
            return false;
        }
        ModuleID id = optModule.get().id();
        boolean isAIModule = id.packageName().equals(BALLERINAX) && id.orgName().equals(AI_AGENT);
        if (!isAIModule) {
            return false;
        }

        for (TypeSymbol typeSymbol : classSymbol.typeInclusions()) {
            if (typeSymbol.getName().isPresent() && typeSymbol.getName().get().equals("Model")) {
                return true;
            }
        }
        return false;
    }

    private String getModelIconUrl(ExpressionNode expressionNode) {
        if (expressionNode.kind() != SyntaxKind.SIMPLE_NAME_REFERENCE) {
            return "";
        }
        Optional<Symbol> optSymbol = semanticModel.symbol(expressionNode);
        if (optSymbol.isEmpty()) {
            return "";
        }
        Optional<ModuleSymbol> optModule = optSymbol.get().getModule();
        if (optModule.isEmpty()) {
            return "";
        }
        ModuleID id = optModule.get().id();
        return CommonUtils.generateIcon(id.moduleName(), id.packageName(), id.version());
    }

    private String getModelIconUrl(FunctionArgumentNode firstArgNode) {
        if (firstArgNode.kind() == SyntaxKind.POSITIONAL_ARG) {
            Node firstArg = ((PositionalArgumentNode) firstArgNode).expression();
            if (firstArg.kind() == SyntaxKind.SIMPLE_NAME_REFERENCE) {
                Optional<Symbol> optArg = semanticModel.symbol(firstArg);
                if (optArg.isPresent()) {
                    Optional<ModuleSymbol> optModule = optArg.get().getModule();
                    if (optModule.isPresent()) {
                        ModuleID id = optModule.get().id();
                        return CommonUtils.generateIcon(id.moduleName(), id.packageName(), id.version());
                    }
                }
            }
        }
        return "";
    }

    private List<String> getToolIconUrls(FunctionArgumentNode lastArgNode) {
        List<String> toolUrls = new ArrayList<>();
        if (lastArgNode.kind() == SyntaxKind.POSITIONAL_ARG) {
            Node lastArg = ((PositionalArgumentNode) lastArgNode).expression();
            if (lastArg.kind() == SyntaxKind.LIST_CONSTRUCTOR) {
                ListConstructorExpressionNode listConstructor = (ListConstructorExpressionNode) lastArg;
                for (Node expression : listConstructor.expressions()) {
                    if (expression.kind() == SyntaxKind.SIMPLE_NAME_REFERENCE) {
                        Optional<Symbol> optArg = semanticModel.symbol(expression);
                        if (optArg.isPresent()) {
                            Optional<ModuleSymbol> optModule = optArg.get().getModule();
                            if (optModule.isPresent()) {
                                ModuleID id = optModule.get().id();
                                toolUrls.add(CommonUtils.generateIcon(id.moduleName(), id.packageName(), id.version()));
                            }
                        }
                    }
                }
            }
        }
        return toolUrls;
    }

    private static String getIdentifierName(NameReferenceNode nameReferenceNode) {
        return switch (nameReferenceNode.kind()) {
            case QUALIFIED_NAME_REFERENCE -> ((QualifiedNameReferenceNode) nameReferenceNode).identifier().text();
            case SIMPLE_NAME_REFERENCE -> ((SimpleNameReferenceNode) nameReferenceNode).name().text();
            default -> "";
        };
    }

    @Override
    public void visit(WhileStatementNode whileStatementNode) {
        startNode(NodeKind.WHILE, whileStatementNode)
                .properties().condition(whileStatementNode.condition());

        BlockStatementNode whileBody = whileStatementNode.whileBody();
        Branch.Builder branchBuilder =
                startBranch(Branch.BODY_LABEL, NodeKind.CONDITIONAL, Branch.BranchKind.BLOCK,
                        Branch.Repeatable.ONE);
        analyzeBlock(whileBody, branchBuilder);
        endBranch(branchBuilder, whileBody);
        whileStatementNode.onFailClause().ifPresent(this::processOnFailClause);
        endNode(whileStatementNode);
    }

    private void processOnFailClause(OnFailClauseNode onFailClauseNode) {
        Branch.Builder branchBuilder =
                startBranch(Branch.ON_FAILURE_LABEL, NodeKind.ON_FAILURE, Branch.BranchKind.BLOCK,
                        Branch.Repeatable.ZERO_OR_ONE);
        if (onFailClauseNode.typedBindingPattern().isPresent()) {
            branchBuilder.properties().ignore(false).onErrorVariable(onFailClauseNode.typedBindingPattern().get());
        }
        BlockStatementNode onFailClauseBlock = onFailClauseNode.blockStatement();
        analyzeBlock(onFailClauseBlock, branchBuilder);
        endBranch(branchBuilder, onFailClauseBlock);
    }

    @Override
    public void visit(PanicStatementNode panicStatementNode) {
        startNode(NodeKind.PANIC, panicStatementNode)
                .properties().expression(panicStatementNode.expression(), PanicBuilder.PANIC_EXPRESSION_DOC, false,
                        TypesGenerator.TYPE_ERROR);
        endNode(panicStatementNode);
    }

    @Override
    public void visit(LocalTypeDefinitionStatementNode localTypeDefinitionStatementNode) {
        handleDefaultStatementNode(localTypeDefinitionStatementNode
        );
    }

    @Override
    public void visit(StartActionNode startActionNode) {
        startNode(NodeKind.START, startActionNode).properties()
                .expression(startActionNode.expression(), StartBuilder.START_EXPRESSION_DOC);
    }

    @Override
    public void visit(LockStatementNode lockStatementNode) {
        startNode(NodeKind.LOCK, lockStatementNode);
        Branch.Builder branchBuilder =
                startBranch(Branch.BODY_LABEL, NodeKind.BODY, Branch.BranchKind.BLOCK, Branch.Repeatable.ONE);
        BlockStatementNode lockBody = lockStatementNode.blockStatement();
        analyzeBlock(lockBody, branchBuilder);
        endBranch(branchBuilder, lockBody);
        lockStatementNode.onFailClause().ifPresent(this::processOnFailClause);
        endNode(lockStatementNode);
    }

    @Override
    public void visit(ForkStatementNode forkStatementNode) {
        startNode(NodeKind.FORK, forkStatementNode);
        forkStatementNode.namedWorkerDeclarations().forEach(this::visit);
        endNode(forkStatementNode);
    }

    @Override
    public void visit(NamedWorkerDeclarator namedWorkerDeclarator) {
        // Analyze the worker init statements
        namedWorkerDeclarator.workerInitStatements().forEach(statement -> statement.accept(this));

        // Generate a parallel flow node for the named workers
        startNode(NodeKind.PARALLEL_FLOW);
        NodeList<NamedWorkerDeclarationNode> workers = namedWorkerDeclarator.namedWorkerDeclarations();
        LineRange startLineRange = workers.get(0).lineRange();
        LinePosition endLine = workers.get(workers.size() - 1).lineRange().endLine();
        workers.forEach(this::visit);
        nodeBuilder.codedata()
                .lineRange(LineRange.from(startLineRange.fileName(), startLineRange.startLine(), endLine));
        endNode();
    }

    @Override
    public void visit(NamedWorkerDeclarationNode namedWorkerDeclarationNode) {
        Branch.Builder workerBranchBuilder =
                startBranch(namedWorkerDeclarationNode.workerName().text(), NodeKind.WORKER, Branch.BranchKind.WORKER,
                        Branch.Repeatable.ONE_OR_MORE);

        // Set the properties of the worker branch
        Optional<Node> returnTypeDesc = namedWorkerDeclarationNode.returnTypeDesc();
        String type;
        if (returnTypeDesc.isPresent() && returnTypeDesc.get().kind() == SyntaxKind.RETURN_TYPE_DESCRIPTOR) {
            ReturnTypeDescriptorNode returnTypeDescriptorNode = (ReturnTypeDescriptorNode) returnTypeDesc.get();
            type = returnTypeDescriptorNode.type().toSourceCode().strip();
        } else {
            type = "";
        }
        workerBranchBuilder.properties()
                .data(namedWorkerDeclarationNode.workerName(), Property.WORKER_NAME, Property.WORKER_DOC,
                        "worker", false)
                .returnType(type);

        // Analyze the body of the worker
        analyzeBlock(namedWorkerDeclarationNode.workerBody(), workerBranchBuilder);
        endBranch(workerBranchBuilder, namedWorkerDeclarationNode);
    }

    @Override
    public void visit(WaitActionNode waitActionNode) {
        startNode(NodeKind.WAIT, waitActionNode);

        // Capture the future nodes associated with the wait node
        boolean waitAll = false;
        Node waitFutureExpr = waitActionNode.waitFutureExpr();
        List<Node> nodes = new ArrayList<>();
        switch (waitFutureExpr.kind()) {
            case BINARY_EXPRESSION -> {
                BinaryExpressionNode binaryExpressionNode = (BinaryExpressionNode) waitFutureExpr;
                Stack<Node> futuresStack = new Stack<>();

                // Capture the right most future
                futuresStack.push(binaryExpressionNode.rhsExpr());

                // Build the stack for the left futures, starting from the right
                Node lhsNode = binaryExpressionNode.lhsExpr();
                while (lhsNode.kind() == SyntaxKind.BINARY_EXPRESSION) {
                    BinaryExpressionNode nestedBinary = (BinaryExpressionNode) lhsNode;
                    futuresStack.push(nestedBinary.rhsExpr());
                    lhsNode = nestedBinary.lhsExpr();
                }
                futuresStack.push(lhsNode);

                // Add the futures to the node list in reverse order from the stack
                while (!futuresStack.isEmpty()) {
                    nodes.add(futuresStack.pop());
                }
            }
            case WAIT_FIELDS_LIST -> {
                WaitFieldsListNode waitFieldsListNode = (WaitFieldsListNode) waitFutureExpr;
                for (Node field : waitFieldsListNode.waitFields()) {
                    nodes.add(field);
                }
                waitAll = true;
            }
            default -> nodes.add(waitFutureExpr);
        }

        // Generate the properties for the futures
        nodeBuilder.properties().waitAll(waitAll).nestedProperty();
        Node waitField;
        ExpressionNode expressionNode;
        int i = 1;
        for (Node n : nodes) {
            if (n.kind() == SyntaxKind.WAIT_FIELD) {
                waitField = ((WaitFieldNode) n).fieldName();
                expressionNode = ((WaitFieldNode) n).waitFutureExpr();
            } else {
                waitField = null;
                expressionNode = (ExpressionNode) n;
            }
            nodeBuilder.properties()
                    .nestedProperty()
                    .waitField(waitField)
                    .expression(expressionNode)
                    .endNestedProperty(Property.ValueType.FIXED_PROPERTY, WaitBuilder.FUTURE_KEY + i++,
                            WaitBuilder.FUTURE_LABEL, WaitBuilder.FUTURE_DOC);
        }

        nodeBuilder.properties().endNestedProperty(Property.ValueType.REPEATABLE_PROPERTY, WaitBuilder.FUTURES_KEY,
                WaitBuilder.FUTURES_LABEL, WaitBuilder.FUTURES_DOC);
    }

    @Override
    public void visit(TransactionStatementNode transactionStatementNode) {
        startNode(NodeKind.TRANSACTION, transactionStatementNode);
        Branch.Builder branchBuilder =
                startBranch(Branch.BODY_LABEL, NodeKind.BODY, Branch.BranchKind.BLOCK, Branch.Repeatable.ONE);
        BlockStatementNode blockStatementNode = transactionStatementNode.blockStatement();
        analyzeBlock(blockStatementNode, branchBuilder);
        endBranch(branchBuilder, blockStatementNode);
        transactionStatementNode.onFailClause().ifPresent(this::processOnFailClause);
        endNode(transactionStatementNode);
    }

    @Override
    public void visit(ForEachStatementNode forEachStatementNode) {
        startNode(NodeKind.FOREACH, forEachStatementNode)
                .properties()
                .dataVariable(forEachStatementNode.typedBindingPattern(), new HashSet<>())
                .collection(forEachStatementNode.actionOrExpressionNode());
        Branch.Builder branchBuilder =
                startBranch(Branch.BODY_LABEL, NodeKind.BODY, Branch.BranchKind.BLOCK, Branch.Repeatable.ONE);
        BlockStatementNode blockStatementNode = forEachStatementNode.blockStatement();
        analyzeBlock(blockStatementNode, branchBuilder);
        endBranch(branchBuilder, blockStatementNode);
        forEachStatementNode.onFailClause().ifPresent(this::processOnFailClause);
        endNode(forEachStatementNode);
    }

    @Override
    public void visit(RollbackStatementNode rollbackStatementNode) {
        startNode(NodeKind.ROLLBACK, rollbackStatementNode);
        Optional<ExpressionNode> optExpr = rollbackStatementNode.expression();
        if (optExpr.isPresent()) {
            ExpressionNode expr = optExpr.get();
            expr.accept(this);
            nodeBuilder.properties().expression(expr, RollbackBuilder.ROLLBACK_EXPRESSION_DOC);
        }
        endNode(rollbackStatementNode);
    }

    @Override
    public void visit(RetryStatementNode retryStatementNode) {
        int retryCount = retryStatementNode.arguments().isEmpty() ? 3 :
                Integer.parseInt(retryStatementNode.arguments()
                        .map(arg -> arg.arguments().get(0)).get().toString());

        StatementNode statementNode = retryStatementNode.retryBody();
        if (statementNode.kind() == SyntaxKind.BLOCK_STATEMENT) {
            startNode(NodeKind.RETRY, retryStatementNode)
                    .properties().retryCount(retryCount);

            Branch.Builder branchBuilder =
                    startBranch(Branch.BODY_LABEL, NodeKind.BODY, Branch.BranchKind.BLOCK, Branch.Repeatable.ONE);
            analyzeBlock((BlockStatementNode) statementNode, branchBuilder);
            endBranch(branchBuilder, statementNode);
            retryStatementNode.onFailClause().ifPresent(this::processOnFailClause);
            endNode(retryStatementNode);
        } else { // retry transaction node
            TransactionStatementNode transactionStatementNode = (TransactionStatementNode) statementNode;
            BlockStatementNode blockStatementNode = transactionStatementNode.blockStatement();
            startNode(NodeKind.TRANSACTION, retryStatementNode)
                    .properties().retryCount(retryCount);
            Branch.Builder branchBuilder =
                    startBranch(Branch.BODY_LABEL, NodeKind.BODY, Branch.BranchKind.BLOCK, Branch.Repeatable.ONE);
            analyzeBlock(blockStatementNode, branchBuilder);
            endBranch(branchBuilder, blockStatementNode);
            transactionStatementNode.onFailClause().ifPresent(this::processOnFailClause);
            endNode(retryStatementNode);
        }
    }

    @Override
    public void visit(CommitActionNode commitActionNode) {
        startNode(NodeKind.COMMIT, commitActionNode);
        endNode();
    }

    @Override
    public void visit(MatchStatementNode matchStatementNode) {
        startNode(NodeKind.MATCH, matchStatementNode)
                .properties().condition(matchStatementNode.condition());

        NodeList<MatchClauseNode> matchClauseNodes = matchStatementNode.matchClauses();
        for (MatchClauseNode matchClauseNode : matchClauseNodes) {
            Optional<MatchGuardNode> matchGuardNode = matchClauseNode.matchGuard();
            String label = matchClauseNode.matchPatterns().stream()
                    .map(node -> node.toSourceCode().strip())
                    .collect(Collectors.joining("|"));
            if (matchGuardNode.isPresent()) {
                label += " " + matchGuardNode.get().toSourceCode().strip();
            }

            Branch.Builder branchBuilder = startBranch(label, NodeKind.CONDITIONAL, Branch.BranchKind.BLOCK,
                    Branch.Repeatable.ONE_OR_MORE)
                    .properties().patterns(matchClauseNode.matchPatterns()).stepOut();

            matchGuardNode.ifPresent(guard -> branchBuilder.properties()
                    .expression(guard.expression(), Property.GUARD_KEY, Property.GUARD_DOC));
            analyzeBlock(matchClauseNode.blockStatement(), branchBuilder);
            endBranch(branchBuilder, matchClauseNode.blockStatement());
        }

        matchStatementNode.onFailClause().ifPresent(this::processOnFailClause);
        endNode(matchStatementNode);
    }

    @Override
    public void visit(DoStatementNode doStatementNode) {
        Optional<OnFailClauseNode> optOnFailClauseNode = doStatementNode.onFailClause();
        BlockStatementNode blockStatementNode = doStatementNode.blockStatement();
        if (optOnFailClauseNode.isEmpty()) {
            handleDefaultStatementNode(doStatementNode);
            return;
        }

        startNode(NodeKind.ERROR_HANDLER, doStatementNode);
        Branch.Builder branchBuilder =
                startBranch(Branch.BODY_LABEL, NodeKind.BODY, Branch.BranchKind.BLOCK, Branch.Repeatable.ONE);
        analyzeBlock(blockStatementNode, branchBuilder);
        endBranch(branchBuilder, blockStatementNode);
        processOnFailClause(optOnFailClauseNode.get());
        endNode(doStatementNode);
    }

    @Override
    public void visit(CheckExpressionNode checkExpressionNode) {
        checkExpressionNode.expression().accept(this);
        if (isNodeUnidentified()) {
            return;
        }

        String checkText = checkExpressionNode.checkKeyword().text();
        switch (checkText) {
            case Constants.CHECK -> nodeBuilder.flag(FlowNode.NODE_FLAG_CHECKED);
            case Constants.CHECKPANIC -> nodeBuilder.flag(FlowNode.NODE_FLAG_CHECKPANIC);
            default -> throw new IllegalStateException("Unexpected value: " + checkText);

        }
        nodeBuilder.codedata().nodeInfo(checkExpressionNode);
    }

    @Override
    public void visit(MappingConstructorExpressionNode mappingCtrExprNode) {
        handleConstructorExpressionNode(mappingCtrExprNode);
    }

    @Override
    public void visit(ListConstructorExpressionNode listCtrExprNode) {
        handleConstructorExpressionNode(listCtrExprNode);
    }

    private void handleConstructorExpressionNode(ExpressionNode constructorExprNode) {
        NonTerminalNode parent = constructorExprNode.parent();
        SyntaxKind kind = parent.kind();

        if (kind != SyntaxKind.ASSIGNMENT_STATEMENT && kind != SyntaxKind.MODULE_VAR_DECL &&
                kind != SyntaxKind.LOCAL_VAR_DECL) {
            return;
        }

        Optional<Symbol> parentSymbol = semanticModel.symbol(parent);
        if (parentSymbol.isPresent() && CommonUtils.getRawType(
                ((VariableSymbol) parentSymbol.get()).typeDescriptor()).typeKind() == TypeDescKind.JSON &&
                !forceAssign) {
            startNode(NodeKind.JSON_PAYLOAD, constructorExprNode)
                    .metadata()
                    .description(JsonPayloadBuilder.DESCRIPTION)
                    .stepOut()
                    .properties().expression(constructorExprNode);
        }
    }
    // Utility methods

    /**
     * It's the responsibility of the parent node to add the children nodes when building the diagram. Hence, the method
     * only adds the node to the diagram if there is no active parent node which is building its branches.
     */
    private void endNode(Node node) {
        nodeBuilder.codedata().nodeInfo(node);
        endNode();
    }

    private void endNode() {
        if (this.flowNodeBuilderStack.isEmpty()) {
            this.flowNodeList.add(buildNode());
        }
    }

    private NodeBuilder startNode(NodeKind kind) {
        this.nodeBuilder = NodeBuilder.getNodeFromKind(kind)
                .semanticModel(semanticModel)
                .defaultModuleName(moduleInfo);
        return this.nodeBuilder;
    }

    private NodeBuilder startNode(NodeKind kind, Node node) {
        this.nodeBuilder = NodeBuilder.getNodeFromKind(kind)
                .semanticModel(semanticModel)
                .diagnosticHandler(diagnosticHandler)
                .defaultModuleName(moduleInfo);
        diagnosticHandler.handle(nodeBuilder,
                node instanceof ExpressionNode ? node.parent().lineRange() : node.lineRange(), false);
        return this.nodeBuilder;
    }

    /**
     * Builds the flow node and resets the node builder.
     *
     * @return the built flow node
     */
    private FlowNode buildNode() {
        FlowNode node = nodeBuilder.build();
        this.nodeBuilder = null;
        return node;
    }

    /**
     * Starts a new branch and sets the node builder to the starting node of the branch.
     */
    private Branch.Builder startBranch(String label, NodeKind node, Branch.BranchKind kind,
                                       Branch.Repeatable repeatable) {
        this.flowNodeBuilderStack.push(nodeBuilder);
        this.nodeBuilder = null;
        return new Branch.Builder()
                .semanticModel(semanticModel)
                .defaultModuleName(moduleInfo)
                .diagnosticHandler(diagnosticHandler)
                .codedata().node(node).stepOut()
                .label(label)
                .kind(kind)
                .repeatable(repeatable);
    }

    /**
     * Ends the current branch and sets the node builder to the parent node.
     */
    private void endBranch(Branch.Builder branchBuilder, Node node) {
        branchBuilder.codedata().nodeInfo(node);
        nodeBuilder = this.flowNodeBuilderStack.pop();
        nodeBuilder.branch(branchBuilder.build());
    }

    private boolean isNodeUnidentified() {
        return this.nodeBuilder == null;
    }

    /**
     * The default procedure to handle the statement nodes. These nodes should be handled explicitly.
     *
     * @param statementNode the statement node
     */
    private void handleDefaultStatementNode(NonTerminalNode statementNode) {
        handleExpressionNode(statementNode);
        endNode(statementNode);
    }

    private void handleExpressionNode(NonTerminalNode statementNode) {
        startNode(NodeKind.EXPRESSION, statementNode)
                .properties().statement(statementNode);
    }

    private void analyzeBlock(BlockStatementNode blockStatement, Branch.Builder branchBuilder) {
        for (Node statementOrComment : blockStatement.statementsWithComments()) {
            statementOrComment.accept(this);
            branchBuilder.node(buildNode());
        }
    }

    private void genCommentNode(CommentMetadata comment) {
        startNode(NodeKind.COMMENT)
                .metadata().description(comment.comment()).stepOut()
                .properties().comment(comment.comment());
        nodeBuilder.codedata()
                .lineRange(comment.position)
                .sourceCode(comment.comment());
        endNode();
    }

<<<<<<< HEAD
    // Check whether a type symbol is subType of `RawTemplate`
    private boolean isSubTypeOfRawTemplate(TypeSymbol typeSymbol) {
        // TODO: Once https://github.com/ballerina-platform/ballerina-lang/pull/43871 is merged,
        //  we can use `typeSymbol.subtypeOf(semanticModel.types().RAW_TEMPLATE)` to check the subtyping
        TypeDefinitionSymbol rawTypeDefSymbol = (TypeDefinitionSymbol)
                semanticModel.types().getTypeByName("ballerina", "lang.object", "0.0.0", "RawTemplate").get();

        TypeSymbol rawTemplateTypeDesc = rawTypeDefSymbol.typeDescriptor();
        return typeSymbol.subtypeOf(rawTemplateTypeDesc);
=======
    private String getIcon(String name) {
        for (Symbol symbol : semanticModel.moduleSymbols()) {
            if (symbol.kind() != SymbolKind.FUNCTION) {
                continue;
            }
            FunctionSymbol functionSymbol = (FunctionSymbol) symbol;
            if (functionSymbol.getName().orElseThrow().equals(name)) {
                for (AnnotationAttachmentSymbol annotAttachment : functionSymbol.annotAttachments()) {
                    if (annotAttachment.typeDescriptor().getName().orElseThrow().equals("display")) {
                        Optional<ConstantValue> optAttachmentValue = annotAttachment.attachmentValue();
                        if (optAttachmentValue.isEmpty()) {
                            throw new IllegalStateException("Annotation attachment value not found");
                        }
                        ConstantValue attachmentValue = optAttachmentValue.get();
                        if (attachmentValue.valueType().typeKind() != TypeDescKind.RECORD) {
                            throw new IllegalStateException("Annotation attachment value is not a record");
                        }
                        HashMap<?, ?> valueMap = (HashMap<?, ?>) attachmentValue.value();
                        if (valueMap.get("iconPath") == null) {
                            throw new IllegalStateException("Icon path not found in the annotation attachment value");
                        }
                        return valueMap.get("iconPath").toString();
                    }
                }
            }
        }
        return "";
    }

    private ImplicitNewExpressionNode getNewExpr(ExpressionNode expressionNode) {
        NonTerminalNode expr = expressionNode;
        if (expressionNode.kind() == SyntaxKind.CHECK_EXPRESSION) {
            expr = ((CheckExpressionNode) expr).expression();
        }
        if (expr.kind() == SyntaxKind.IMPLICIT_NEW_EXPRESSION) {
            return (ImplicitNewExpressionNode) expr;
        }
        throw new IllegalStateException("Implicit new expression not found");
>>>>>>> 61c8c29b
    }

    public List<FlowNode> getFlowNodes() {
        return flowNodeList;
    }

    private record CommentMetadata(String comment, LineRange position) {

    }
}<|MERGE_RESOLUTION|>--- conflicted
+++ resolved
@@ -1311,13 +1311,10 @@
 
         if (dataMappings.containsKey(functionName)) {
             startNode(NodeKind.DATA_MAPPER_CALL, functionCallExpressionNode.parent());
-<<<<<<< HEAD
+        } else if (isAgentCall(symbol.get())) {
+            startNode(NodeKind.AGENT_CALL, functionCallExpressionNode.parent());
         } else if (CommonUtils.isNpFunction(functionSymbol)) {
             startNode(NodeKind.NP_FUNCTION_CALL, functionCallExpressionNode.parent());
-=======
-        } else if (isAgentCall(symbol.get())) {
-            startNode(NodeKind.AGENT_CALL, functionCallExpressionNode.parent());
->>>>>>> 61c8c29b
         } else {
             startNode(NodeKind.FUNCTION_CALL, functionCallExpressionNode.parent());
         }
@@ -1968,17 +1965,6 @@
         endNode();
     }
 
-<<<<<<< HEAD
-    // Check whether a type symbol is subType of `RawTemplate`
-    private boolean isSubTypeOfRawTemplate(TypeSymbol typeSymbol) {
-        // TODO: Once https://github.com/ballerina-platform/ballerina-lang/pull/43871 is merged,
-        //  we can use `typeSymbol.subtypeOf(semanticModel.types().RAW_TEMPLATE)` to check the subtyping
-        TypeDefinitionSymbol rawTypeDefSymbol = (TypeDefinitionSymbol)
-                semanticModel.types().getTypeByName("ballerina", "lang.object", "0.0.0", "RawTemplate").get();
-
-        TypeSymbol rawTemplateTypeDesc = rawTypeDefSymbol.typeDescriptor();
-        return typeSymbol.subtypeOf(rawTemplateTypeDesc);
-=======
     private String getIcon(String name) {
         for (Symbol symbol : semanticModel.moduleSymbols()) {
             if (symbol.kind() != SymbolKind.FUNCTION) {
@@ -2017,7 +2003,17 @@
             return (ImplicitNewExpressionNode) expr;
         }
         throw new IllegalStateException("Implicit new expression not found");
->>>>>>> 61c8c29b
+    }
+
+    // Check whether a type symbol is subType of `RawTemplate`
+    private boolean isSubTypeOfRawTemplate(TypeSymbol typeSymbol) {
+        // TODO: Once https://github.com/ballerina-platform/ballerina-lang/pull/43871 is merged,
+        //  we can use `typeSymbol.subtypeOf(semanticModel.types().RAW_TEMPLATE)` to check the subtyping
+        TypeDefinitionSymbol rawTypeDefSymbol = (TypeDefinitionSymbol)
+                semanticModel.types().getTypeByName("ballerina", "lang.object", "0.0.0", "RawTemplate").get();
+
+        TypeSymbol rawTemplateTypeDesc = rawTypeDefSymbol.typeDescriptor();
+        return typeSymbol.subtypeOf(rawTemplateTypeDesc);
     }
 
     public List<FlowNode> getFlowNodes() {
