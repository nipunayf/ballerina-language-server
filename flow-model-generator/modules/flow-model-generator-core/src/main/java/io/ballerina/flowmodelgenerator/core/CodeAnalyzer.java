/*
 *  Copyright (c) 2024, WSO2 LLC. (http://www.wso2.com)
 *
 *  WSO2 LLC. licenses this file to you under the Apache License,
 *  Version 2.0 (the "License"); you may not use this file except
 *  in compliance with the License.
 *  You may obtain a copy of the License at
 *
 *    http://www.apache.org/licenses/LICENSE-2.0
 *
 *  Unless required by applicable law or agreed to in writing,
 *  software distributed under the License is distributed on an
 *  "AS IS" BASIS, WITHOUT WARRANTIES OR CONDITIONS OF ANY
 *  KIND, either express or implied.  See the License for the
 *  specific language governing permissions and limitations
 *  under the License.
 */

package io.ballerina.flowmodelgenerator.core;

import io.ballerina.compiler.api.ModuleID;
import io.ballerina.compiler.api.SemanticModel;
import io.ballerina.compiler.api.symbols.ClassSymbol;
import io.ballerina.compiler.api.symbols.FunctionSymbol;
import io.ballerina.compiler.api.symbols.FunctionTypeSymbol;
import io.ballerina.compiler.api.symbols.MethodSymbol;
import io.ballerina.compiler.api.symbols.ModuleSymbol;
import io.ballerina.compiler.api.symbols.ParameterSymbol;
import io.ballerina.compiler.api.symbols.Symbol;
import io.ballerina.compiler.api.symbols.SymbolKind;
import io.ballerina.compiler.api.symbols.TypeDescKind;
import io.ballerina.compiler.api.symbols.TypeReferenceTypeSymbol;
import io.ballerina.compiler.api.symbols.TypeSymbol;
import io.ballerina.compiler.api.symbols.UnionTypeSymbol;
import io.ballerina.compiler.api.symbols.VariableSymbol;
import io.ballerina.compiler.syntax.tree.AssignmentStatementNode;
import io.ballerina.compiler.syntax.tree.BinaryExpressionNode;
import io.ballerina.compiler.syntax.tree.BlockStatementNode;
import io.ballerina.compiler.syntax.tree.BreakStatementNode;
import io.ballerina.compiler.syntax.tree.ByteArrayLiteralNode;
import io.ballerina.compiler.syntax.tree.CheckExpressionNode;
import io.ballerina.compiler.syntax.tree.ClientResourceAccessActionNode;
import io.ballerina.compiler.syntax.tree.CommentNode;
import io.ballerina.compiler.syntax.tree.CommitActionNode;
import io.ballerina.compiler.syntax.tree.CompoundAssignmentStatementNode;
import io.ballerina.compiler.syntax.tree.ComputedResourceAccessSegmentNode;
import io.ballerina.compiler.syntax.tree.ContinueStatementNode;
import io.ballerina.compiler.syntax.tree.DoStatementNode;
import io.ballerina.compiler.syntax.tree.ElseBlockNode;
import io.ballerina.compiler.syntax.tree.ExplicitNewExpressionNode;
import io.ballerina.compiler.syntax.tree.ExpressionNode;
import io.ballerina.compiler.syntax.tree.ExpressionStatementNode;
import io.ballerina.compiler.syntax.tree.FailStatementNode;
import io.ballerina.compiler.syntax.tree.ForEachStatementNode;
import io.ballerina.compiler.syntax.tree.ForkStatementNode;
import io.ballerina.compiler.syntax.tree.FunctionArgumentNode;
import io.ballerina.compiler.syntax.tree.FunctionBodyBlockNode;
import io.ballerina.compiler.syntax.tree.FunctionCallExpressionNode;
import io.ballerina.compiler.syntax.tree.FunctionDefinitionNode;
import io.ballerina.compiler.syntax.tree.IfElseStatementNode;
import io.ballerina.compiler.syntax.tree.ImplicitNewExpressionNode;
import io.ballerina.compiler.syntax.tree.ListConstructorExpressionNode;
import io.ballerina.compiler.syntax.tree.LocalTypeDefinitionStatementNode;
import io.ballerina.compiler.syntax.tree.LockStatementNode;
import io.ballerina.compiler.syntax.tree.MappingConstructorExpressionNode;
import io.ballerina.compiler.syntax.tree.MatchClauseNode;
import io.ballerina.compiler.syntax.tree.MatchGuardNode;
import io.ballerina.compiler.syntax.tree.MatchStatementNode;
import io.ballerina.compiler.syntax.tree.MethodCallExpressionNode;
import io.ballerina.compiler.syntax.tree.ModuleVariableDeclarationNode;
import io.ballerina.compiler.syntax.tree.NameReferenceNode;
import io.ballerina.compiler.syntax.tree.NamedArgumentNode;
import io.ballerina.compiler.syntax.tree.NamedWorkerDeclarationNode;
import io.ballerina.compiler.syntax.tree.NamedWorkerDeclarator;
import io.ballerina.compiler.syntax.tree.NewExpressionNode;
import io.ballerina.compiler.syntax.tree.Node;
import io.ballerina.compiler.syntax.tree.NodeList;
import io.ballerina.compiler.syntax.tree.NodeVisitor;
import io.ballerina.compiler.syntax.tree.NonTerminalNode;
import io.ballerina.compiler.syntax.tree.ObjectFieldNode;
import io.ballerina.compiler.syntax.tree.OnFailClauseNode;
import io.ballerina.compiler.syntax.tree.PanicStatementNode;
import io.ballerina.compiler.syntax.tree.ParenthesizedArgList;
import io.ballerina.compiler.syntax.tree.PositionalArgumentNode;
import io.ballerina.compiler.syntax.tree.QualifiedNameReferenceNode;
import io.ballerina.compiler.syntax.tree.RemoteMethodCallActionNode;
import io.ballerina.compiler.syntax.tree.RetryStatementNode;
import io.ballerina.compiler.syntax.tree.ReturnStatementNode;
import io.ballerina.compiler.syntax.tree.ReturnTypeDescriptorNode;
import io.ballerina.compiler.syntax.tree.RollbackStatementNode;
import io.ballerina.compiler.syntax.tree.SeparatedNodeList;
import io.ballerina.compiler.syntax.tree.SimpleNameReferenceNode;
import io.ballerina.compiler.syntax.tree.StartActionNode;
import io.ballerina.compiler.syntax.tree.StatementNode;
import io.ballerina.compiler.syntax.tree.SyntaxKind;
import io.ballerina.compiler.syntax.tree.TemplateExpressionNode;
import io.ballerina.compiler.syntax.tree.Token;
import io.ballerina.compiler.syntax.tree.TransactionStatementNode;
import io.ballerina.compiler.syntax.tree.TypedBindingPatternNode;
import io.ballerina.compiler.syntax.tree.VariableDeclarationNode;
import io.ballerina.compiler.syntax.tree.WaitActionNode;
import io.ballerina.compiler.syntax.tree.WaitFieldNode;
import io.ballerina.compiler.syntax.tree.WaitFieldsListNode;
import io.ballerina.compiler.syntax.tree.WhileStatementNode;
import io.ballerina.flowmodelgenerator.core.model.Branch;
import io.ballerina.flowmodelgenerator.core.model.FlowNode;
import io.ballerina.flowmodelgenerator.core.model.FormBuilder;
import io.ballerina.flowmodelgenerator.core.model.NodeBuilder;
import io.ballerina.flowmodelgenerator.core.model.NodeKind;
import io.ballerina.flowmodelgenerator.core.model.Property;
import io.ballerina.flowmodelgenerator.core.model.node.AgentBuilder;
import io.ballerina.flowmodelgenerator.core.model.node.AssignBuilder;
import io.ballerina.flowmodelgenerator.core.model.node.BinaryBuilder;
import io.ballerina.flowmodelgenerator.core.model.node.DataMapperBuilder;
import io.ballerina.flowmodelgenerator.core.model.node.FailBuilder;
import io.ballerina.flowmodelgenerator.core.model.node.IfBuilder;
import io.ballerina.flowmodelgenerator.core.model.node.JsonPayloadBuilder;
import io.ballerina.flowmodelgenerator.core.model.node.NewConnectionBuilder;
import io.ballerina.flowmodelgenerator.core.model.node.PanicBuilder;
import io.ballerina.flowmodelgenerator.core.model.node.ReturnBuilder;
import io.ballerina.flowmodelgenerator.core.model.node.RollbackBuilder;
import io.ballerina.flowmodelgenerator.core.model.node.StartBuilder;
import io.ballerina.flowmodelgenerator.core.model.node.VariableBuilder;
import io.ballerina.flowmodelgenerator.core.model.node.WaitBuilder;
import io.ballerina.flowmodelgenerator.core.model.node.XmlPayloadBuilder;
import io.ballerina.flowmodelgenerator.core.utils.ParamUtils;
import io.ballerina.modelgenerator.commons.CommonUtils;
import io.ballerina.modelgenerator.commons.FunctionData;
import io.ballerina.modelgenerator.commons.FunctionDataBuilder;
import io.ballerina.modelgenerator.commons.ModuleInfo;
import io.ballerina.modelgenerator.commons.ParameterData;
import io.ballerina.projects.Project;
import io.ballerina.tools.text.LinePosition;
import io.ballerina.tools.text.LineRange;
import io.ballerina.tools.text.TextDocument;
import org.ballerinalang.langserver.common.utils.CommonUtil;

import java.util.ArrayList;
import java.util.HashMap;
import java.util.HashSet;
import java.util.LinkedHashMap;
import java.util.LinkedList;
import java.util.List;
import java.util.Map;
import java.util.Objects;
import java.util.Optional;
import java.util.Queue;
import java.util.Stack;
import java.util.stream.Collectors;

/**
 * Analyzes the source code and generates the flow model.
 *
 * @since 2.0.0
 */
class CodeAnalyzer extends NodeVisitor {

    // Readonly fields
    private final Project project;
    private final SemanticModel semanticModel;
    private final Map<String, LineRange> dataMappings;
    private final TextDocument textDocument;
    private final ModuleInfo moduleInfo;
    private final DiagnosticHandler diagnosticHandler;
    private final boolean forceAssign;
    private final String connectionScope;

    // State fields
    private NodeBuilder nodeBuilder;
    private final List<FlowNode> flowNodeList;
    private final Stack<NodeBuilder> flowNodeBuilderStack;
    private TypedBindingPatternNode typedBindingPatternNode;
    private static final String WSO2 = "wso2";
    private static final String AI_AGENT = "ai.agent";

    public CodeAnalyzer(Project project, SemanticModel semanticModel, String connectionScope,
                        Map<String, LineRange> dataMappings, TextDocument textDocument, ModuleInfo moduleInfo,
                        boolean forceAssign) {
        this.project = project;
        this.semanticModel = semanticModel;
        this.dataMappings = dataMappings;
        this.connectionScope = connectionScope;
        this.textDocument = textDocument;
        this.moduleInfo = moduleInfo;
        this.forceAssign = forceAssign;
        this.flowNodeList = new ArrayList<>();
        this.flowNodeBuilderStack = new Stack<>();
        this.diagnosticHandler = new DiagnosticHandler(semanticModel);
    }

    @Override
    public void visit(FunctionDefinitionNode functionDefinitionNode) {
        Optional<Symbol> symbol = semanticModel.symbol(functionDefinitionNode);
        if (symbol.isEmpty()) {
            return;
        }

        startNode(NodeKind.EVENT_START, functionDefinitionNode).codedata()
                .lineRange(functionDefinitionNode.functionBody().lineRange())
                .sourceCode(functionDefinitionNode.toSourceCode().strip());
        endNode();
        super.visit(functionDefinitionNode);
    }

    @Override
    public void visit(ObjectFieldNode objectFieldNode) {
        objectFieldNode.expression().ifPresent(expressionNode -> expressionNode.accept(this));
        nodeBuilder.properties()
                .type(objectFieldNode.typeName(), true)
                .data(objectFieldNode.fieldName(), false, new HashSet<>());
        endNode(objectFieldNode);
    }

    @Override
    public void visit(FunctionBodyBlockNode functionBodyBlockNode) {
        functionBodyBlockNode.namedWorkerDeclarator()
                .ifPresent(namedWorkerDeclarator -> namedWorkerDeclarator.accept(this));
        for (Node statementOrComment : functionBodyBlockNode.statementsWithComments()) {
            statementOrComment.accept(this);
        }
    }

    @Override
    public void visit(CommentNode commentNode) {
        Node node = commentNode.getCommentAttachedNode();
        LinePosition startPos = textDocument.linePositionFrom(node.textRangeWithMinutiae().startOffset());
        int offset = 0;
        if (!(node instanceof Token)) {
            offset = node.textRangeWithMinutiae().startOffset();
        }
        LinePosition endPos =
                textDocument.linePositionFrom(commentNode.getLastMinutiae().textRange().endOffset() + offset);
        LineRange commentRange = LineRange.from(node.lineRange().fileName(), startPos, endPos);
        CommentMetadata commentMetadata = new CommentMetadata(String.join(System.lineSeparator(),
                commentNode.getCommentLines()), commentRange);
        genCommentNode(commentMetadata);
    }

    @Override
    public void visit(ReturnStatementNode returnStatementNode) {
        Optional<ExpressionNode> optExpr = returnStatementNode.expression();
        if (optExpr.isEmpty()) {
            startNode(NodeKind.STOP, returnStatementNode);
        } else {
            ExpressionNode expr = optExpr.get();
            startNode(NodeKind.RETURN, returnStatementNode)
                    .metadata().description(String.format(ReturnBuilder.DESCRIPTION, expr)).stepOut()
                    .properties().expression(expr, ReturnBuilder.RETURN_EXPRESSION_DOC);
        }
        nodeBuilder.returning();
        endNode(returnStatementNode);
    }

    @Override
    public void visit(RemoteMethodCallActionNode remoteMethodCallActionNode) {
        Optional<Symbol> symbol = semanticModel.symbol(remoteMethodCallActionNode);
        if (symbol.isEmpty() || (symbol.get().kind() != SymbolKind.METHOD)) {
            handleExpressionNode(remoteMethodCallActionNode);
            return;
        }
        Optional<ClassSymbol> classSymbol = getClassSymbol(remoteMethodCallActionNode.expression());
        if (classSymbol.isEmpty()) {
            handleExpressionNode(remoteMethodCallActionNode);
            return;
        }

        String functionName = remoteMethodCallActionNode.methodName().name().text();
        ExpressionNode expressionNode = remoteMethodCallActionNode.expression();
        MethodSymbol functionSymbol = (MethodSymbol) symbol.get();
        startNode(NodeKind.REMOTE_ACTION_CALL, expressionNode.parent());

        FunctionDataBuilder functionDataBuilder = new FunctionDataBuilder()
                .name(functionName)
                .functionSymbol(functionSymbol)
                .semanticModel(semanticModel)
                .userModuleInfo(moduleInfo);
        FunctionData functionData = functionDataBuilder.build();

        nodeBuilder
                .symbolInfo(functionSymbol)
                .metadata()
                    .label(functionName)
                    .description(functionData.description())
                    .stepOut()
                .codedata()
                .nodeInfo(remoteMethodCallActionNode)
                    .object(classSymbol.get().getName().orElse(""))
                    .symbol(functionName)
                    .stepOut()
                .properties().callExpression(expressionNode, Property.CONNECTION_KEY);
        processFunctionSymbol(remoteMethodCallActionNode, remoteMethodCallActionNode.arguments(), functionSymbol,
                functionData);
    }

    @Override
    public void visit(ClientResourceAccessActionNode clientResourceAccessActionNode) {
        Optional<Symbol> symbol = semanticModel.symbol(clientResourceAccessActionNode);
        if (symbol.isEmpty() || (symbol.get().kind() != SymbolKind.METHOD &&
                symbol.get().kind() != SymbolKind.RESOURCE_METHOD)) {
            handleExpressionNode(clientResourceAccessActionNode);
            return;
        }
        Optional<ClassSymbol> classSymbol = getClassSymbol(clientResourceAccessActionNode.expression());
        if (classSymbol.isEmpty()) {
            handleExpressionNode(clientResourceAccessActionNode);
            return;
        }

        String functionName = clientResourceAccessActionNode.methodName()
                .map(simpleNameReference -> simpleNameReference.name().text()).orElse("get");
        ExpressionNode expressionNode = clientResourceAccessActionNode.expression();
        SeparatedNodeList<FunctionArgumentNode> argumentNodes =
                clientResourceAccessActionNode.arguments().map(ParenthesizedArgList::arguments).orElse(null);

        MethodSymbol functionSymbol = (MethodSymbol) symbol.get();
        startNode(NodeKind.RESOURCE_ACTION_CALL, expressionNode.parent());

        SeparatedNodeList<Node> nodes = clientResourceAccessActionNode.resourceAccessPath();
        ParamUtils.ResourcePathTemplate resourcePathTemplate = ParamUtils.buildResourcePathTemplate(semanticModel,
                functionSymbol, semanticModel.types().ERROR);
        if (CommonUtils.isHttpModule(functionSymbol)) {
            String resourcePath = nodes.stream().map(Node::toSourceCode).collect(Collectors.joining("/"));
            String fullPath = "/" + resourcePath;
            nodeBuilder.properties().resourcePath(fullPath, true);
        } else {
            nodeBuilder.properties().resourcePath(resourcePathTemplate.resourcePathTemplate(), false);
            int idx = 0;
            for (int i = 0; i < nodes.size(); i++) {
                Node node = nodes.get(i);
                if (nodes.size() <= idx) {
                    break;
                }
                if (node instanceof ComputedResourceAccessSegmentNode computedResourceAccessSegmentNode) {
                    ExpressionNode expr = computedResourceAccessSegmentNode.expression();
                    ParameterData paramResult = resourcePathTemplate.pathParams().get(idx);
                    String unescapedParamName = ParamUtils.removeLeadingSingleQuote(paramResult.name());
                    nodeBuilder.properties()
                            .custom()
                                .metadata()
                                .label(unescapedParamName)
                                .description(paramResult.description())
                                .stepOut()
                            .codedata()
                                .kind(paramResult.kind().name())
                                .originalName(paramResult.name())
                                .stepOut()
                            .value(expr.toSourceCode())
                            .typeConstraint(paramResult.type())
                            .type(Property.ValueType.EXPRESSION)
                            .editable()
                            .defaultable(paramResult.optional())
                            .stepOut()
                            .addProperty(unescapedParamName);
                    idx++;
                }
            }
        }

        FunctionDataBuilder functionDataBuilder = new FunctionDataBuilder()
                .name(functionName)
                .functionSymbol(functionSymbol)
                .semanticModel(semanticModel)
                .userModuleInfo(moduleInfo)
                .resourcePath(resourcePathTemplate.resourcePathTemplate())
                .functionResultKind(FunctionData.Kind.RESOURCE);
        FunctionData functionData = functionDataBuilder.build();

        nodeBuilder.symbolInfo(functionSymbol)
                .metadata()
                    .label(functionName)
                    .description(functionData.description())
                    .stepOut()
                .codedata()
                    .nodeInfo(clientResourceAccessActionNode)
                    .object(classSymbol.get().getName().orElse(""))
                    .symbol(functionName)
                    .resourcePath(resourcePathTemplate.resourcePathTemplate())
                    .stepOut()
                .properties()
                .callExpression(expressionNode, Property.CONNECTION_KEY)
                .data(this.typedBindingPatternNode, false, new HashSet<>());
        processFunctionSymbol(clientResourceAccessActionNode, argumentNodes, functionSymbol, functionData);
    }

    private void addRemainingParamsToPropertyMap(Map<String, ParameterData> funcParamMap,
                                                 boolean hasOnlyRestParams) {
        for (Map.Entry<String, ParameterData> entry : funcParamMap.entrySet()) {
            ParameterData paramResult = entry.getValue();
            if (paramResult.kind().equals(ParameterData.Kind.PARAM_FOR_TYPE_INFER)
                    || paramResult.kind().equals(ParameterData.Kind.INCLUDED_RECORD)) {
                continue;
            }

            String unescapedParamName = ParamUtils.removeLeadingSingleQuote(paramResult.name());
            Property.Builder<FormBuilder<NodeBuilder>> customPropBuilder = nodeBuilder.properties().custom();
            customPropBuilder
                    .metadata()
                        .label(unescapedParamName)
                        .description(paramResult.description())
                        .stepOut()
                    .codedata()
                        .kind(paramResult.kind().name())
                        .originalName(paramResult.name())
                        .importStatements(paramResult.importStatements())
                        .stepOut()
                    .placeholder(paramResult.defaultValue())
                    .typeConstraint(paramResult.type())
                    .editable()
                    .defaultable(paramResult.optional());

            if (paramResult.kind() == ParameterData.Kind.INCLUDED_RECORD_REST) {
                if (hasOnlyRestParams) {
                    customPropBuilder.defaultable(false);
                }
                unescapedParamName = "additionalValues";
                customPropBuilder.type(Property.ValueType.MAPPING_EXPRESSION_SET);
            } else if (paramResult.kind() == ParameterData.Kind.REST_PARAMETER) {
                if (hasOnlyRestParams) {
                    customPropBuilder.defaultable(false);
                }
                customPropBuilder.type(Property.ValueType.EXPRESSION_SET);
            } else {
                customPropBuilder.type(Property.ValueType.EXPRESSION);
            }
            customPropBuilder
                    .stepOut()
                    .addProperty(unescapedParamName);
        }
    }

    private void calculateFunctionArgs(Map<String, Node> namedArgValueMap,
                                       Queue<Node> positionalArgs,
                                       SeparatedNodeList<FunctionArgumentNode> argumentNodes) {
        if (argumentNodes != null) {
            for (FunctionArgumentNode argument : argumentNodes) {
                switch (argument.kind()) {
                    case NAMED_ARG -> {
                        NamedArgumentNode namedArgument = (NamedArgumentNode) argument;
                        namedArgValueMap.put(namedArgument.argumentName().name().text(),
                                namedArgument.expression());
                    }
                    case POSITIONAL_ARG -> positionalArgs.add(((PositionalArgumentNode) argument).expression());
                    default -> {
                        // Ignore the default case
                    }
                }
            }
        }
    }

    private void buildPropsFromFuncCallArgs(SeparatedNodeList<FunctionArgumentNode> argumentNodes,
                                            FunctionTypeSymbol functionTypeSymbol,
                                            Map<String, ParameterData> funcParamMap,
                                            Queue<Node> positionalArgs, Map<String, Node> namedArgValueMap) {
        if (argumentNodes == null) { // cl->/path/to/'resource;
            List<ParameterData> functionParameters = funcParamMap.values().stream().toList();
            boolean hasOnlyRestParams = functionParameters.size() == 1;
            for (ParameterData paramResult : functionParameters) {
                ParameterData.Kind paramKind = paramResult.kind();

                if (paramKind.equals(ParameterData.Kind.PATH_PARAM) ||
                        paramKind.equals(ParameterData.Kind.PATH_REST_PARAM)
                        || paramKind.equals(ParameterData.Kind.PARAM_FOR_TYPE_INFER)
                        || paramKind.equals(ParameterData.Kind.INCLUDED_RECORD)) {
                    continue;
                }

                String unescapedParamName = ParamUtils.removeLeadingSingleQuote(paramResult.name());
                Property.Builder<FormBuilder<NodeBuilder>> customPropBuilder = nodeBuilder.properties().custom();
                customPropBuilder
                        .metadata()
                            .label(unescapedParamName)
                            .description(paramResult.description())
                            .stepOut()
                        .codedata()
                            .kind(paramKind.name())
                            .originalName(paramResult.name())
                            .importStatements(paramResult.importStatements())
                            .stepOut()
                        .placeholder(paramResult.defaultValue())
                        .typeConstraint(paramResult.type())
                        .editable()
                        .defaultable(paramResult.optional());

                if (paramKind == ParameterData.Kind.INCLUDED_RECORD_REST) {
                    if (hasOnlyRestParams) {
                        customPropBuilder.defaultable(false);
                    }
                    customPropBuilder.type(Property.ValueType.MAPPING_EXPRESSION_SET);
                } else if (paramKind == ParameterData.Kind.REST_PARAMETER) {
                    if (hasOnlyRestParams) {
                        customPropBuilder.defaultable(false);
                    }
                    customPropBuilder.type(Property.ValueType.EXPRESSION_SET);
                } else {
                    customPropBuilder.type(Property.ValueType.EXPRESSION);
                }
                customPropBuilder
                        .stepOut()
                        .addProperty(unescapedParamName);
            }
            return;
        }

        boolean hasOnlyRestParams = funcParamMap.size() == 1;
        if (functionTypeSymbol.restParam().isPresent()) {
            ParameterSymbol restParamSymbol = functionTypeSymbol.restParam().get();
            Optional<List<ParameterSymbol>> paramsOptional = functionTypeSymbol.params();

            if (paramsOptional.isPresent()) {
                List<ParameterSymbol> paramsList = paramsOptional.get();
                int paramCount = paramsList.size(); // param count without rest params
                int argCount = positionalArgs.size();

                List<String> restArgs = new ArrayList<>();
                for (int i = 0; i < paramsList.size(); i++) {
                    ParameterSymbol parameterSymbol = paramsList.get(i);
                    String escapedParamName = parameterSymbol.getName().get();
                    ParameterData paramResult = funcParamMap.get(escapedParamName);
                    if (paramResult == null) {
                        escapedParamName = CommonUtil.escapeReservedKeyword(parameterSymbol.getName().get());
                    }
                    paramResult = funcParamMap.get(escapedParamName);
                    Node paramValue = i < argCount ? positionalArgs.poll()
                            : namedArgValueMap.get(paramResult.name());

                    funcParamMap.remove(parameterSymbol.getName().get());
                    Property.Builder<FormBuilder<NodeBuilder>> customPropBuilder =
                            nodeBuilder.properties().custom();
                    String value = paramValue != null ? paramValue.toSourceCode() : null;
                    String unescapedParamName = ParamUtils.removeLeadingSingleQuote(paramResult.name());
                    customPropBuilder
                            .metadata()
                                .label(unescapedParamName)
                                .description(paramResult.description())
                                .stepOut()
                            .type(getPropertyTypeFromParamKind(paramResult.kind()))
                            .typeConstraint(paramResult.type())
                            .value(value)
                            .placeholder(paramResult.defaultValue())
                            .editable()
                            .defaultable(paramResult.optional())
                            .codedata()
                                .kind(paramResult.kind().name())
                                .originalName(paramResult.name())
                                .importStatements(paramResult.importStatements())
                                .stepOut()
                            .stepOut()
                            .addProperty(unescapedParamName);
                }

                for (int i = paramCount; i < argCount; i++) {
                    restArgs.add(Objects.requireNonNull(positionalArgs.poll()).toSourceCode());
                }
                Property.Builder<FormBuilder<NodeBuilder>> customPropBuilder =
                        nodeBuilder.properties().custom();
                String escapedParamName = CommonUtil.escapeReservedKeyword(restParamSymbol.getName().get());
                ParameterData restParamResult = funcParamMap.get(escapedParamName);
                funcParamMap.remove(restParamSymbol.getName().get());
                String unescapedParamName = ParamUtils.removeLeadingSingleQuote(restParamResult.name());
                customPropBuilder
                        .metadata()
                            .label(unescapedParamName)
                            .description(restParamResult.description())
                            .stepOut()
                        .type(getPropertyTypeFromParamKind(restParamResult.kind()))
                        .typeConstraint(restParamResult.type())
                        .value(restArgs)
                        .placeholder(restParamResult.defaultValue())
                        .editable()
                        .defaultable(!hasOnlyRestParams)
                        .codedata()
                            .kind(restParamResult.kind().name())
                            .originalName(restParamResult.name())
                            .importStatements(restParamResult.importStatements())
                            .stepOut()
                        .stepOut()
                        .addProperty(unescapedParamName);
            }
            // iterate over functionParamMap
            addRemainingParamsToPropertyMap(funcParamMap, hasOnlyRestParams);
            return;
        }
        Optional<List<ParameterSymbol>> paramsOptional = functionTypeSymbol.params();
        if (paramsOptional.isPresent()) {
            List<ParameterSymbol> paramsList = paramsOptional.get();
            int argCount = positionalArgs.size();

            final List<LinkedHashMap<String, String>> includedRecordRestArgs = new ArrayList<>();
            for (int i = 0; i < paramsList.size(); i++) {
                ParameterSymbol parameterSymbol = paramsList.get(i);
                String escapedParamName = parameterSymbol.getName().get();
                ParameterData paramResult = funcParamMap.get(escapedParamName);
                if (paramResult == null) {
                    escapedParamName = CommonUtil.escapeReservedKeyword(parameterSymbol.getName().get());
                }
                paramResult = funcParamMap.get(escapedParamName);
                Node paramValue;
                if (i < argCount) {
                    paramValue = positionalArgs.poll();
                } else {
                    paramValue = namedArgValueMap.get(paramResult.name());
                    namedArgValueMap.remove(paramResult.name());
                }
                if (paramResult.kind() == ParameterData.Kind.INCLUDED_RECORD) {
                    if (argumentNodes.size() > i && argumentNodes.get(i).kind() == SyntaxKind.NAMED_ARG) {
                        FunctionArgumentNode argNode = argumentNodes.get(i);
                        funcParamMap.remove(escapedParamName);
                        NamedArgumentNode namedArgumentNode = (NamedArgumentNode) argNode;
                        String argName = namedArgumentNode.argumentName().name().text();
                        if (argName.equals(paramResult.name())) {  // foo("a", b = {})
                            paramResult = funcParamMap.get(escapedParamName);

                            Property.Builder<FormBuilder<NodeBuilder>> customPropBuilder =
                                    nodeBuilder.properties().custom();
                            String value = paramValue != null ? paramValue.toSourceCode() : null;
                            String unescapedParamName = ParamUtils.removeLeadingSingleQuote(paramResult.name());
                            customPropBuilder
                                    .metadata()
                                        .label(unescapedParamName)
                                        .description(paramResult.description())
                                        .stepOut()
                                    .type(getPropertyTypeFromParamKind(paramResult.kind()))
                                    .typeConstraint(paramResult.type())
                                    .value(value)
                                    .placeholder(paramResult.defaultValue())
                                    .editable()
                                    .defaultable(paramResult.optional())
                                    .codedata()
                                        .kind(paramResult.kind().name())
                                        .originalName(paramResult.name())
                                        .importStatements(paramResult.importStatements())
                                        .stepOut()
                                    .stepOut()
                                    .addProperty(unescapedParamName, paramValue);
                        } else {
                            if (funcParamMap.containsKey(argName)) { // included record attribute
                                paramResult = funcParamMap.get(argName);
                                funcParamMap.remove(argName);
                                Property.Builder<FormBuilder<NodeBuilder>> customPropBuilder =
                                        nodeBuilder.properties().custom();
                                if (paramValue == null) {
                                    paramValue = namedArgValueMap.get(argName);
                                    namedArgValueMap.remove(argName);
                                }
                                String value = paramValue != null ? paramValue.toSourceCode() : null;
                                String unescapedParamName = ParamUtils.removeLeadingSingleQuote(paramResult.name());
                                customPropBuilder
                                        .metadata()
                                            .label(unescapedParamName)
                                            .description(paramResult.description())
                                            .stepOut()
                                        .type(getPropertyTypeFromParamKind(paramResult.kind()))
                                        .typeConstraint(paramResult.type())
                                        .value(value)
                                        .placeholder(paramResult.defaultValue())
                                        .editable()
                                        .defaultable(paramResult.optional())
                                        .codedata()
                                            .kind(paramResult.kind().name())
                                            .originalName(paramResult.name())
                                            .importStatements(paramResult.importStatements())
                                            .stepOut()
                                        .stepOut()
                                        .addProperty(unescapedParamName, paramValue);

                            }
                        }

                    } else { // positional arg
                        if (paramValue != null) {
                            Property.Builder<FormBuilder<NodeBuilder>> customPropBuilder =
                                    nodeBuilder.properties().custom();

                            String unescapedParamName = ParamUtils.removeLeadingSingleQuote(paramResult.name());
                            funcParamMap.remove(escapedParamName);
                            String value = paramValue.toSourceCode();
                            customPropBuilder
                                    .metadata()
                                        .label(unescapedParamName)
                                        .description(paramResult.description())
                                        .stepOut()
                                    .type(getPropertyTypeFromParamKind(paramResult.kind()))
                                    .typeConstraint(paramResult.type())
                                    .value(value)
                                    .placeholder(paramResult.defaultValue())
                                    .editable()
                                    .defaultable(paramResult.optional())
                                    .codedata()
                                        .kind(paramResult.kind().name())
                                        .originalName(paramResult.name())
                                        .importStatements(paramResult.importStatements())
                                        .stepOut()
                                    .stepOut()
                                    .addProperty(unescapedParamName, paramValue);
                            return;
                        }
                    }
                }

                if (paramValue == null && paramResult.kind() == ParameterData.Kind.INCLUDED_RECORD) {
                    funcParamMap.remove(escapedParamName);
                    continue;
                }
                Property.Builder<FormBuilder<NodeBuilder>> customPropBuilder =
                        nodeBuilder.properties().custom();
                funcParamMap.remove(escapedParamName);
                String value = paramValue != null ? paramValue.toSourceCode() : null;
                String unescapedParamName = ParamUtils.removeLeadingSingleQuote(paramResult.name());
                customPropBuilder
                        .metadata()
                            .label(unescapedParamName)
                            .description(paramResult.description())
                            .stepOut()
                        .type(getPropertyTypeFromParamKind(paramResult.kind()))
                        .typeConstraint(paramResult.type())
                        .value(value)
                        .placeholder(paramResult.defaultValue())
                        .editable()
                        .defaultable(paramResult.optional())
                        .codedata()
                            .kind(paramResult.kind().name())
                            .originalName(paramResult.name())
                            .importStatements(paramResult.importStatements())
                            .stepOut()
                        .stepOut()
                        .addProperty(unescapedParamName, paramValue);
            }
            for (Map.Entry<String, Node> entry : namedArgValueMap.entrySet()) {
                LinkedHashMap<String, String> map = new LinkedHashMap<>();
                map.put(entry.getKey(), entry.getValue().toSourceCode());
                includedRecordRestArgs.add(map);
            }
            ParameterData includedRecordRest = funcParamMap.get("Additional Values");
            if (includedRecordRest != null) {
                funcParamMap.remove("Additional Values");
                Property.Builder<FormBuilder<NodeBuilder>> customPropBuilder =
                        nodeBuilder.properties().custom();
                String unescapedParamName = ParamUtils.removeLeadingSingleQuote(includedRecordRest.name());
                customPropBuilder
                        .metadata()
                            .label(unescapedParamName)
                            .description(includedRecordRest.description())
                            .stepOut()
                        .type(getPropertyTypeFromParamKind(includedRecordRest.kind()))
                        .typeConstraint(includedRecordRest.type())
                        .value(includedRecordRestArgs)
                        .placeholder(includedRecordRest.defaultValue())
                        .editable()
                        .defaultable(includedRecordRest.optional())
                        .codedata()
                            .kind(includedRecordRest.kind().name())
                            .originalName(includedRecordRest.name())
                            .importStatements(includedRecordRest.importStatements())
                            .stepOut()
                        .stepOut()
                        .addProperty("additionalValues");
            }
            addRemainingParamsToPropertyMap(funcParamMap, hasOnlyRestParams);
        }
    }

    private void handleCheckFlag(NonTerminalNode node, FunctionTypeSymbol functionTypeSymbol) {
        SyntaxKind parentKind = node.parent().kind();
        if (parentKind == SyntaxKind.CHECK_ACTION || parentKind == SyntaxKind.CHECK_EXPRESSION) {
            nodeBuilder.properties().checkError(true);
        } else {
            functionTypeSymbol.returnTypeDescriptor()
                    .ifPresent(typeSymbol -> {
                        if (CommonUtils.subTypeOf(typeSymbol, semanticModel.types().ERROR)
                                && CommonUtils.withinDoClause(node)) {
                            nodeBuilder.properties().checkError(false);
                        }
                    });
        }
    }

    private Property.ValueType getPropertyTypeFromParamKind(ParameterData.Kind kind) {
        if (kind == ParameterData.Kind.REST_PARAMETER) {
            return Property.ValueType.EXPRESSION_SET;
        } else if (kind == ParameterData.Kind.INCLUDED_RECORD_REST) {
            return Property.ValueType.MAPPING_EXPRESSION_SET;
        }
        return Property.ValueType.EXPRESSION;
    }

    @Override
    public void visit(IfElseStatementNode ifElseStatementNode) {
        startNode(NodeKind.IF, ifElseStatementNode);
        addConditionalBranch(ifElseStatementNode.condition(), ifElseStatementNode.ifBody(), IfBuilder.IF_THEN_LABEL);
        ifElseStatementNode.elseBody().ifPresent(this::analyzeElseBody);
        endNode(ifElseStatementNode);
    }

    private void addConditionalBranch(ExpressionNode condition, BlockStatementNode body, String label) {
        Branch.Builder branchBuilder = startBranch(label, NodeKind.CONDITIONAL, Branch.BranchKind.BLOCK,
                Branch.Repeatable.ONE_OR_MORE).properties().condition(condition).stepOut();
        analyzeBlock(body, branchBuilder);
        endBranch(branchBuilder, body);
    }

    private void analyzeElseBody(Node elseBody) {
        switch (elseBody.kind()) {
            case ELSE_BLOCK -> analyzeElseBody(((ElseBlockNode) elseBody).elseBody());
            case BLOCK_STATEMENT -> {
                Branch.Builder branchBuilder =
                        startBranch(IfBuilder.IF_ELSE_LABEL, NodeKind.ELSE, Branch.BranchKind.BLOCK,
                                Branch.Repeatable.ZERO_OR_ONE);
                analyzeBlock((BlockStatementNode) elseBody, branchBuilder);
                endBranch(branchBuilder, elseBody);
            }
            case IF_ELSE_STATEMENT -> {
                IfElseStatementNode ifElseNode = (IfElseStatementNode) elseBody;
                addConditionalBranch(ifElseNode.condition(), ifElseNode.ifBody(),
                        ifElseNode.condition().toSourceCode().strip());
                ifElseNode.elseBody().ifPresent(this::analyzeElseBody);
            }
            default -> throw new IllegalStateException("Unexpected else body kind: " + elseBody.kind());
        }
    }

    @Override
    public void visit(ImplicitNewExpressionNode implicitNewExpressionNode) {
        SeparatedNodeList<FunctionArgumentNode> argumentNodes =
                implicitNewExpressionNode.parenthesizedArgList()
                        .map(ParenthesizedArgList::arguments)
                        .orElse(null);
        checkForNewConnectionOrAgent(implicitNewExpressionNode, argumentNodes);
        super.visit(implicitNewExpressionNode);
    }

    @Override
    public void visit(ExplicitNewExpressionNode explicitNewExpressionNode) {
        SeparatedNodeList<FunctionArgumentNode> argumentNodes =
                explicitNewExpressionNode.parenthesizedArgList().arguments();
        checkForNewConnectionOrAgent(explicitNewExpressionNode, argumentNodes);
        super.visit(explicitNewExpressionNode);
    }

<<<<<<< HEAD
    private void checkForNewConnectionOrAgent(NewExpressionNode newExpressionNode,
                                              SeparatedNodeList<FunctionArgumentNode> argumentNodes) {
        Optional<TypeSymbol> typeSymbol =
                CommonUtils.getTypeSymbol(semanticModel, newExpressionNode).flatMap(symbol -> {
                    if (symbol.typeKind() == TypeDescKind.UNION) {
                        return ((UnionTypeSymbol) symbol).memberTypeDescriptors().stream()
                                .filter(tSymbol -> !tSymbol.subtypeOf(semanticModel.types().ERROR))
                                .findFirst();
                    }
                    return Optional.of(symbol);
                });
        if (typeSymbol.isEmpty()) {
            return;
        }
        if (typeSymbol.get().typeKind() != TypeDescKind.TYPE_REFERENCE) {
            return;
        }
        Symbol defintionSymbol = ((TypeReferenceTypeSymbol) typeSymbol.get()).definition();
        if (defintionSymbol.kind() != SymbolKind.CLASS) {
            return;
        }
        ClassSymbol classSymbol = (ClassSymbol) defintionSymbol;
        Optional<MethodSymbol> optMethodSymbol = classSymbol.initMethod();
        if (optMethodSymbol.isEmpty()) {
            return;
        }
        MethodSymbol methodSymbol = optMethodSymbol.get();
        if (isAgentCall(typeSymbol.get())) {
            startNode(NodeKind.AGENT, newExpressionNode);
        } else {
            startNode(NodeKind.NEW_CONNECTION, newExpressionNode);
        }
=======
    private void checkForNewConnection(NewExpressionNode newExpressionNode,
                                       SeparatedNodeList<FunctionArgumentNode> argumentNodes) {
        Optional<ClassSymbol> optClassSymbol = getClassSymbol(newExpressionNode);
        if (optClassSymbol.isEmpty()) {
            return;
        }
        ClassSymbol classSymbol = optClassSymbol.get();
        startNode(NodeKind.NEW_CONNECTION, newExpressionNode);
>>>>>>> 576bac29

        Optional<MethodSymbol> optMethodSymbol = classSymbol.initMethod();
        FunctionDataBuilder functionDataBuilder = new FunctionDataBuilder()
                .parentSymbol(classSymbol)
                .semanticModel(semanticModel)
                .name(NewConnectionBuilder.INIT_SYMBOL)
                .functionResultKind(FunctionData.Kind.CONNECTOR)
                .userModuleInfo(moduleInfo);

        FunctionData functionData;
        if (optMethodSymbol.isPresent()) {
            MethodSymbol methodSymbol = optMethodSymbol.get();
            functionDataBuilder.functionSymbol(methodSymbol);
            functionData = functionDataBuilder.build();
            processFunctionSymbol(newExpressionNode, argumentNodes, methodSymbol, functionData);
        } else {
            functionData = functionDataBuilder.build();
        }

        String org = functionData.org();
        String packageName = functionData.packageName();
        nodeBuilder
                .metadata()
                    .label(packageName)
                    .description(functionData.description())
                    .icon(CommonUtils.generateIcon(org, packageName, functionData.version()))
                    .stepOut()
                .codedata()
                    .id(functionData.functionId())
                    .org(org)
                    .module(packageName)
                    .object(classSymbol.getName().orElse(""))
                    .symbol(NewConnectionBuilder.INIT_SYMBOL)
                    .stepOut()
                .properties()
                .scope(connectionScope)
                .checkError(true, NewConnectionBuilder.CHECK_ERROR_DOC, false);
    }

    private Optional<ClassSymbol> getClassSymbol(ExpressionNode newExpressionNode) {
        Optional<TypeSymbol> typeSymbol =
                CommonUtils.getTypeSymbol(semanticModel, newExpressionNode).flatMap(symbol -> {
                    if (symbol.typeKind() == TypeDescKind.UNION) {
                        return ((UnionTypeSymbol) symbol).memberTypeDescriptors().stream()
                                .filter(tSymbol -> !tSymbol.subtypeOf(semanticModel.types().ERROR))
                                .findFirst();
                    }
                    return Optional.of(symbol);
                });
        if (typeSymbol.isEmpty()) {
            return Optional.empty();
        }
        if (typeSymbol.get().typeKind() != TypeDescKind.TYPE_REFERENCE) {
            return Optional.empty();
        }
        Symbol defintionSymbol = ((TypeReferenceTypeSymbol) typeSymbol.get()).definition();
        if (defintionSymbol.kind() != SymbolKind.CLASS) {
            return Optional.empty();
        }
        return Optional.of((ClassSymbol) defintionSymbol);
    }

    @Override
    public void visit(TemplateExpressionNode templateExpressionNode) {
        if (forceAssign) {
            return;
        }
        if (templateExpressionNode.kind() == SyntaxKind.XML_TEMPLATE_EXPRESSION) {
            startNode(NodeKind.XML_PAYLOAD, templateExpressionNode)
                    .metadata()
                    .description(XmlPayloadBuilder.DESCRIPTION)
                    .stepOut()
                    .properties().expression(templateExpressionNode);
        }
    }

    @Override
    public void visit(ByteArrayLiteralNode byteArrayLiteralNode) {
        if (forceAssign) {
            return;
        }
        startNode(NodeKind.BINARY_DATA, byteArrayLiteralNode)
                .metadata()
                .stepOut()
                .properties().expression(byteArrayLiteralNode);
    }

    @Override
    public void visit(VariableDeclarationNode variableDeclarationNode) {
        handleVariableNode(variableDeclarationNode);
    }

    private void handleVariableNode(NonTerminalNode variableDeclarationNode) {
        Optional<ExpressionNode> initializer;
        Optional<Token> finalKeyword;
        switch (variableDeclarationNode.kind()) {
            case LOCAL_VAR_DECL -> {
                VariableDeclarationNode localVariableDeclarationNode =
                        (VariableDeclarationNode) variableDeclarationNode;
                initializer = localVariableDeclarationNode.initializer();
                this.typedBindingPatternNode = localVariableDeclarationNode.typedBindingPattern();
                finalKeyword = localVariableDeclarationNode.finalKeyword();
            }
            case MODULE_VAR_DECL -> {
                ModuleVariableDeclarationNode moduleVariableDeclarationNode =
                        (ModuleVariableDeclarationNode) variableDeclarationNode;
                initializer = moduleVariableDeclarationNode.initializer();
                this.typedBindingPatternNode = moduleVariableDeclarationNode.typedBindingPattern();
                finalKeyword = Optional.empty();
            }
            default -> throw new IllegalStateException("Unexpected variable declaration kind: " +
                    variableDeclarationNode.kind());
        }
        boolean implicit = false;
        if (initializer.isEmpty()) {
            implicit = true;
            startNode(NodeKind.VARIABLE, variableDeclarationNode)
                    .metadata()
                    .description(AssignBuilder.DESCRIPTION)
                    .stepOut()
                    .properties().expression((ExpressionNode) null, VariableBuilder.EXPRESSION_DOC, true);
        } else {
            ExpressionNode initializerNode = initializer.get();
            initializerNode.accept(this);

            // Generate the default expression node if a node is not built
            if (isNodeUnidentified()) {
                implicit = true;
                startNode(NodeKind.VARIABLE, variableDeclarationNode)
                        .metadata()
                        .description(AssignBuilder.DESCRIPTION)
                        .stepOut()
                        .properties().expression(initializerNode, VariableBuilder.EXPRESSION_DOC, true);
            }
        }

        // TODO: Find a better way on how we can achieve this
        if (nodeBuilder instanceof DataMapperBuilder) {
            nodeBuilder.properties().data(this.typedBindingPatternNode, new HashSet<>());
        } else if (nodeBuilder instanceof XmlPayloadBuilder) {
            nodeBuilder.properties().payload(this.typedBindingPatternNode, "xml");
        } else if (nodeBuilder instanceof JsonPayloadBuilder) {
            nodeBuilder.properties().payload(this.typedBindingPatternNode, "json");
        } else if (nodeBuilder instanceof BinaryBuilder) {
            nodeBuilder.properties().payload(this.typedBindingPatternNode, "byte[]");
        } else if (nodeBuilder instanceof NewConnectionBuilder) {
            nodeBuilder.properties()
                    .dataVariable(this.typedBindingPatternNode, NewConnectionBuilder.CONNECTION_NAME_LABEL,
                            NewConnectionBuilder.CONNECTION_TYPE_LABEL, false, new HashSet<>());
        } else {
            nodeBuilder.properties().dataVariable(this.typedBindingPatternNode, implicit, new HashSet<>());
        }
        finalKeyword.ifPresent(token -> nodeBuilder.flag(FlowNode.NODE_FLAG_FINAL));
        endNode(variableDeclarationNode);
        this.typedBindingPatternNode = null;
    }

    @Override
    public void visit(ModuleVariableDeclarationNode moduleVariableDeclarationNode) {
        handleVariableNode(moduleVariableDeclarationNode);
    }

    @Override
    public void visit(AssignmentStatementNode assignmentStatementNode) {
        ExpressionNode expression = assignmentStatementNode.expression();
        expression.accept(this);

        if (isNodeUnidentified()) {
            startNode(NodeKind.ASSIGN, assignmentStatementNode)
                    .metadata()
                    .description(AssignBuilder.DESCRIPTION)
                    .stepOut()
                    .properties()
                    .expression(expression, AssignBuilder.EXPRESSION_DOC, false)
                    .data(assignmentStatementNode.varRef(), true, new HashSet<>(), true);
        }

        if (nodeBuilder instanceof XmlPayloadBuilder || nodeBuilder instanceof JsonPayloadBuilder
                || nodeBuilder instanceof BinaryBuilder) {
            nodeBuilder.properties().data(assignmentStatementNode.varRef(), false, new HashSet<>(), true);
        }
        endNode(assignmentStatementNode);
    }

    @Override
    public void visit(CompoundAssignmentStatementNode compoundAssignmentStatementNode) {
        handleDefaultStatementNode(compoundAssignmentStatementNode, () -> super.visit(compoundAssignmentStatementNode));
    }

    @Override
    public void visit(BlockStatementNode blockStatementNode) {
        handleDefaultNodeWithBlock(blockStatementNode);
    }

    @Override
    public void visit(BreakStatementNode breakStatementNode) {
        startNode(NodeKind.BREAK, breakStatementNode);
        endNode(breakStatementNode);
    }

    @Override
    public void visit(FailStatementNode failStatementNode) {
        startNode(NodeKind.FAIL, failStatementNode)
                .properties().expression(failStatementNode.expression(), FailBuilder.FAIL_EXPRESSION_DOC, false,
                        TypesGenerator.TYPE_ERROR);
        endNode(failStatementNode);
    }

    @Override
    public void visit(ExpressionStatementNode expressionStatementNode) {
        super.visit(expressionStatementNode);
        if (isNodeUnidentified()) {
            handleExpressionNode(expressionStatementNode);
        }
        endNode(expressionStatementNode);
    }

    @Override
    public void visit(ContinueStatementNode continueStatementNode) {
        startNode(NodeKind.CONTINUE, continueStatementNode);
        endNode(continueStatementNode);
    }

    @Override
    public void visit(MethodCallExpressionNode methodCallExpressionNode) {
        Optional<Symbol> symbol = semanticModel.symbol(methodCallExpressionNode);
        if (symbol.isEmpty() || !(symbol.get() instanceof FunctionSymbol functionSymbol)) {
            handleExpressionNode(methodCallExpressionNode);
            return;
        }

        ExpressionNode expressionNode = methodCallExpressionNode.expression();
        NameReferenceNode nameReferenceNode = methodCallExpressionNode.methodName();
        String functionName = getIdentifierName(nameReferenceNode);

        startNode(NodeKind.METHOD_CALL, methodCallExpressionNode.parent());
        if (CommonUtils.isDefaultPackage(functionSymbol, moduleInfo)) {
            functionSymbol.getLocation()
                    .flatMap(location -> CommonUtil.findNode(functionSymbol,
                            CommonUtils.getDocument(project, location).syntaxTree()))
                    .ifPresent(node -> nodeBuilder.properties().view(node.lineRange()));
        }

        FunctionDataBuilder functionDataBuilder =
                new FunctionDataBuilder()
                        .name(functionName)
                        .functionSymbol(functionSymbol)
                        .semanticModel(semanticModel)
                        .userModuleInfo(moduleInfo);
        FunctionData functionData = functionDataBuilder.build();

        if (!CommonUtils.isValueLangLibFunction(functionSymbol)) {
            processFunctionSymbol(methodCallExpressionNode, methodCallExpressionNode.arguments(), functionSymbol,
                    functionData);
        }

        nodeBuilder
                .symbolInfo(functionSymbol)
                    .metadata()
                    .label(functionName)
                    .description(functionData.description())
                    .stepOut()
                .codedata()
                    .symbol(functionName)
                    .stepOut()
                .properties()
                .callExpression(expressionNode, Property.CONNECTION_KEY);
    }

    @Override
    public void visit(FunctionCallExpressionNode functionCallExpressionNode) {
        Optional<Symbol> symbol = semanticModel.symbol(functionCallExpressionNode);
        if (symbol.isEmpty() || symbol.get().kind() != SymbolKind.FUNCTION) {
            handleExpressionNode(functionCallExpressionNode);
            return;
        }

        NameReferenceNode nameReferenceNode = functionCallExpressionNode.functionName();
        String functionName = getIdentifierName(nameReferenceNode);

        if (dataMappings.containsKey(functionName)) {
            startNode(NodeKind.DATA_MAPPER_CALL, functionCallExpressionNode.parent());
        } else if (isAgentCall(symbol.get())) {
            startNode(NodeKind.AGENT_CALL, functionCallExpressionNode.parent());
//            genAgentCallNode(functionCallExpressionNode, (FunctionSymbol) symbol.get(), functionName, description);
//            return;
        } else {
            startNode(NodeKind.FUNCTION_CALL, functionCallExpressionNode.parent());
        }

        FunctionSymbol functionSymbol = (FunctionSymbol) symbol.get();

        if (CommonUtils.isDefaultPackage(functionSymbol, moduleInfo)) {
            functionSymbol.getLocation()
                    .flatMap(location -> CommonUtil.findNode(functionSymbol,
                            CommonUtils.getDocument(project, location).syntaxTree()))
                    .ifPresent(node -> nodeBuilder.properties().view(node.lineRange()));
        }

        FunctionDataBuilder functionDataBuilder =
                new FunctionDataBuilder()
                        .name(functionName)
                        .functionSymbol(functionSymbol)
                        .semanticModel(semanticModel)
                        .userModuleInfo(moduleInfo);
        FunctionData functionData = functionDataBuilder.build();

        processFunctionSymbol(functionCallExpressionNode, functionCallExpressionNode.arguments(), functionSymbol,
                functionData);

        nodeBuilder
                .symbolInfo(functionSymbol)
                .metadata()
                .label(functionName)
                .description(functionData.description())
                .stepOut()
                .codedata().symbol(functionName);

        if (isAgentCall(symbol.get())) {
            SeparatedNodeList<FunctionArgumentNode> arguments = functionCallExpressionNode.arguments();
            String modelUrl = getModelIconUrl(arguments.get(0));
            List<String> toolUrls = getToolIconUrls(arguments.get(arguments.size() - 1));
            if (!modelUrl.isEmpty()) {
                nodeBuilder.metadata().addData("model", modelUrl);
            }
            if (!toolUrls.isEmpty()) {
                nodeBuilder.metadata().addData("tools", toolUrls);
            }
        }
    }

    private void processFunctionSymbol(NonTerminalNode callNode, SeparatedNodeList<FunctionArgumentNode> arguments,
                                       FunctionSymbol functionSymbol, FunctionData functionData) {
        final Map<String, Node> namedArgValueMap = new HashMap<>();
        final Queue<Node> positionalArgs = new LinkedList<>();
        calculateFunctionArgs(namedArgValueMap, positionalArgs, arguments);
        buildPropsFromFuncCallArgs(arguments, functionSymbol.typeDescriptor(), functionData.parameters(),
                positionalArgs, namedArgValueMap);
        handleCheckFlag(callNode, functionSymbol.typeDescriptor());
    }

//    private void genAgentCallNode(FunctionCallExpressionNode functionCallExpressionNode,
//                                  FunctionSymbol functionSymbol, String functionName, String description) {
//        startNode(NodeKind.AGENT_CALL, functionCallExpressionNode.parent());
//        SeparatedNodeList<FunctionArgumentNode> arguments = functionCallExpressionNode.arguments();
//        handleFunctionCallActionCallsParams(arguments, functionSymbol);
//
//        String modelUrl = getModelIconUrl(arguments.get(0));
//        List<String> toolUrls = getToolIconUrls(arguments.get(arguments.size() - 1));
//        if (!modelUrl.isEmpty()) {
//            nodeBuilder.metadata().addData("model", modelUrl);
//        }
//        if (!toolUrls.isEmpty()) {
//            nodeBuilder.metadata().addData("tools", toolUrls);
//        }
//
//        nodeBuilder
//                .symbolInfo(functionSymbol)
//                .metadata()
//                .label(functionName)
//                .description(description)
//                .stepOut()
//                .codedata().symbol(functionName);
//    }

    private boolean isAgentCall(Symbol symbol) {
        Optional<ModuleSymbol> optModule = symbol.getModule();
        if (optModule.isEmpty()) {
            return false;
        }
        ModuleID id = optModule.get().id();
        return id.packageName().equals(WSO2) && id.orgName().equals(AI_AGENT);
    }

    private String getModelIconUrl(FunctionArgumentNode firstArgNode) {
        if (firstArgNode.kind() == SyntaxKind.POSITIONAL_ARG) {
            Node firstArg = ((PositionalArgumentNode) firstArgNode).expression();
            if (firstArg.kind() == SyntaxKind.SIMPLE_NAME_REFERENCE) {
                Optional<Symbol> optArg = semanticModel.symbol(firstArg);
                if (optArg.isPresent()) {
                    Optional<ModuleSymbol> optModule = optArg.get().getModule();
                    if (optModule.isPresent()) {
                        ModuleID id = optModule.get().id();
                        return CommonUtils.generateIcon(id.moduleName(), id.packageName(), id.version());
                    }
                }
            }
        }
        return "";
    }

    private List<String> getToolIconUrls(FunctionArgumentNode lastArgNode) {
        List<String> toolUrls = new ArrayList<>();
        if (lastArgNode.kind() == SyntaxKind.POSITIONAL_ARG) {
            Node lastArg = ((PositionalArgumentNode) lastArgNode).expression();
            if (lastArg.kind() == SyntaxKind.LIST_CONSTRUCTOR) {
                ListConstructorExpressionNode listConstructor = (ListConstructorExpressionNode) lastArg;
                for (Node expression : listConstructor.expressions()) {
                    if (expression.kind() == SyntaxKind.SIMPLE_NAME_REFERENCE) {
                        Optional<Symbol> optArg = semanticModel.symbol(expression);
                        if (optArg.isPresent()) {
                            Optional<ModuleSymbol> optModule = optArg.get().getModule();
                            if (optModule.isPresent()) {
                                ModuleID id = optModule.get().id();
                                toolUrls.add(CommonUtils.generateIcon(id.moduleName(), id.packageName(), id.version()));
                            }
                        }
                    }
                }
            }
        }
        return toolUrls;
    }

    private static String getIdentifierName(NameReferenceNode nameReferenceNode) {
        return switch (nameReferenceNode.kind()) {
            case QUALIFIED_NAME_REFERENCE -> ((QualifiedNameReferenceNode) nameReferenceNode).identifier().text();
            case SIMPLE_NAME_REFERENCE -> ((SimpleNameReferenceNode) nameReferenceNode).name().text();
            default -> "";
        };
    }

    @Override
    public void visit(WhileStatementNode whileStatementNode) {
        startNode(NodeKind.WHILE, whileStatementNode)
                .properties().condition(whileStatementNode.condition());

        BlockStatementNode whileBody = whileStatementNode.whileBody();
        Branch.Builder branchBuilder =
                startBranch(Branch.BODY_LABEL, NodeKind.CONDITIONAL, Branch.BranchKind.BLOCK,
                        Branch.Repeatable.ONE);
        analyzeBlock(whileBody, branchBuilder);
        endBranch(branchBuilder, whileBody);
        whileStatementNode.onFailClause().ifPresent(this::processOnFailClause);
        endNode(whileStatementNode);
    }

    private void processOnFailClause(OnFailClauseNode onFailClauseNode) {
        Branch.Builder branchBuilder =
                startBranch(Branch.ON_FAILURE_LABEL, NodeKind.ON_FAILURE, Branch.BranchKind.BLOCK,
                        Branch.Repeatable.ZERO_OR_ONE);
        if (onFailClauseNode.typedBindingPattern().isPresent()) {
            branchBuilder.properties().ignore(false).onErrorVariable(onFailClauseNode.typedBindingPattern().get());
        }
        BlockStatementNode onFailClauseBlock = onFailClauseNode.blockStatement();
        analyzeBlock(onFailClauseBlock, branchBuilder);
        endBranch(branchBuilder, onFailClauseBlock);
    }

    @Override
    public void visit(PanicStatementNode panicStatementNode) {
        startNode(NodeKind.PANIC, panicStatementNode)
                .properties().expression(panicStatementNode.expression(), PanicBuilder.PANIC_EXPRESSION_DOC, false,
                        TypesGenerator.TYPE_ERROR);
        endNode(panicStatementNode);
    }

    @Override
    public void visit(LocalTypeDefinitionStatementNode localTypeDefinitionStatementNode) {
        handleDefaultStatementNode(localTypeDefinitionStatementNode,
                () -> super.visit(localTypeDefinitionStatementNode));
    }

    @Override
    public void visit(StartActionNode startActionNode) {
        startNode(NodeKind.START, startActionNode).properties()
                .expression(startActionNode.expression(), StartBuilder.START_EXPRESSION_DOC);
    }

    @Override
    public void visit(LockStatementNode lockStatementNode) {
        startNode(NodeKind.LOCK, lockStatementNode);
        Branch.Builder branchBuilder =
                startBranch(Branch.BODY_LABEL, NodeKind.BODY, Branch.BranchKind.BLOCK, Branch.Repeatable.ONE);
        BlockStatementNode lockBody = lockStatementNode.blockStatement();
        analyzeBlock(lockBody, branchBuilder);
        endBranch(branchBuilder, lockBody);
        lockStatementNode.onFailClause().ifPresent(this::processOnFailClause);
        endNode(lockStatementNode);
    }

    @Override
    public void visit(ForkStatementNode forkStatementNode) {
        startNode(NodeKind.FORK, forkStatementNode);
        forkStatementNode.namedWorkerDeclarations().forEach(this::visit);
        endNode(forkStatementNode);
    }

    @Override
    public void visit(NamedWorkerDeclarator namedWorkerDeclarator) {
        // Analyze the worker init statements
        namedWorkerDeclarator.workerInitStatements().forEach(statement -> statement.accept(this));

        // Generate a parallel flow node for the named workers
        startNode(NodeKind.PARALLEL_FLOW);
        NodeList<NamedWorkerDeclarationNode> workers = namedWorkerDeclarator.namedWorkerDeclarations();
        LineRange startLineRange = workers.get(0).lineRange();
        LinePosition endLine = workers.get(workers.size() - 1).lineRange().endLine();
        workers.forEach(this::visit);
        nodeBuilder.codedata()
                .lineRange(LineRange.from(startLineRange.fileName(), startLineRange.startLine(), endLine));
        endNode();
    }

    @Override
    public void visit(NamedWorkerDeclarationNode namedWorkerDeclarationNode) {
        Branch.Builder workerBranchBuilder =
                startBranch(namedWorkerDeclarationNode.workerName().text(), NodeKind.WORKER, Branch.BranchKind.WORKER,
                        Branch.Repeatable.ONE_OR_MORE);

        // Set the properties of the worker branch
        Optional<Node> returnTypeDesc = namedWorkerDeclarationNode.returnTypeDesc();
        String type;
        if (returnTypeDesc.isPresent() && returnTypeDesc.get().kind() == SyntaxKind.RETURN_TYPE_DESCRIPTOR) {
            ReturnTypeDescriptorNode returnTypeDescriptorNode = (ReturnTypeDescriptorNode) returnTypeDesc.get();
            type = returnTypeDescriptorNode.type().toSourceCode().strip();
        } else {
            type = "";
        }
        workerBranchBuilder.properties()
                .data(namedWorkerDeclarationNode.workerName(), Property.WORKER_NAME, Property.WORKER_DOC,
                        "worker", false)
                .returnType(type);

        // Analyze the body of the worker
        analyzeBlock(namedWorkerDeclarationNode.workerBody(), workerBranchBuilder);
        endBranch(workerBranchBuilder, namedWorkerDeclarationNode);
    }

    @Override
    public void visit(WaitActionNode waitActionNode) {
        startNode(NodeKind.WAIT, waitActionNode);

        // Capture the future nodes associated with the wait node
        boolean waitAll = false;
        Node waitFutureExpr = waitActionNode.waitFutureExpr();
        List<Node> nodes = new ArrayList<>();
        switch (waitFutureExpr.kind()) {
            case BINARY_EXPRESSION -> {
                BinaryExpressionNode binaryExpressionNode = (BinaryExpressionNode) waitFutureExpr;
                Stack<Node> futuresStack = new Stack<>();

                // Capture the right most future
                futuresStack.push(binaryExpressionNode.rhsExpr());

                // Build the stack for the left futures, starting from the right
                Node lhsNode = binaryExpressionNode.lhsExpr();
                while (lhsNode.kind() == SyntaxKind.BINARY_EXPRESSION) {
                    BinaryExpressionNode nestedBinary = (BinaryExpressionNode) lhsNode;
                    futuresStack.push(nestedBinary.rhsExpr());
                    lhsNode = nestedBinary.lhsExpr();
                }
                futuresStack.push(lhsNode);

                // Add the futures to the node list in reverse order from the stack
                while (!futuresStack.isEmpty()) {
                    nodes.add(futuresStack.pop());
                }
            }
            case WAIT_FIELDS_LIST -> {
                WaitFieldsListNode waitFieldsListNode = (WaitFieldsListNode) waitFutureExpr;
                for (Node field : waitFieldsListNode.waitFields()) {
                    nodes.add(field);
                }
                waitAll = true;
            }
            default -> nodes.add(waitFutureExpr);
        }

        // Generate the properties for the futures
        nodeBuilder.properties().waitAll(waitAll).nestedProperty();
        Node waitField;
        ExpressionNode expressionNode;
        int i = 1;
        for (Node n : nodes) {
            if (n.kind() == SyntaxKind.WAIT_FIELD) {
                waitField = ((WaitFieldNode) n).fieldName();
                expressionNode = ((WaitFieldNode) n).waitFutureExpr();
            } else {
                waitField = null;
                expressionNode = (ExpressionNode) n;
            }
            nodeBuilder.properties()
                    .nestedProperty()
                    .waitField(waitField)
                    .expression(expressionNode)
                    .endNestedProperty(Property.ValueType.FIXED_PROPERTY, WaitBuilder.FUTURE_KEY + i++,
                            WaitBuilder.FUTURE_LABEL, WaitBuilder.FUTURE_DOC);
        }

        nodeBuilder.properties().endNestedProperty(Property.ValueType.REPEATABLE_PROPERTY, WaitBuilder.FUTURES_KEY,
                WaitBuilder.FUTURES_LABEL, WaitBuilder.FUTURES_DOC);
    }

    @Override
    public void visit(TransactionStatementNode transactionStatementNode) {
        startNode(NodeKind.TRANSACTION, transactionStatementNode);
        Branch.Builder branchBuilder =
                startBranch(Branch.BODY_LABEL, NodeKind.BODY, Branch.BranchKind.BLOCK, Branch.Repeatable.ONE);
        BlockStatementNode blockStatementNode = transactionStatementNode.blockStatement();
        analyzeBlock(blockStatementNode, branchBuilder);
        endBranch(branchBuilder, blockStatementNode);
        transactionStatementNode.onFailClause().ifPresent(this::processOnFailClause);
        endNode(transactionStatementNode);
    }

    @Override
    public void visit(ForEachStatementNode forEachStatementNode) {
        startNode(NodeKind.FOREACH, forEachStatementNode)
                .properties()
                .dataVariable(forEachStatementNode.typedBindingPattern(), new HashSet<>())
                .collection(forEachStatementNode.actionOrExpressionNode());
        Branch.Builder branchBuilder =
                startBranch(Branch.BODY_LABEL, NodeKind.BODY, Branch.BranchKind.BLOCK, Branch.Repeatable.ONE);
        BlockStatementNode blockStatementNode = forEachStatementNode.blockStatement();
        analyzeBlock(blockStatementNode, branchBuilder);
        endBranch(branchBuilder, blockStatementNode);
        forEachStatementNode.onFailClause().ifPresent(this::processOnFailClause);
        endNode(forEachStatementNode);
    }

    @Override
    public void visit(RollbackStatementNode rollbackStatementNode) {
        startNode(NodeKind.ROLLBACK, rollbackStatementNode);
        Optional<ExpressionNode> optExpr = rollbackStatementNode.expression();
        if (optExpr.isPresent()) {
            ExpressionNode expr = optExpr.get();
            expr.accept(this);
            nodeBuilder.properties().expression(expr, RollbackBuilder.ROLLBACK_EXPRESSION_DOC);
        }
        endNode(rollbackStatementNode);
    }

    @Override
    public void visit(RetryStatementNode retryStatementNode) {
        int retryCount = retryStatementNode.arguments().isEmpty() ? 3 :
                Integer.parseInt(retryStatementNode.arguments()
                        .map(arg -> arg.arguments().get(0)).get().toString());

        StatementNode statementNode = retryStatementNode.retryBody();
        if (statementNode.kind() == SyntaxKind.BLOCK_STATEMENT) {
            startNode(NodeKind.RETRY, retryStatementNode)
                    .properties().retryCount(retryCount);

            Branch.Builder branchBuilder =
                    startBranch(Branch.BODY_LABEL, NodeKind.BODY, Branch.BranchKind.BLOCK, Branch.Repeatable.ONE);
            analyzeBlock((BlockStatementNode) statementNode, branchBuilder);
            endBranch(branchBuilder, statementNode);
            retryStatementNode.onFailClause().ifPresent(this::processOnFailClause);
            endNode(retryStatementNode);
        } else { // retry transaction node
            TransactionStatementNode transactionStatementNode = (TransactionStatementNode) statementNode;
            BlockStatementNode blockStatementNode = transactionStatementNode.blockStatement();
            startNode(NodeKind.TRANSACTION, retryStatementNode)
                    .properties().retryCount(retryCount);
            Branch.Builder branchBuilder =
                    startBranch(Branch.BODY_LABEL, NodeKind.BODY, Branch.BranchKind.BLOCK, Branch.Repeatable.ONE);
            analyzeBlock(blockStatementNode, branchBuilder);
            endBranch(branchBuilder, blockStatementNode);
            transactionStatementNode.onFailClause().ifPresent(this::processOnFailClause);
            endNode(retryStatementNode);
        }
    }

    @Override
    public void visit(CommitActionNode commitActionNode) {
        startNode(NodeKind.COMMIT, commitActionNode);
        endNode();
    }

    @Override
    public void visit(MatchStatementNode matchStatementNode) {
        startNode(NodeKind.MATCH, matchStatementNode)
                .properties().condition(matchStatementNode.condition());

        NodeList<MatchClauseNode> matchClauseNodes = matchStatementNode.matchClauses();
        for (MatchClauseNode matchClauseNode : matchClauseNodes) {
            Optional<MatchGuardNode> matchGuardNode = matchClauseNode.matchGuard();
            String label = matchClauseNode.matchPatterns().stream()
                    .map(node -> node.toSourceCode().strip())
                    .collect(Collectors.joining("|"));
            if (matchGuardNode.isPresent()) {
                label += " " + matchGuardNode.get().toSourceCode().strip();
            }

            Branch.Builder branchBuilder = startBranch(label, NodeKind.CONDITIONAL, Branch.BranchKind.BLOCK,
                    Branch.Repeatable.ONE_OR_MORE)
                    .properties().patterns(matchClauseNode.matchPatterns()).stepOut();

            matchGuardNode.ifPresent(guard -> branchBuilder.properties()
                    .expression(guard.expression(), Property.GUARD_KEY, Property.GUARD_DOC));
            analyzeBlock(matchClauseNode.blockStatement(), branchBuilder);
            endBranch(branchBuilder, matchClauseNode.blockStatement());
        }

        matchStatementNode.onFailClause().ifPresent(this::processOnFailClause);
        endNode(matchStatementNode);
    }

    @Override
    public void visit(DoStatementNode doStatementNode) {
        Optional<OnFailClauseNode> optOnFailClauseNode = doStatementNode.onFailClause();
        BlockStatementNode blockStatementNode = doStatementNode.blockStatement();
        if (optOnFailClauseNode.isEmpty()) {
            handleDefaultNodeWithBlock(blockStatementNode);
            return;
        }

        startNode(NodeKind.ERROR_HANDLER, doStatementNode);
        Branch.Builder branchBuilder =
                startBranch(Branch.BODY_LABEL, NodeKind.BODY, Branch.BranchKind.BLOCK, Branch.Repeatable.ONE);
        analyzeBlock(blockStatementNode, branchBuilder);
        endBranch(branchBuilder, blockStatementNode);
        processOnFailClause(optOnFailClauseNode.get());
        endNode(doStatementNode);
    }

    @Override
    public void visit(CheckExpressionNode checkExpressionNode) {
        checkExpressionNode.expression().accept(this);
        if (isNodeUnidentified()) {
            return;
        }

        String checkText = checkExpressionNode.checkKeyword().text();
        switch (checkText) {
            case Constants.CHECK -> nodeBuilder.flag(FlowNode.NODE_FLAG_CHECKED);
            case Constants.CHECKPANIC -> nodeBuilder.flag(FlowNode.NODE_FLAG_CHECKPANIC);
            default -> throw new IllegalStateException("Unexpected value: " + checkText);

        }
        nodeBuilder.codedata().nodeInfo(checkExpressionNode);
    }

    @Override
    public void visit(MappingConstructorExpressionNode mappingCtrExprNode) {
        handleConstructorExpressionNode(mappingCtrExprNode);
    }

    @Override
    public void visit(ListConstructorExpressionNode listCtrExprNode) {
        handleConstructorExpressionNode(listCtrExprNode);
    }

    private void handleConstructorExpressionNode(ExpressionNode constructorExprNode) {
        NonTerminalNode parent = constructorExprNode.parent();
        SyntaxKind kind = parent.kind();

        if (kind != SyntaxKind.ASSIGNMENT_STATEMENT && kind != SyntaxKind.MODULE_VAR_DECL &&
                kind != SyntaxKind.LOCAL_VAR_DECL) {
            return;
        }

        Optional<Symbol> parentSymbol = semanticModel.symbol(parent);
        if (parentSymbol.isPresent() && CommonUtils.getRawType(
                ((VariableSymbol) parentSymbol.get()).typeDescriptor()).typeKind() == TypeDescKind.JSON &&
                !forceAssign) {
            startNode(NodeKind.JSON_PAYLOAD, constructorExprNode)
                    .metadata()
                    .description(JsonPayloadBuilder.DESCRIPTION)
                    .stepOut()
                    .properties().expression(constructorExprNode);
        }
    }
    // Utility methods

    /**
     * It's the responsibility of the parent node to add the children nodes when building the diagram. Hence, the method
     * only adds the node to the diagram if there is no active parent node which is building its branches.
     */
    private void endNode(Node node) {
        nodeBuilder.codedata().nodeInfo(node);
        endNode();
    }

    private void endNode() {
        if (this.flowNodeBuilderStack.isEmpty()) {
            this.flowNodeList.add(buildNode());
        }
    }

    private NodeBuilder startNode(NodeKind kind) {
        this.nodeBuilder = NodeBuilder.getNodeFromKind(kind)
                .semanticModel(semanticModel)
                .defaultModuleName(moduleInfo);
        return this.nodeBuilder;
    }

    private NodeBuilder startNode(NodeKind kind, Node node) {
        this.nodeBuilder = NodeBuilder.getNodeFromKind(kind)
                .semanticModel(semanticModel)
                .diagnosticHandler(diagnosticHandler)
                .defaultModuleName(moduleInfo);
        diagnosticHandler.handle(nodeBuilder,
                node instanceof ExpressionNode ? node.parent().lineRange() : node.lineRange(), false);
        return this.nodeBuilder;
    }

    /**
     * Builds the flow node and resets the node builder.
     *
     * @return the built flow node
     */
    private FlowNode buildNode() {
        FlowNode node = nodeBuilder.build();
        this.nodeBuilder = null;
        return node;
    }

    /**
     * Starts a new branch and sets the node builder to the starting node of the branch.
     */
    private Branch.Builder startBranch(String label, NodeKind node, Branch.BranchKind kind,
                                       Branch.Repeatable repeatable) {
        this.flowNodeBuilderStack.push(nodeBuilder);
        this.nodeBuilder = null;
        return new Branch.Builder()
                .semanticModel(semanticModel)
                .defaultModuleName(moduleInfo)
                .diagnosticHandler(diagnosticHandler)
                .codedata().node(node).stepOut()
                .label(label)
                .kind(kind)
                .repeatable(repeatable);
    }

    /**
     * Ends the current branch and sets the node builder to the parent node.
     */
    private void endBranch(Branch.Builder branchBuilder, Node node) {
        branchBuilder.codedata().nodeInfo(node);
        nodeBuilder = this.flowNodeBuilderStack.pop();
        nodeBuilder.branch(branchBuilder.build());
    }

    private boolean isNodeUnidentified() {
        return this.nodeBuilder == null;
    }

    /**
     * The default procedure to handle the statement nodes. These nodes should be handled explicitly.
     *
     * @param statementNode the statement node
     * @param runnable      The runnable to be called to analyze the child nodes.
     */
    private void handleDefaultStatementNode(NonTerminalNode statementNode,
                                            Runnable runnable) {
        handleExpressionNode(statementNode);
        runnable.run();
        endNode(statementNode);
    }

    private void handleExpressionNode(NonTerminalNode statementNode) {
        startNode(NodeKind.EXPRESSION, statementNode)
                .properties().statement(statementNode);
    }

    /**
     * The default procedure to handle the node with a block statement.
     *
     * @param bodyNode the block statement node
     */
    private void handleDefaultNodeWithBlock(BlockStatementNode bodyNode) {
        handleExpressionNode(bodyNode);
        Branch.Builder branchBuilder =
                startBranch(Branch.BODY_LABEL, NodeKind.BODY, Branch.BranchKind.BLOCK, Branch.Repeatable.ONE);
        analyzeBlock(bodyNode, branchBuilder);
        endBranch(branchBuilder, bodyNode);
        endNode(bodyNode);
    }

    private void analyzeBlock(BlockStatementNode blockStatement, Branch.Builder branchBuilder) {
        for (Node statementOrComment : blockStatement.statementsWithComments()) {
            statementOrComment.accept(this);
            branchBuilder.node(buildNode());
        }
    }

    private void genCommentNode(CommentMetadata comment) {
        startNode(NodeKind.COMMENT)
                .metadata().description(comment.comment()).stepOut()
                .properties().comment(comment.comment());
        nodeBuilder.codedata()
                .lineRange(comment.position)
                .sourceCode(comment.comment());
        endNode();
    }

    public List<FlowNode> getFlowNodes() {
        return flowNodeList;
    }

    private record CommentMetadata(String comment, LineRange position) {

    }
}<|MERGE_RESOLUTION|>--- conflicted
+++ resolved
@@ -837,49 +837,18 @@
         super.visit(explicitNewExpressionNode);
     }
 
-<<<<<<< HEAD
     private void checkForNewConnectionOrAgent(NewExpressionNode newExpressionNode,
-                                              SeparatedNodeList<FunctionArgumentNode> argumentNodes) {
-        Optional<TypeSymbol> typeSymbol =
-                CommonUtils.getTypeSymbol(semanticModel, newExpressionNode).flatMap(symbol -> {
-                    if (symbol.typeKind() == TypeDescKind.UNION) {
-                        return ((UnionTypeSymbol) symbol).memberTypeDescriptors().stream()
-                                .filter(tSymbol -> !tSymbol.subtypeOf(semanticModel.types().ERROR))
-                                .findFirst();
-                    }
-                    return Optional.of(symbol);
-                });
-        if (typeSymbol.isEmpty()) {
-            return;
-        }
-        if (typeSymbol.get().typeKind() != TypeDescKind.TYPE_REFERENCE) {
-            return;
-        }
-        Symbol defintionSymbol = ((TypeReferenceTypeSymbol) typeSymbol.get()).definition();
-        if (defintionSymbol.kind() != SymbolKind.CLASS) {
-            return;
-        }
-        ClassSymbol classSymbol = (ClassSymbol) defintionSymbol;
-        Optional<MethodSymbol> optMethodSymbol = classSymbol.initMethod();
-        if (optMethodSymbol.isEmpty()) {
-            return;
-        }
-        MethodSymbol methodSymbol = optMethodSymbol.get();
-        if (isAgentCall(typeSymbol.get())) {
-            startNode(NodeKind.AGENT, newExpressionNode);
-        } else {
-            startNode(NodeKind.NEW_CONNECTION, newExpressionNode);
-        }
-=======
-    private void checkForNewConnection(NewExpressionNode newExpressionNode,
                                        SeparatedNodeList<FunctionArgumentNode> argumentNodes) {
         Optional<ClassSymbol> optClassSymbol = getClassSymbol(newExpressionNode);
         if (optClassSymbol.isEmpty()) {
             return;
         }
         ClassSymbol classSymbol = optClassSymbol.get();
-        startNode(NodeKind.NEW_CONNECTION, newExpressionNode);
->>>>>>> 576bac29
+        if (isAgentCall(classSymbol)) {
+            startNode(NodeKind.AGENT, newExpressionNode);
+        } else {
+            startNode(NodeKind.NEW_CONNECTION, newExpressionNode);
+        }
 
         Optional<MethodSymbol> optMethodSymbol = classSymbol.initMethod();
         FunctionDataBuilder functionDataBuilder = new FunctionDataBuilder()
