/*
 *  Copyright (c) 2024, WSO2 LLC. (http://www.wso2.com)
 *
 *  WSO2 LLC. licenses this file to you under the Apache License,
 *  Version 2.0 (the "License"); you may not use this file except
 *  in compliance with the License.
 *  You may obtain a copy of the License at
 *
 *    http://www.apache.org/licenses/LICENSE-2.0
 *
 *  Unless required by applicable law or agreed to in writing,
 *  software distributed under the License is distributed on an
 *  "AS IS" BASIS, WITHOUT WARRANTIES OR CONDITIONS OF ANY
 *  KIND, either express or implied.  See the License for the
 *  specific language governing permissions and limitations
 *  under the License.
 */

package io.ballerina.flowmodelgenerator.core;

import io.ballerina.compiler.api.SemanticModel;
import io.ballerina.compiler.api.symbols.ClassSymbol;
import io.ballerina.compiler.api.symbols.Documentation;
import io.ballerina.compiler.api.symbols.FunctionSymbol;
import io.ballerina.compiler.api.symbols.MethodSymbol;
import io.ballerina.compiler.api.symbols.Symbol;
import io.ballerina.compiler.api.symbols.SymbolKind;
import io.ballerina.compiler.api.symbols.TypeDescKind;
import io.ballerina.compiler.api.symbols.TypeReferenceTypeSymbol;
import io.ballerina.compiler.api.symbols.TypeSymbol;
import io.ballerina.compiler.api.symbols.UnionTypeSymbol;
import io.ballerina.compiler.api.symbols.VariableSymbol;
import io.ballerina.compiler.syntax.tree.ActionNode;
import io.ballerina.compiler.syntax.tree.AssignmentStatementNode;
import io.ballerina.compiler.syntax.tree.BlockStatementNode;
import io.ballerina.compiler.syntax.tree.BreakStatementNode;
import io.ballerina.compiler.syntax.tree.ByteArrayLiteralNode;
import io.ballerina.compiler.syntax.tree.CheckExpressionNode;
import io.ballerina.compiler.syntax.tree.ClientResourceAccessActionNode;
import io.ballerina.compiler.syntax.tree.CommentNode;
import io.ballerina.compiler.syntax.tree.CommitActionNode;
import io.ballerina.compiler.syntax.tree.CompoundAssignmentStatementNode;
import io.ballerina.compiler.syntax.tree.ContinueStatementNode;
import io.ballerina.compiler.syntax.tree.DoStatementNode;
import io.ballerina.compiler.syntax.tree.ElseBlockNode;
import io.ballerina.compiler.syntax.tree.ExplicitNewExpressionNode;
import io.ballerina.compiler.syntax.tree.ExpressionNode;
import io.ballerina.compiler.syntax.tree.ExpressionStatementNode;
import io.ballerina.compiler.syntax.tree.FailStatementNode;
import io.ballerina.compiler.syntax.tree.ForEachStatementNode;
import io.ballerina.compiler.syntax.tree.ForkStatementNode;
import io.ballerina.compiler.syntax.tree.FunctionArgumentNode;
import io.ballerina.compiler.syntax.tree.FunctionBodyBlockNode;
import io.ballerina.compiler.syntax.tree.FunctionCallExpressionNode;
import io.ballerina.compiler.syntax.tree.FunctionDefinitionNode;
import io.ballerina.compiler.syntax.tree.IfElseStatementNode;
import io.ballerina.compiler.syntax.tree.ImplicitNewExpressionNode;
import io.ballerina.compiler.syntax.tree.ListConstructorExpressionNode;
import io.ballerina.compiler.syntax.tree.LocalTypeDefinitionStatementNode;
import io.ballerina.compiler.syntax.tree.LockStatementNode;
import io.ballerina.compiler.syntax.tree.MappingConstructorExpressionNode;
import io.ballerina.compiler.syntax.tree.MatchClauseNode;
import io.ballerina.compiler.syntax.tree.MatchGuardNode;
import io.ballerina.compiler.syntax.tree.MatchStatementNode;
import io.ballerina.compiler.syntax.tree.ModuleVariableDeclarationNode;
import io.ballerina.compiler.syntax.tree.NameReferenceNode;
import io.ballerina.compiler.syntax.tree.NewExpressionNode;
import io.ballerina.compiler.syntax.tree.Node;
import io.ballerina.compiler.syntax.tree.NodeList;
import io.ballerina.compiler.syntax.tree.NodeVisitor;
import io.ballerina.compiler.syntax.tree.NonTerminalNode;
import io.ballerina.compiler.syntax.tree.ObjectFieldNode;
import io.ballerina.compiler.syntax.tree.OnFailClauseNode;
import io.ballerina.compiler.syntax.tree.PanicStatementNode;
import io.ballerina.compiler.syntax.tree.ParenthesizedArgList;
import io.ballerina.compiler.syntax.tree.QualifiedNameReferenceNode;
import io.ballerina.compiler.syntax.tree.RemoteMethodCallActionNode;
import io.ballerina.compiler.syntax.tree.RetryStatementNode;
import io.ballerina.compiler.syntax.tree.ReturnStatementNode;
import io.ballerina.compiler.syntax.tree.RollbackStatementNode;
import io.ballerina.compiler.syntax.tree.SeparatedNodeList;
import io.ballerina.compiler.syntax.tree.SimpleNameReferenceNode;
import io.ballerina.compiler.syntax.tree.StartActionNode;
import io.ballerina.compiler.syntax.tree.StatementNode;
import io.ballerina.compiler.syntax.tree.SyntaxKind;
import io.ballerina.compiler.syntax.tree.TemplateExpressionNode;
import io.ballerina.compiler.syntax.tree.Token;
import io.ballerina.compiler.syntax.tree.TransactionStatementNode;
import io.ballerina.compiler.syntax.tree.TypedBindingPatternNode;
import io.ballerina.compiler.syntax.tree.VariableDeclarationNode;
import io.ballerina.compiler.syntax.tree.WhileStatementNode;
import io.ballerina.flowmodelgenerator.core.model.Branch;
import io.ballerina.flowmodelgenerator.core.model.FlowNode;
import io.ballerina.flowmodelgenerator.core.model.NodeBuilder;
import io.ballerina.flowmodelgenerator.core.model.NodeKind;
import io.ballerina.flowmodelgenerator.core.model.Property;
import io.ballerina.flowmodelgenerator.core.model.node.Assign;
import io.ballerina.flowmodelgenerator.core.model.node.BinaryData;
import io.ballerina.flowmodelgenerator.core.model.node.DataMapper;
import io.ballerina.flowmodelgenerator.core.model.node.Fail;
import io.ballerina.flowmodelgenerator.core.model.node.If;
import io.ballerina.flowmodelgenerator.core.model.node.JsonPayload;
import io.ballerina.flowmodelgenerator.core.model.node.Panic;
import io.ballerina.flowmodelgenerator.core.model.node.Return;
import io.ballerina.flowmodelgenerator.core.model.node.Rollback;
import io.ballerina.flowmodelgenerator.core.model.node.Start;
import io.ballerina.flowmodelgenerator.core.model.node.XmlPayload;
import io.ballerina.projects.Project;
import io.ballerina.tools.text.LinePosition;
import io.ballerina.tools.text.LineRange;
import io.ballerina.tools.text.TextDocument;
import org.ballerinalang.langserver.common.utils.CommonUtil;

import java.util.ArrayList;
import java.util.List;
import java.util.Map;
import java.util.Optional;
import java.util.Stack;
import java.util.stream.Collectors;

/**
 * Analyzes the source code and generates the flow model.
 *
 * @since 1.4.0
 */
class CodeAnalyzer extends NodeVisitor {

    //TODO: Wrap the class variables inside another class
    private final Project project;
    private final List<FlowNode> flowNodeList;
    private NodeBuilder nodeBuilder;
    private final SemanticModel semanticModel;
    private final Stack<NodeBuilder> flowNodeBuilderStack;
    private final Map<String, LineRange> dataMappings;
    private TypedBindingPatternNode typedBindingPatternNode;
    private final String connectionScope;
    private final TextDocument textDocument;
    private final String defaultModuleName;
    private final boolean forceAssign;
    private final DiagnosticHandler diagnosticHandler;

    public CodeAnalyzer(Project project, SemanticModel semanticModel, String connectionScope,
                        Map<String, LineRange> dataMappings, TextDocument textDocument, String defaultModuleName,
                        boolean forceAssign) {
        this.project = project;
        this.flowNodeList = new ArrayList<>();
        this.semanticModel = semanticModel;
        this.flowNodeBuilderStack = new Stack<>();
        this.dataMappings = dataMappings;
        this.connectionScope = connectionScope;
        this.textDocument = textDocument;
        this.defaultModuleName = defaultModuleName;
        this.forceAssign = forceAssign;
        this.diagnosticHandler = new DiagnosticHandler(semanticModel);
    }

    @Override
    public void visit(FunctionDefinitionNode functionDefinitionNode) {
        Optional<Symbol> symbol = semanticModel.symbol(functionDefinitionNode);
        if (symbol.isEmpty()) {
            return;
        }

        startNode(NodeKind.EVENT_START, functionDefinitionNode).codedata()
                .lineRange(functionDefinitionNode.functionBody().lineRange())
                .sourceCode(functionDefinitionNode.toSourceCode().strip());
        endNode();
        super.visit(functionDefinitionNode);
    }

    @Override
    public void visit(ObjectFieldNode objectFieldNode) {
        objectFieldNode.expression().ifPresent(expressionNode -> expressionNode.accept(this));
        nodeBuilder.properties()
                .type(objectFieldNode.typeName())
                .variable(objectFieldNode.fieldName());
        endNode(objectFieldNode);
    }

    @Override
    public void visit(FunctionBodyBlockNode functionBodyBlockNode) {
        for (Node statementOrComment : functionBodyBlockNode.statementsWithComments()) {
            statementOrComment.accept(this);
        }
    }

    @Override
    public void visit(CommentNode commentNode) {
        Node node = commentNode.getCommentAttachedNode();
        LinePosition startPos = textDocument.linePositionFrom(node.textRangeWithMinutiae().startOffset());
        int offset = 0;
        if (!(node instanceof Token)) {
            offset = node.textRangeWithMinutiae().startOffset();
        }
        LinePosition endPos =
                textDocument.linePositionFrom(commentNode.getLastMinutiae().textRange().endOffset() + offset);
        LineRange commentRange = LineRange.from(node.lineRange().fileName(), startPos, endPos);
        CommentMetadata commentMetadata = new CommentMetadata(String.join(System.lineSeparator(),
                commentNode.getCommentLines()), commentRange);
        genCommentNode(commentMetadata);
    }

    @Override
    public void visit(ReturnStatementNode returnStatementNode) {
        Optional<ExpressionNode> optExpr = returnStatementNode.expression();
        if (optExpr.isEmpty()) {
            startNode(NodeKind.STOP, returnStatementNode);
        } else {
            ExpressionNode expr = optExpr.get();
            expr.accept(this);
            if (isNodeUnidentified()) {
                startNode(NodeKind.RETURN, returnStatementNode)
                        .metadata()
                            .description(String.format(Return.DESCRIPTION, expr))
                            .stepOut()
                        .properties()
                            .expression(expr, Return.RETURN_EXPRESSION_DOC);
            }
        }
        nodeBuilder.returning();
        endNode(returnStatementNode);
    }

    @Override
    public void visit(RemoteMethodCallActionNode remoteMethodCallActionNode) {
        String methodName = remoteMethodCallActionNode.methodName().name().text();
        ExpressionNode expression = remoteMethodCallActionNode.expression();
        SeparatedNodeList<FunctionArgumentNode> argumentNodes = remoteMethodCallActionNode.arguments();
        handleActionNode(remoteMethodCallActionNode, methodName, expression, argumentNodes);
        nodeBuilder.codedata().nodeInfo(remoteMethodCallActionNode);
    }

    @Override
    public void visit(ClientResourceAccessActionNode clientResourceAccessActionNode) {
        String methodName = clientResourceAccessActionNode.methodName()
                .map(simpleNameReference -> simpleNameReference.name().text()).orElse("");
        ExpressionNode expression = clientResourceAccessActionNode.expression();
        SeparatedNodeList<FunctionArgumentNode> functionArgumentNodes =
                clientResourceAccessActionNode.arguments().map(ParenthesizedArgList::arguments).orElse(null);
        handleActionNode(clientResourceAccessActionNode, methodName, expression, functionArgumentNodes);
        nodeBuilder.codedata().nodeInfo(clientResourceAccessActionNode);
    }

    private void handleActionNode(ActionNode actionNode, String methodName, ExpressionNode expressionNode,
                                  SeparatedNodeList<FunctionArgumentNode> argumentNodes) {
        Optional<Symbol> symbol = semanticModel.symbol(actionNode);
        if (symbol.isEmpty() || (symbol.get().kind() != SymbolKind.METHOD &&
                symbol.get().kind() != SymbolKind.RESOURCE_METHOD)) {
            handleExpressionNode(actionNode);
            return;
        }

        MethodSymbol methodSymbol = (MethodSymbol) symbol.get();
        Optional<Documentation> documentation = methodSymbol.documentation();
        String description = documentation.flatMap(Documentation::description).orElse("");
        Map<String, String> documentationMap = documentation.map(Documentation::parameterMap).orElse(Map.of());

<<<<<<< HEAD
        startNode(NodeKind.ACTION_CALL, expressionNode)
=======
        startNode(NodeKind.ACTION_CALL)
                .symbolInfo(methodSymbol)
>>>>>>> d55d82f6
                .metadata()
                    .label(methodName)
                    .description(description)
                    .stepOut()
                .codedata()
                    .object("Client")
                    .symbol(methodName)
                    .stepOut()
                .properties()
                    .callExpression(expressionNode, Property.CONNECTION_KEY)
                    .variable(this.typedBindingPatternNode);
        methodSymbol.typeDescriptor().params().ifPresent(params -> nodeBuilder.properties().functionArguments(
                argumentNodes, params, documentationMap, methodSymbol.external()));
    }

    @Override
    public void visit(IfElseStatementNode ifElseStatementNode) {
        startNode(NodeKind.IF, ifElseStatementNode);
        addConditionalBranch(ifElseStatementNode.condition(), ifElseStatementNode.ifBody(), If.IF_THEN_LABEL);
        ifElseStatementNode.elseBody().ifPresent(this::analyzeElseBody);
        endNode(ifElseStatementNode);
    }

    private void addConditionalBranch(ExpressionNode condition, BlockStatementNode body, String label) {
        Branch.Builder branchBuilder = startBranch(label, NodeKind.CONDITIONAL, Branch.BranchKind.BLOCK,
                Branch.Repeatable.ONE_OR_MORE).properties().condition(condition).stepOut();
        analyzeBlock(body, branchBuilder);
        endBranch(branchBuilder, body);
    }

    private void analyzeElseBody(Node elseBody) {
        switch (elseBody.kind()) {
            case ELSE_BLOCK -> analyzeElseBody(((ElseBlockNode) elseBody).elseBody());
            case BLOCK_STATEMENT -> {
                Branch.Builder branchBuilder =
                        startBranch(If.IF_ELSE_LABEL, NodeKind.ELSE, Branch.BranchKind.BLOCK,
                                Branch.Repeatable.ZERO_OR_ONE);
                analyzeBlock((BlockStatementNode) elseBody, branchBuilder);
                endBranch(branchBuilder, elseBody);
            }
            case IF_ELSE_STATEMENT -> {
                IfElseStatementNode ifElseNode = (IfElseStatementNode) elseBody;
                addConditionalBranch(ifElseNode.condition(), ifElseNode.ifBody(),
                        ifElseNode.condition().toSourceCode().strip());
                ifElseNode.elseBody().ifPresent(this::analyzeElseBody);
            }
            default -> throw new IllegalStateException("Unexpected else body kind: " + elseBody.kind());
        }
    }

    @Override
    public void visit(ImplicitNewExpressionNode implicitNewExpressionNode) {
        SeparatedNodeList<FunctionArgumentNode> argumentNodes =
                implicitNewExpressionNode.parenthesizedArgList()
                        .map(ParenthesizedArgList::arguments)
                        .orElse(null);
        checkForNewConnection(implicitNewExpressionNode, argumentNodes);
        super.visit(implicitNewExpressionNode);
    }

    @Override
    public void visit(ExplicitNewExpressionNode explicitNewExpressionNode) {
        SeparatedNodeList<FunctionArgumentNode> argumentNodes =
                explicitNewExpressionNode.parenthesizedArgList().arguments();
        checkForNewConnection(explicitNewExpressionNode, argumentNodes);
        super.visit(explicitNewExpressionNode);
    }

    private void checkForNewConnection(NewExpressionNode newExpressionNode,
                                       SeparatedNodeList<FunctionArgumentNode> argumentNodes) {
        if (forceAssign) {
            return;
        }

        Optional<TypeSymbol> typeSymbol =
                CommonUtils.getTypeSymbol(semanticModel, newExpressionNode).flatMap(symbol -> {
                    if (symbol.typeKind() == TypeDescKind.UNION) {
                        return ((UnionTypeSymbol) symbol).memberTypeDescriptors().stream()
                                .filter(tSymbol -> !tSymbol.subtypeOf(semanticModel.types().ERROR))
                                .findFirst();
                    }
                    return Optional.of(symbol);
                });
        if (typeSymbol.isEmpty()) {
            return;
        }

        String moduleName = CommonUtils.getModuleName(typeSymbol.get());

        if (typeSymbol.get().typeKind() != TypeDescKind.TYPE_REFERENCE) {
            return;
        }
        Symbol defintionSymbol = ((TypeReferenceTypeSymbol) typeSymbol.get()).definition();
        if (defintionSymbol.kind() != SymbolKind.CLASS) {
            return;
        }
<<<<<<< HEAD
        startNode(NodeKind.NEW_CONNECTION, newExpressionNode)
                .metadata().description(nodeTemplate.metadata().description()).stepOut()
=======
        ClassSymbol classSymbol = (ClassSymbol) defintionSymbol;
        String description = classSymbol.documentation().flatMap(Documentation::description).orElse("");

        Optional<MethodSymbol> initMethodSymbol = classSymbol.initMethod();
        if (initMethodSymbol.isEmpty()) {
            return;
        }
        Map<String, String> documentationMap =
                initMethodSymbol.get().documentation().map(Documentation::parameterMap).orElse(Map.of());

        startNode(NodeKind.NEW_CONNECTION)
                .symbolInfo(initMethodSymbol.get())
                .metadata()
                    .label(moduleName)
                    .description(description)
                    .stepOut()
>>>>>>> d55d82f6
                .codedata()
                    .object("Client")
                    .symbol("init")
                    .stepOut()
                .properties().scope(connectionScope);
        try {
            MethodSymbol methodSymbol =
                    ((ClassSymbol) ((TypeReferenceTypeSymbol) typeSymbol.get()).definition()).initMethod()
                            .orElseThrow();
            methodSymbol.typeDescriptor().params().ifPresent(params -> nodeBuilder.properties().functionArguments(
                    argumentNodes, params, documentationMap, methodSymbol.external()));
        } catch (RuntimeException ignored) {

        }
    }

    @Override
    public void visit(TemplateExpressionNode templateExpressionNode) {
        if (forceAssign) {
            return;
        }
        if (templateExpressionNode.kind() == SyntaxKind.XML_TEMPLATE_EXPRESSION) {
            startNode(NodeKind.XML_PAYLOAD, templateExpressionNode)
                    .metadata()
                    .description(XmlPayload.DESCRIPTION)
                    .stepOut()
                    .properties().expression(templateExpressionNode);
        }
    }

    @Override
    public void visit(ByteArrayLiteralNode byteArrayLiteralNode) {
        if (forceAssign) {
            return;
        }
        startNode(NodeKind.BINARY_DATA, byteArrayLiteralNode)
                .metadata()
                .stepOut()
                .properties().expression(byteArrayLiteralNode);
    }

    @Override
    public void visit(VariableDeclarationNode variableDeclarationNode) {
        handleVariableNode(variableDeclarationNode);
    }

    private void handleVariableNode(NonTerminalNode variableDeclarationNode) {
        Optional<ExpressionNode> initializer;
        Optional<Token> finalKeyword;
        switch (variableDeclarationNode.kind()) {
            case LOCAL_VAR_DECL -> {
                VariableDeclarationNode localVariableDeclarationNode =
                        (VariableDeclarationNode) variableDeclarationNode;
                initializer = localVariableDeclarationNode.initializer();
                this.typedBindingPatternNode = localVariableDeclarationNode.typedBindingPattern();
                finalKeyword = localVariableDeclarationNode.finalKeyword();
            }
            case MODULE_VAR_DECL -> {
                ModuleVariableDeclarationNode moduleVariableDeclarationNode =
                        (ModuleVariableDeclarationNode) variableDeclarationNode;
                initializer = moduleVariableDeclarationNode.initializer();
                this.typedBindingPatternNode = moduleVariableDeclarationNode.typedBindingPattern();
                finalKeyword = Optional.empty();
            }
            default -> throw new IllegalStateException("Unexpected variable declaration kind: " +
                    variableDeclarationNode.kind());
        }
        boolean implicit = false;
        if (initializer.isEmpty()) {
            implicit = true;
            startNode(NodeKind.VARIABLE, variableDeclarationNode)
                    .metadata()
                        .description(Assign.DESCRIPTION)
                        .stepOut()
                    .properties().expression(null);
        } else {
            ExpressionNode initializerNode = initializer.get();
            initializerNode.accept(this);

            // Generate the default expression node if a node is not built
            if (isNodeUnidentified()) {
                implicit = true;
                startNode(NodeKind.VARIABLE, variableDeclarationNode)
                        .metadata()
                            .description(Assign.DESCRIPTION)
                            .stepOut()
                        .properties().expression(initializerNode);
            }
        }

        // TODO: Find a better way on how we can achieve this
        if (nodeBuilder instanceof DataMapper) {
            nodeBuilder.properties().data(this.typedBindingPatternNode);
        } else if (nodeBuilder instanceof XmlPayload) {
            nodeBuilder.properties().payload(this.typedBindingPatternNode, "xml");
        } else if (nodeBuilder instanceof JsonPayload) {
            nodeBuilder.properties().payload(this.typedBindingPatternNode, "json");
        } else if (nodeBuilder instanceof BinaryData) {
            nodeBuilder.properties().payload(this.typedBindingPatternNode, "byte[]");
        } else {
            nodeBuilder.properties().dataVariable(this.typedBindingPatternNode, implicit);
        }
        finalKeyword.ifPresent(token -> nodeBuilder.flag(FlowNode.NODE_FLAG_FINAL));
        endNode(variableDeclarationNode);
        this.typedBindingPatternNode = null;
    }

    @Override
    public void visit(ModuleVariableDeclarationNode moduleVariableDeclarationNode) {
        handleVariableNode(moduleVariableDeclarationNode);
    }

    @Override
    public void visit(AssignmentStatementNode assignmentStatementNode) {
        ExpressionNode expression = assignmentStatementNode.expression();
        expression.accept(this);

        if (isNodeUnidentified()) {
            startNode(NodeKind.ASSIGN, assignmentStatementNode)
                    .metadata()
                        .description(Assign.DESCRIPTION)
                        .stepOut()
                    .properties()
                        .expression(expression)
                        .variable(assignmentStatementNode.varRef(), true);
        }

        if (nodeBuilder instanceof XmlPayload || nodeBuilder instanceof JsonPayload
                || nodeBuilder instanceof BinaryData) {
            nodeBuilder.properties().variable(assignmentStatementNode.varRef());
        }
        endNode(assignmentStatementNode);
    }

    @Override
    public void visit(CompoundAssignmentStatementNode compoundAssignmentStatementNode) {
        handleDefaultStatementNode(compoundAssignmentStatementNode, () -> super.visit(compoundAssignmentStatementNode));
    }

    @Override
    public void visit(BlockStatementNode blockStatementNode) {
        handleDefaultNodeWithBlock(blockStatementNode);
    }

    @Override
    public void visit(BreakStatementNode breakStatementNode) {
        startNode(NodeKind.BREAK, breakStatementNode);
        endNode(breakStatementNode);
    }

    @Override
    public void visit(FailStatementNode failStatementNode) {
        startNode(NodeKind.FAIL, failStatementNode)
                .properties().expression(failStatementNode.expression(), Fail.FAIL_EXPRESSION_DOC);
        endNode(failStatementNode);
    }

    @Override
    public void visit(ExpressionStatementNode expressionStatementNode) {
        super.visit(expressionStatementNode);
        if (isNodeUnidentified()) {
            handleExpressionNode(expressionStatementNode);
        }
        endNode(expressionStatementNode);
    }

    @Override
    public void visit(ContinueStatementNode continueStatementNode) {
        startNode(NodeKind.CONTINUE, continueStatementNode);
        endNode(continueStatementNode);
    }

    @Override
    public void visit(FunctionCallExpressionNode functionCallExpressionNode) {
        Optional<Symbol> symbol = semanticModel.symbol(functionCallExpressionNode);
        if (symbol.isEmpty() || symbol.get().kind() != SymbolKind.FUNCTION) {
            handleExpressionNode(functionCallExpressionNode);
            return;
        }

        FunctionSymbol functionSymbol = (FunctionSymbol) symbol.get();
        String orgName = CommonUtils.getOrgName(functionSymbol);
        NameReferenceNode nameReferenceNode = functionCallExpressionNode.functionName();

        if (nameReferenceNode.kind() == SyntaxKind.QUALIFIED_NAME_REFERENCE) {
            String functionName = ((QualifiedNameReferenceNode) nameReferenceNode).identifier().text();
            Optional<Documentation> documentation = functionSymbol.documentation();
            String description = documentation.flatMap(Documentation::description).orElse("");
            Map<String, String> documentationMap = documentation.map(Documentation::parameterMap).orElse(Map.of());

<<<<<<< HEAD
            startNode(NodeKind.FUNCTION_CALL, functionCallExpressionNode)
=======
            startNode(NodeKind.FUNCTION_CALL)
                    .symbolInfo(functionSymbol)
>>>>>>> d55d82f6
                    .metadata()
                        .label(functionName)
                        .description(description)
                        .stepOut()
                    .codedata()
                        .symbol(functionName);

            functionSymbol.typeDescriptor().params().ifPresent(params -> nodeBuilder.properties().functionArguments(
                    functionCallExpressionNode.arguments(), params, documentationMap, functionSymbol.external()));
        } else if (nameReferenceNode.kind() == SyntaxKind.SIMPLE_NAME_REFERENCE) {
            SimpleNameReferenceNode simpleNameReferenceNode = (SimpleNameReferenceNode) nameReferenceNode;
            String functionName = simpleNameReferenceNode.name().text();
            if (dataMappings.containsKey(functionName)) {
                startNode(NodeKind.DATA_MAPPER, functionCallExpressionNode)
                        .properties()
                        .functionName(functionName)
                        .output(this.typedBindingPatternNode);
                functionSymbol.typeDescriptor().params().ifPresent(
                        params -> nodeBuilder.properties().inputs(functionCallExpressionNode.arguments(), params));
                nodeBuilder.properties().view(dataMappings.get(functionName));
            } else {
                startNode(NodeKind.FUNCTION_CALL, functionCallExpressionNode)
                        .metadata()
                            .label(functionName)
                            .stepOut()
                        .codedata()
                            .org(orgName)
                            .module(defaultModuleName)
                            .version(functionSymbol.getModule().get().id().version())
                            .symbol(functionName);
                functionSymbol.typeDescriptor().params().ifPresent(
                        params -> nodeBuilder.properties()
                                .functionArguments(functionCallExpressionNode.arguments(), params));
                functionSymbol.getLocation()
                        .flatMap(location -> CommonUtil.findNode(functionSymbol,
                                CommonUtils.getDocument(project, location).syntaxTree()))
                        .ifPresent(node -> nodeBuilder.properties().view(node.lineRange()));
            }
        } else {
            handleExpressionNode(functionCallExpressionNode);
        }
    }

    @Override
    public void visit(WhileStatementNode whileStatementNode) {
        startNode(NodeKind.WHILE, whileStatementNode)
                .properties().condition(whileStatementNode.condition());

        BlockStatementNode whileBody = whileStatementNode.whileBody();
        Branch.Builder branchBuilder =
                startBranch(Branch.BODY_LABEL, NodeKind.CONDITIONAL, Branch.BranchKind.BLOCK,
                        Branch.Repeatable.ONE);
        analyzeBlock(whileBody, branchBuilder);
        endBranch(branchBuilder, whileBody);
        whileStatementNode.onFailClause().ifPresent(this::processOnFailClause);
        endNode(whileStatementNode);
    }

    private void processOnFailClause(OnFailClauseNode onFailClauseNode) {
        Branch.Builder branchBuilder =
                startBranch(Branch.ON_FAILURE_LABEL, NodeKind.ON_FAILURE, Branch.BranchKind.BLOCK,
                        Branch.Repeatable.ZERO_OR_ONE);
        if (onFailClauseNode.typedBindingPattern().isPresent()) {
            branchBuilder.properties().ignore(false).onErrorVariable(onFailClauseNode.typedBindingPattern().get());
        }
        BlockStatementNode onFailClauseBlock = onFailClauseNode.blockStatement();
        analyzeBlock(onFailClauseBlock, branchBuilder);
        endBranch(branchBuilder, onFailClauseBlock);
    }

    @Override
    public void visit(PanicStatementNode panicStatementNode) {
        startNode(NodeKind.PANIC, panicStatementNode)
                .properties().expression(panicStatementNode.expression(), Panic.PANIC_EXPRESSION_DOC);
        endNode(panicStatementNode);
    }

    @Override
    public void visit(LocalTypeDefinitionStatementNode localTypeDefinitionStatementNode) {
        handleDefaultStatementNode(localTypeDefinitionStatementNode,
                () -> super.visit(localTypeDefinitionStatementNode));
    }

    @Override
    public void visit(StartActionNode startActionNode) {
        startNode(NodeKind.START, startActionNode)
                .properties().expression(startActionNode.expression(), Start.START_EXPRESSION_DOC);
        endNode(startActionNode);
    }

    @Override
    public void visit(LockStatementNode lockStatementNode) {
        startNode(NodeKind.LOCK, lockStatementNode);
        Branch.Builder branchBuilder =
                startBranch(Branch.BODY_LABEL, NodeKind.BODY, Branch.BranchKind.BLOCK, Branch.Repeatable.ONE);
        BlockStatementNode lockBody = lockStatementNode.blockStatement();
        analyzeBlock(lockBody, branchBuilder);
        endBranch(branchBuilder, lockBody);
        lockStatementNode.onFailClause().ifPresent(this::processOnFailClause);
        endNode(lockStatementNode);
    }

    @Override
    public void visit(ForkStatementNode forkStatementNode) {
        handleDefaultStatementNode(forkStatementNode, () -> super.visit(forkStatementNode));
    }

    @Override
    public void visit(TransactionStatementNode transactionStatementNode) {
        startNode(NodeKind.TRANSACTION, transactionStatementNode);
        Branch.Builder branchBuilder =
                startBranch(Branch.BODY_LABEL, NodeKind.BODY, Branch.BranchKind.BLOCK, Branch.Repeatable.ONE);
        BlockStatementNode blockStatementNode = transactionStatementNode.blockStatement();
        analyzeBlock(blockStatementNode, branchBuilder);
        endBranch(branchBuilder, blockStatementNode);
        transactionStatementNode.onFailClause().ifPresent(this::processOnFailClause);
        endNode(transactionStatementNode);
    }

    @Override
    public void visit(ForEachStatementNode forEachStatementNode) {
        startNode(NodeKind.FOREACH, forEachStatementNode)
                .properties()
                .dataVariable(forEachStatementNode.typedBindingPattern())
                .collection(forEachStatementNode.actionOrExpressionNode());
        Branch.Builder branchBuilder =
                startBranch(Branch.BODY_LABEL, NodeKind.BODY, Branch.BranchKind.BLOCK, Branch.Repeatable.ONE);
        BlockStatementNode blockStatementNode = forEachStatementNode.blockStatement();
        analyzeBlock(blockStatementNode, branchBuilder);
        endBranch(branchBuilder, blockStatementNode);
        forEachStatementNode.onFailClause().ifPresent(this::processOnFailClause);
        endNode(forEachStatementNode);
    }

    @Override
    public void visit(RollbackStatementNode rollbackStatementNode) {
        startNode(NodeKind.ROLLBACK, rollbackStatementNode);
        Optional<ExpressionNode> optExpr = rollbackStatementNode.expression();
        if (optExpr.isPresent()) {
            ExpressionNode expr = optExpr.get();
            expr.accept(this);
            nodeBuilder.properties().expression(expr, Rollback.ROLLBACK_EXPRESSION_DOC);
        }
        endNode(rollbackStatementNode);
    }

    @Override
    public void visit(RetryStatementNode retryStatementNode) {
        int retryCount = retryStatementNode.arguments().isEmpty() ? 3 :
                Integer.parseInt(retryStatementNode.arguments()
                        .map(arg -> arg.arguments().get(0)).get().toString());

        StatementNode statementNode = retryStatementNode.retryBody();
        if (statementNode.kind() == SyntaxKind.BLOCK_STATEMENT) {
            startNode(NodeKind.RETRY, retryStatementNode)
                    .properties().retryCount(retryCount);

            Branch.Builder branchBuilder =
                    startBranch(Branch.BODY_LABEL, NodeKind.BODY, Branch.BranchKind.BLOCK, Branch.Repeatable.ONE);
            analyzeBlock((BlockStatementNode) statementNode, branchBuilder);
            endBranch(branchBuilder, statementNode);
            retryStatementNode.onFailClause().ifPresent(this::processOnFailClause);
            endNode(retryStatementNode);
        } else { // retry transaction node
            TransactionStatementNode transactionStatementNode = (TransactionStatementNode) statementNode;
            BlockStatementNode blockStatementNode = transactionStatementNode.blockStatement();
            startNode(NodeKind.TRANSACTION, retryStatementNode)
                    .properties().retryCount(retryCount);
            Branch.Builder branchBuilder =
                    startBranch(Branch.BODY_LABEL, NodeKind.BODY, Branch.BranchKind.BLOCK, Branch.Repeatable.ONE);
            analyzeBlock(blockStatementNode, branchBuilder);
            endBranch(branchBuilder, blockStatementNode);
            transactionStatementNode.onFailClause().ifPresent(this::processOnFailClause);
            endNode(retryStatementNode);
        }
    }

    @Override
    public void visit(CommitActionNode commitActionNode) {
        startNode(NodeKind.COMMIT, commitActionNode);
        endNode();
    }

    @Override
    public void visit(MatchStatementNode matchStatementNode) {
        startNode(NodeKind.MATCH, matchStatementNode)
                .properties().condition(matchStatementNode.condition());

        NodeList<MatchClauseNode> matchClauseNodes = matchStatementNode.matchClauses();
        for (MatchClauseNode matchClauseNode : matchClauseNodes) {
            Optional<MatchGuardNode> matchGuardNode = matchClauseNode.matchGuard();
            String label = matchClauseNode.matchPatterns().stream()
                    .map(node -> node.toSourceCode().strip())
                    .collect(Collectors.joining("|"));
            if (matchGuardNode.isPresent()) {
                label += " " + matchGuardNode.get().toSourceCode().strip();
            }

            Branch.Builder branchBuilder = startBranch(label, NodeKind.CONDITIONAL, Branch.BranchKind.BLOCK,
                    Branch.Repeatable.ONE_OR_MORE)
                    .properties().patterns(matchClauseNode.matchPatterns()).stepOut();

            matchGuardNode.ifPresent(guard -> branchBuilder.properties()
                    .expression(guard.expression(), Property.GUARD_KEY, Property.GUARD_DOC));
            analyzeBlock(matchClauseNode.blockStatement(), branchBuilder);
            endBranch(branchBuilder, matchClauseNode.blockStatement());
        }

        matchStatementNode.onFailClause().ifPresent(this::processOnFailClause);
        endNode(matchStatementNode);
    }

    @Override
    public void visit(DoStatementNode doStatementNode) {
        Optional<OnFailClauseNode> optOnFailClauseNode = doStatementNode.onFailClause();
        BlockStatementNode blockStatementNode = doStatementNode.blockStatement();
        if (optOnFailClauseNode.isEmpty()) {
            handleDefaultNodeWithBlock(blockStatementNode);
            return;
        }

        startNode(NodeKind.ERROR_HANDLER, doStatementNode);
        Branch.Builder branchBuilder =
                startBranch(Branch.BODY_LABEL, NodeKind.BODY, Branch.BranchKind.BLOCK, Branch.Repeatable.ONE);
        analyzeBlock(blockStatementNode, branchBuilder);
        endBranch(branchBuilder, blockStatementNode);
        processOnFailClause(optOnFailClauseNode.get());
        endNode(doStatementNode);
    }

    @Override
    public void visit(CheckExpressionNode checkExpressionNode) {
        checkExpressionNode.expression().accept(this);
        if (isNodeUnidentified()) {
            return;
        }

        String checkText = checkExpressionNode.checkKeyword().text();
        switch (checkText) {
            case Constants.CHECK -> nodeBuilder.flag(FlowNode.NODE_FLAG_CHECKED);
            case Constants.CHECKPANIC -> nodeBuilder.flag(FlowNode.NODE_FLAG_CHECKPANIC);
            default -> throw new IllegalStateException("Unexpected value: " + checkText);

        }
        nodeBuilder.codedata().nodeInfo(checkExpressionNode);
    }

    @Override
    public void visit(MappingConstructorExpressionNode mappingCtrExprNode) {
        handleConstructorExpressionNode(mappingCtrExprNode);
    }

    @Override
    public void visit(ListConstructorExpressionNode listCtrExprNode) {
        handleConstructorExpressionNode(listCtrExprNode);
    }

    private void handleConstructorExpressionNode(ExpressionNode constructorExprNode) {
        NonTerminalNode parent = constructorExprNode.parent();
        SyntaxKind kind = parent.kind();

        if (kind != SyntaxKind.ASSIGNMENT_STATEMENT && kind != SyntaxKind.MODULE_VAR_DECL &&
                kind != SyntaxKind.LOCAL_VAR_DECL) {
            return;
        }

        Optional<Symbol> parentSymbol = semanticModel.symbol(parent);
        if (parentSymbol.isPresent() && CommonUtils.getRawType(
                ((VariableSymbol) parentSymbol.get()).typeDescriptor()).typeKind() == TypeDescKind.JSON &&
                !forceAssign) {
            startNode(NodeKind.JSON_PAYLOAD, constructorExprNode)
                    .metadata()
                    .description(JsonPayload.DESCRIPTION)
                    .stepOut()
                    .properties().expression(constructorExprNode);
            return;
        }
    }

    // Utility methods

    /**
     * It's the responsibility of the parent node to add the children nodes when building the diagram. Hence, the method
     * only adds the node to the diagram if there is no active parent node which is building its branches.
     */
    private void endNode(Node node) {
        nodeBuilder.codedata().nodeInfo(node);
        endNode();
    }

    private void endNode() {
        if (this.flowNodeBuilderStack.isEmpty()) {
            this.flowNodeList.add(buildNode());
        }
    }

    private NodeBuilder startNode(NodeKind kind) {
        this.nodeBuilder = NodeBuilder.getNodeFromKind(kind)
                .semanticModel(semanticModel)
                .defaultModuleName(defaultModuleName);
        return this.nodeBuilder;
    }

    private NodeBuilder startNode(NodeKind kind, Node node) {
        this.nodeBuilder = NodeBuilder.getNodeFromKind(kind)
                .semanticModel(semanticModel)
                .diagnosticHandler(diagnosticHandler)
                .defaultModuleName(defaultModuleName);
        diagnosticHandler.handle(nodeBuilder, node.lineRange(), false);
        return this.nodeBuilder;
    }

    /**
     * Builds the flow node and resets the node builder.
     *
     * @return the built flow node
     */
    private FlowNode buildNode() {
        FlowNode node = nodeBuilder.build();
        this.nodeBuilder = null;
        return node;
    }

    /**
     * Starts a new branch and sets the node builder to the starting node of the branch.
     */
    private Branch.Builder startBranch(String label, NodeKind node, Branch.BranchKind kind,
                                       Branch.Repeatable repeatable) {
        this.flowNodeBuilderStack.push(nodeBuilder);
        this.nodeBuilder = null;
        return new Branch.Builder()
                .semanticModel(semanticModel)
                .defaultModuleName(defaultModuleName)
                .diagnosticHandler(diagnosticHandler)
                .codedata().node(node).stepOut()
                .label(label)
                .kind(kind)
                .repeatable(repeatable);
    }

    /**
     * Ends the current branch and sets the node builder to the parent node.
     */
    private void endBranch(Branch.Builder branchBuilder, Node node) {
        branchBuilder.codedata().nodeInfo(node);
        nodeBuilder = this.flowNodeBuilderStack.pop();
        nodeBuilder.branch(branchBuilder.build());
    }

    private boolean isNodeUnidentified() {
        return this.nodeBuilder == null;
    }

    /**
     * The default procedure to handle the statement nodes. These nodes should be handled explicitly.
     *
     * @param statementNode the statement node
     * @param runnable      The runnable to be called to analyze the child nodes.
     */
    private void handleDefaultStatementNode(NonTerminalNode statementNode,
                                            Runnable runnable) {
        handleExpressionNode(statementNode);
        runnable.run();
        endNode(statementNode);
    }

    private void handleExpressionNode(NonTerminalNode statementNode) {
        startNode(NodeKind.EXPRESSION, statementNode)
                .properties().statement(statementNode);
    }

    /**
     * The default procedure to handle the node with a block statement.
     *
     * @param bodyNode the block statement node
     */
    private void handleDefaultNodeWithBlock(BlockStatementNode bodyNode) {
        handleExpressionNode(bodyNode);
        Branch.Builder branchBuilder =
                startBranch(Branch.BODY_LABEL, NodeKind.BODY, Branch.BranchKind.BLOCK, Branch.Repeatable.ONE);
        analyzeBlock(bodyNode, branchBuilder);
        endBranch(branchBuilder, bodyNode);
        endNode(bodyNode);
    }

    private void analyzeBlock(BlockStatementNode blockStatement, Branch.Builder thenBranchBuilder) {
        for (Node statementOrComment : blockStatement.statementsWithComments()) {
            statementOrComment.accept(this);
            thenBranchBuilder.node(buildNode());
        }
    }

    private void genCommentNode(CommentMetadata comment) {
        startNode(NodeKind.COMMENT)
                .metadata().description(comment.comment()).stepOut()
                .properties().comment(comment.comment());
        nodeBuilder.codedata()
                .lineRange(comment.position)
                .sourceCode(comment.comment());
        endNode();
    }

    public List<FlowNode> getFlowNodes() {
        return flowNodeList;
    }

    private record CommentMetadata(String comment, LineRange position) {

    }
}<|MERGE_RESOLUTION|>--- conflicted
+++ resolved
@@ -255,12 +255,8 @@
         String description = documentation.flatMap(Documentation::description).orElse("");
         Map<String, String> documentationMap = documentation.map(Documentation::parameterMap).orElse(Map.of());
 
-<<<<<<< HEAD
         startNode(NodeKind.ACTION_CALL, expressionNode)
-=======
-        startNode(NodeKind.ACTION_CALL)
                 .symbolInfo(methodSymbol)
->>>>>>> d55d82f6
                 .metadata()
                     .label(methodName)
                     .description(description)
@@ -357,10 +353,6 @@
         if (defintionSymbol.kind() != SymbolKind.CLASS) {
             return;
         }
-<<<<<<< HEAD
-        startNode(NodeKind.NEW_CONNECTION, newExpressionNode)
-                .metadata().description(nodeTemplate.metadata().description()).stepOut()
-=======
         ClassSymbol classSymbol = (ClassSymbol) defintionSymbol;
         String description = classSymbol.documentation().flatMap(Documentation::description).orElse("");
 
@@ -371,13 +363,12 @@
         Map<String, String> documentationMap =
                 initMethodSymbol.get().documentation().map(Documentation::parameterMap).orElse(Map.of());
 
-        startNode(NodeKind.NEW_CONNECTION)
+        startNode(NodeKind.NEW_CONNECTION, newExpressionNode)
                 .symbolInfo(initMethodSymbol.get())
                 .metadata()
                     .label(moduleName)
                     .description(description)
                     .stepOut()
->>>>>>> d55d82f6
                 .codedata()
                     .object("Client")
                     .symbol("init")
@@ -568,12 +559,8 @@
             String description = documentation.flatMap(Documentation::description).orElse("");
             Map<String, String> documentationMap = documentation.map(Documentation::parameterMap).orElse(Map.of());
 
-<<<<<<< HEAD
             startNode(NodeKind.FUNCTION_CALL, functionCallExpressionNode)
-=======
-            startNode(NodeKind.FUNCTION_CALL)
                     .symbolInfo(functionSymbol)
->>>>>>> d55d82f6
                     .metadata()
                         .label(functionName)
                         .description(description)
