--- conflicted
+++ resolved
@@ -41,11 +41,7 @@
 
     private final SemanticModel semanticModel;
     private final ComponentModel.PackageId packageId;
-<<<<<<< HEAD
-    private final String moduleRootPath;
-=======
     private final Path moduleRootPath;
->>>>>>> c2f7e82f
 
     public ServiceModelGenerator(SemanticModel semanticModel, ComponentModel.PackageId packageId,
                                  Path moduleRootPath) {
