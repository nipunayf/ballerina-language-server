/*
 *  Copyright (c) 2022, WSO2 LLC. (http://www.wso2.com) All Rights Reserved.
 *
 *  WSO2 Inc. licenses this file to you under the Apache License,
 *  Version 2.0 (the "License"); you may not use this file except
 *  in compliance with the License.
 *  You may obtain a copy of the License at
 *
 *    http://www.apache.org/licenses/LICENSE-2.0
 *
 *  Unless required by applicable law or agreed to in writing,
 *  software distributed under the License is distributed on an
 *  "AS IS" BASIS, WITHOUT WARRANTIES OR CONDITIONS OF ANY
 *  KIND, either express or implied.  See the License for the
 *  specific language governing permissions and limitations
 *  under the License.
 */

package io.ballerina.projectdesign.model.service;

import io.ballerina.projectdesign.model.ElementLocation;

/**
 * Represents display annotation.
 *
 * @since 2201.2.2
 */
public class ServiceAnnotation {

    private final String id;
    private final String label;
    private final ElementLocation elementLocation;

    public ServiceAnnotation() {
        this.id = "";
        this.label = "";
        elementLocation = null;
    }

<<<<<<< HEAD
    public ServiceAnnotation(String id, String label, LineRange lineRange) {
        super(lineRange);
=======
    public ServiceAnnotation(String id, String label, ElementLocation elementLocation) {
>>>>>>> c2f7e82f
        this.id = id;
        this.label = label;
        this.elementLocation = elementLocation;
    }

    public String getId() {
        return id;
    }

    public String getLabel() {
        return label;
    }

    public ElementLocation getElementLocation() {
        return elementLocation;
    }
}<|MERGE_RESOLUTION|>--- conflicted
+++ resolved
@@ -37,12 +37,7 @@
         elementLocation = null;
     }
 
-<<<<<<< HEAD
-    public ServiceAnnotation(String id, String label, LineRange lineRange) {
-        super(lineRange);
-=======
     public ServiceAnnotation(String id, String label, ElementLocation elementLocation) {
->>>>>>> c2f7e82f
         this.id = id;
         this.label = label;
         this.elementLocation = elementLocation;
