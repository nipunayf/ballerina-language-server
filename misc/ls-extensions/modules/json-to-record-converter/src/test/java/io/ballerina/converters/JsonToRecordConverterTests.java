--- conflicted
+++ resolved
@@ -105,11 +105,6 @@
 
     private final Path sample8Json = RES_DIR.resolve("json")
             .resolve("sample_8.json");
-<<<<<<< HEAD
-    private final Path sample8TypeDescBal = RES_DIR.resolve("ballerina")
-            .resolve("sample_8_type_desc.bal");
-
-=======
     private final Path sample8Bal = RES_DIR.resolve("ballerina")
             .resolve("sample_8.bal");
     private final Path sample8TypeDescBal = RES_DIR.resolve("ballerina")
@@ -129,7 +124,11 @@
     private final Path sample10TypeDescBal = RES_DIR.resolve("ballerina")
             .resolve("sample_10_type_desc.bal");
 
->>>>>>> ce91008c
+    private final Path sample11Json = RES_DIR.resolve("json")
+            .resolve("sample_11.json");
+    private final Path sample11TypeDescBal = RES_DIR.resolve("ballerina")
+            .resolve("sample_11_type_desc.bal");
+
     private final Path crlfJson = RES_DIR.resolve("json")
             .resolve("crlf.json");
     private final Path crlfBal = RES_DIR.resolve("ballerina")
@@ -286,16 +285,6 @@
         Assert.assertEquals(generatedCodeBlock, expectedCodeBlock);
     }
 
-<<<<<<< HEAD
-    @Test(description = "Test null and empty array field type extraction")
-    public void testNullAndEmptyArray() throws JsonToRecordConverterException, IOException, FormatterException {
-        String jsonFileContent = Files.readString(sample8Json);
-        String generatedCodeBlock = JsonToRecordConverter.convert(jsonFileContent, "",
-                true, false).getCodeBlock().replaceAll("\\s+", "");
-        String expectedCodeBlock = Files.readString(sample8TypeDescBal).replaceAll("\\s+", "");
-        Assert.assertEquals(generatedCodeBlock, expectedCodeBlock);
-    }
-=======
     @Test(description = "Test with null objects")
     public void testNullObject() throws IOException, FormatterException {
         String jsonFileContent = Files.readString(nullObjectJson);
@@ -348,5 +337,13 @@
         String generatedCodeBlock = response.getCodeBlock().replaceAll("\\s+", "");
         Assert.assertEquals(generatedCodeBlock, "");
     }
->>>>>>> ce91008c
+
+    @Test(description = "Test null and empty array field type extraction")
+    public void testNullAndEmptyArray() throws JsonToRecordConverterException, IOException, FormatterException {
+        String jsonFileContent = Files.readString(sample11Json);
+        String generatedCodeBlock = JsonToRecordConverter.convert(jsonFileContent, "",
+                true, false).getCodeBlock().replaceAll("\\s+", "");
+        String expectedCodeBlock = Files.readString(sample11TypeDescBal).replaceAll("\\s+", "");
+        Assert.assertEquals(generatedCodeBlock, expectedCodeBlock);
+    }
 }