/*
 *  Copyright (c) 2021, WSO2 Inc. (http://www.wso2.org) All Rights Reserved.
 *
 *  WSO2 Inc. licenses this file to you under the Apache License,
 *  Version 2.0 (the "License"); you may not use this file except
 *  in compliance with the License.
 *  You may obtain a copy of the License at
 *
 *    http://www.apache.org/licenses/LICENSE-2.0
 *
 *  Unless required by applicable law or agreed to in writing,
 *  software distributed under the License is distributed on an
 *  "AS IS" BASIS, WITHOUT WARRANTIES OR CONDITIONS OF ANY
 *  KIND, either express or implied.  See the License for the
 *  specific language governing permissions and limitations
 *  under the License.
 */

package io.ballerina;

import com.google.gson.JsonArray;
import com.google.gson.JsonObject;
import com.google.gson.JsonParser;
import net.javacrumbs.jsonunit.core.Option;
import org.ballerinalang.langserver.util.TestUtil;
import org.eclipse.lsp4j.TextDocumentIdentifier;
import org.eclipse.lsp4j.jsonrpc.Endpoint;
import org.testng.Assert;
import org.testng.annotations.Test;

import java.io.BufferedReader;
import java.io.FileReader;
import java.io.IOException;
import java.nio.file.Path;
import java.nio.file.Paths;
import java.util.List;
import java.util.concurrent.CompletableFuture;
import java.util.concurrent.ExecutionException;

import static io.ballerina.Constants.MESSAGE;
import static io.ballerina.Constants.SUCCESS;
import static io.ballerina.Constants.TYPE;
import static io.ballerina.PerformanceAnalyzerNodeVisitor.ACTION_INVOCATION_KEY;
import static io.ballerina.PerformanceAnalyzerNodeVisitor.ENDPOINTS_KEY;
import static net.javacrumbs.jsonunit.assertj.JsonAssertions.assertThatJson;

/**
 * Tests for Performance Analyzer.
 */
public class PerformanceAnalyzerTest {

    private static final String BALLERINA = "ballerina";
    private static final String RESULT = "result";
    private static final String PERFORMANCE_ANALYZE = "performanceAnalyzer/getResourcesWithEndpoints";
    private static final Path RES_DIR = Paths.get("src", "test", "resources").toAbsolutePath();

    @Test(description = "Test performance analyzer")
    public void testFunction() throws IOException, ExecutionException, InterruptedException {

        compare("main.bal", "main.json");
    }

    @Test(description = "Test performance analyzer")
    public void testIfElse() throws IOException, ExecutionException, InterruptedException {

        compare("ifElse.bal", "ifElse.json");
    }

    @Test(description = "Test performance analyzer")
    public void testNoData() throws IOException, ExecutionException, InterruptedException {

        compare("noData.bal", "noData.json");
    }

    @Test(description = "Test performance analyzer")
    public void testForEach() throws IOException, ExecutionException, InterruptedException {

        compare("forEach.bal", "forEach.json");
    }

    @Test(description = "Test performance analyzer")
    public void testWhile() throws IOException, ExecutionException, InterruptedException {

        compare("while.bal", "while.json");
    }

<<<<<<< HEAD
    @Test(description = "Test performance analyzer")
    public void testForEach() throws IOException, ExecutionException, InterruptedException {

        Range range = new Range(new Position(22, 4), new Position(38, 5));

        compare("forEach.bal", "forEach.json", range);
    }

    @Test(description = "Test performance analyzer")
    public void testWhile() throws IOException, ExecutionException, InterruptedException {

        Range range = new Range(new Position(20, 4), new Position(37, 5));

        compare("while.bal", "while.json", range);
    }

    private void compare(String balFile, String jsonFile, Range range) throws IOException, InterruptedException,
=======
    private void compare(String balFile, String jsonFile) throws IOException, InterruptedException,
>>>>>>> aa00b5c6
            ExecutionException {

        Path project = RES_DIR.resolve(BALLERINA).resolve(balFile);
        Path resultJson = RES_DIR.resolve(RESULT).resolve(jsonFile);

        Endpoint serviceEndpoint = TestUtil.initializeLanguageSever();
        TestUtil.openDocument(serviceEndpoint, project);

        PerformanceAnalyzerRequest request = new PerformanceAnalyzerRequest();
        request.setDocumentIdentifier(new TextDocumentIdentifier(project.toString()));

        CompletableFuture<?> result = serviceEndpoint.request(PERFORMANCE_ANALYZE, request);
        List<PerformanceAnalyzerResponse> endpoints = (List<PerformanceAnalyzerResponse>) result.get();
        PerformanceAnalyzerResponse endpoint = endpoints.get(0);

        BufferedReader br = new BufferedReader(new FileReader(resultJson.toAbsolutePath().toString()));
        JsonObject expected = JsonParser.parseReader(br).getAsJsonObject();

        Assert.assertEquals(endpoint.getType(), expected.get(TYPE).getAsString());
        Assert.assertEquals(endpoint.getMessage(), expected.get(MESSAGE).getAsString());

        if (endpoint.getType().equals(SUCCESS)) {
            JsonObject actionInvocations = endpoint.getActionInvocations();
            JsonObject expectedActionInvocations = expected.getAsJsonObject(ACTION_INVOCATION_KEY);

            assertThatJson(actionInvocations.toString()).isEqualTo(expectedActionInvocations.toString());
            validateEndpoints(endpoint.getEndpoints(), expected);
        }
    }

    private void validateEndpoints(JsonObject endpoints, JsonObject expected) {

        JsonObject expectedEndpoints = expected.getAsJsonObject(ENDPOINTS_KEY);

        Assert.assertEquals(endpoints.size(), expectedEndpoints.size());
        String[] endpointsKeys = endpoints.keySet().toArray(new String[endpoints.size()]);
        String[] expectedEndpointsKeys = expectedEndpoints.keySet().toArray(new String[expectedEndpoints.size()]);

        JsonArray endpointsArr = new JsonArray();
        JsonArray expectedEndpointsArr = new JsonArray();
        for (int i = 0; i < expectedEndpointsKeys.length; i++) {
            JsonObject endpoint = endpoints.getAsJsonObject(endpointsKeys[i]);
            endpointsArr.add(endpoint);
            JsonObject expectedEndpoint = expectedEndpoints.getAsJsonObject(expectedEndpointsKeys[i]);
            expectedEndpointsArr.add(expectedEndpoint);

        }
        assertThatJson(endpointsArr.toString())
                .when(Option.IGNORING_ARRAY_ORDER)
                .isEqualTo(expectedEndpointsArr.toString());
    }
}<|MERGE_RESOLUTION|>--- conflicted
+++ resolved
@@ -84,28 +84,8 @@
         compare("while.bal", "while.json");
     }
 
-<<<<<<< HEAD
-    @Test(description = "Test performance analyzer")
-    public void testForEach() throws IOException, ExecutionException, InterruptedException {
-
-        Range range = new Range(new Position(22, 4), new Position(38, 5));
-
-        compare("forEach.bal", "forEach.json", range);
-    }
-
-    @Test(description = "Test performance analyzer")
-    public void testWhile() throws IOException, ExecutionException, InterruptedException {
-
-        Range range = new Range(new Position(20, 4), new Position(37, 5));
-
-        compare("while.bal", "while.json", range);
-    }
-
-    private void compare(String balFile, String jsonFile, Range range) throws IOException, InterruptedException,
-=======
     private void compare(String balFile, String jsonFile) throws IOException, InterruptedException,
->>>>>>> aa00b5c6
-            ExecutionException {
+                                                                 ExecutionException {
 
         Path project = RES_DIR.resolve(BALLERINA).resolve(balFile);
         Path resultJson = RES_DIR.resolve(RESULT).resolve(jsonFile);
