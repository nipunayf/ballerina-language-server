--- conflicted
+++ resolved
@@ -75,13 +75,7 @@
     @Test(description = "Test performance analyzer")
     public void testForEach() throws IOException, ExecutionException, InterruptedException {
 
-<<<<<<< HEAD
-        Range range = new Range(new Position(22, 4), new Position(46, 5));
-
-        compare("forEach.bal", "forEach.json", range);
-=======
         compare("forEach.bal", "forEach.json");
->>>>>>> 326c49dd
     }
 
     @Test(description = "Test performance analyzer")
