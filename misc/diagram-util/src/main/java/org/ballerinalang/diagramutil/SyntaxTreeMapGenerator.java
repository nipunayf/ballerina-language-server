--- conflicted
+++ resolved
@@ -131,11 +131,7 @@
                                 JsonObject memberJson = (JsonObject) generateTypeJson(member);
                                 memberArray.add(memberJson);
                             } catch (JSONGenerationException e) {
-<<<<<<< HEAD
-                                // ignored
-=======
                                 // Ignore
->>>>>>> a6dc04df
                             }
                         });
                         ((JsonObject) symbolJson.get("typeSymbol")).add("members", memberArray);
