/*
 * Copyright (c) 2020, WSO2 Inc. (http://wso2.com) All Rights Reserved.
 *
 * Licensed under the Apache License, Version 2.0 (the "License");
 * you may not use this file except in compliance with the License.
 * You may obtain a copy of the License at
 *
 * http://www.apache.org/licenses/LICENSE-2.0
 *
 * Unless required by applicable law or agreed to in writing, software
 * distributed under the License is distributed on an "AS IS" BASIS,
 * WITHOUT WARRANTIES OR CONDITIONS OF ANY KIND, either express or implied.
 * See the License for the specific language governing permissions and
 * limitations under the License.
 */

package org.ballerinalang.debugadapter.evaluation;

/**
 * Ballerina expression evaluation related exception kinds.
 *
 * @since 2.0.0
 */
public enum EvaluationExceptionKind {

    FUNCTION_NOT_FOUND("Undefined function '%s'"),
    NON_PUBLIC_OR_UNDEFINED_FUNCTION("Undefined/non-accessible function '%s' in module '%s'"),
    CLASS_NOT_FOUND("Undefined class: '%s'"),
    NON_PUBLIC_OR_UNDEFINED_CLASS("Undefined/non-accessible class '%s' in module '%s'"),
    OBJECT_METHOD_NOT_FOUND("Undefined method '%s' in object `%s`"),
    REMOTE_METHOD_NOT_FOUND("Undefined remote method '%s' in object `%s`"),
    LANG_LIB_METHOD_NOT_FOUND("Undefined function '%s' in type '%s'"),
    LANG_LIB_NOT_FOUND("Failed to load lang library: '%s'"),
    FIELD_NOT_FOUND("Undefined field '%s' in `%s`"),
    VARIABLE_NOT_FOUND("Undefined variable '%s'"),
    HELPER_UTIL_NOT_FOUND("Failed to load the evaluation helper util method: '%s'"),
    FUNCTION_EXECUTION_ERROR("Error occurred when executing method: '%s'"),
    INDEX_OUT_OF_RANGE_ERROR("%s index out of range: index=%d, size=%d"),
    INVALID_KEY_TYPE_ERROR("expected key type '%s'; found '%s' in '%s'"),
    TYPE_RESOLVING_ERROR("Failed to resolve type: '%s'"),
<<<<<<< HEAD
    STRAND_NOT_FOUND("Error occurred when trying to get the strand instance for the current stack frame"),
=======
    IMPORT_RESOLVING_ERROR("Failed to resolve the import: '%s'"),
    STRAND_NOT_FOUND("Error occurred when trying to get the current strand instance for executing the method: %s"),
>>>>>>> f0eff56a
    CLASS_LOADING_FAILED("Failed to load the required classes to execute method: '%s'"),
    INVALID_ARGUMENT("Unsupported/invalid argument found: %s"),
    INVALID_XML_ATTRIBUTE("Invalid xml attribute access on %s"),
    TYPE_MISMATCH("Incompatible types: expected `%s`, but found '%s': in '%s'"),
    MISSING_MESSAGE_IN_ERROR("Missing error message in error constructor"),
    REST_ARG_IN_ERROR("Rest args are not allowed in error constructor"),
    ADDITIONAL_ARG_IN_ERROR("Additional positional arg in error constructor"),
    VARIABLE_EXECUTION_ERROR("Internal error occurred when processing variable: '%s'"),
    NON_PUBLIC_OR_UNDEFINED_ACCESS("attempt to refer to undefined/non-accessible symbol '%s'"),
    BLOCK_EVALUATION("Block expressions/statements are not supported"),
    EMPTY("Empty expressions cannot be evaluated."),
    INVALID("Invalid expression: '%s'"),
    SYNTAX_ERROR("Syntax errors found: " + System.lineSeparator() + "%s"),
    COMPILATION_ERRORS("Compilation error(s) found: " + System.lineSeparator() + "%s"),
    UNSUPPORTED_EXPRESSION("Following expressions/sub-expressions are not supported by the evaluator: " +
            System.lineSeparator() + "%s"),
    UNSUPPORTED_OPERATION("'%s' operation is not supported for types: '%s' and '%s'"),
    INTERNAL_ERROR("Internal error occurred while evaluating the expression: '%s'"),
    CUSTOM_ERROR("%s");

    public static final String PREFIX = "Failed to evaluate." + System.lineSeparator() + "Reason: ";
    private final String value;

    EvaluationExceptionKind(String value) {
        this.value = value;
    }

    public String getString() {
        return PREFIX + this.value;
    }

    public String getReason() {
        return this.value;
    }
}<|MERGE_RESOLUTION|>--- conflicted
+++ resolved
@@ -38,12 +38,8 @@
     INDEX_OUT_OF_RANGE_ERROR("%s index out of range: index=%d, size=%d"),
     INVALID_KEY_TYPE_ERROR("expected key type '%s'; found '%s' in '%s'"),
     TYPE_RESOLVING_ERROR("Failed to resolve type: '%s'"),
-<<<<<<< HEAD
+    IMPORT_RESOLVING_ERROR("Failed to resolve the import: '%s'"),
     STRAND_NOT_FOUND("Error occurred when trying to get the strand instance for the current stack frame"),
-=======
-    IMPORT_RESOLVING_ERROR("Failed to resolve the import: '%s'"),
-    STRAND_NOT_FOUND("Error occurred when trying to get the current strand instance for executing the method: %s"),
->>>>>>> f0eff56a
     CLASS_LOADING_FAILED("Failed to load the required classes to execute method: '%s'"),
     INVALID_ARGUMENT("Unsupported/invalid argument found: %s"),
     INVALID_XML_ATTRIBUTE("Invalid xml attribute access on %s"),
