--- conflicted
+++ resolved
@@ -20,26 +20,12 @@
 import com.sun.jdi.Value;
 import org.ballerinalang.debugadapter.SuspendedContext;
 import org.ballerinalang.debugadapter.evaluation.EvaluationException;
-<<<<<<< HEAD
-import org.ballerinalang.debugadapter.evaluation.EvaluationExceptionKind;
 
 import java.util.ArrayList;
 import java.util.List;
-=======
-import org.ballerinalang.debugadapter.evaluation.engine.Evaluator;
-import org.ballerinalang.debugadapter.evaluation.utils.EvaluationUtils;
-import org.ballerinalang.debugadapter.evaluation.utils.VMUtils;
-
-import java.util.ArrayList;
-import java.util.List;
-import java.util.Map;
-import java.util.stream.Collectors;
 
 import static org.ballerinalang.debugadapter.evaluation.EvaluationException.createEvaluationException;
 import static org.ballerinalang.debugadapter.evaluation.EvaluationExceptionKind.FUNCTION_EXECUTION_ERROR;
-import static org.ballerinalang.debugadapter.evaluation.engine.InvocationArgProcessor.DEFAULTABLE_PARAM_SUFFIX;
-import static org.ballerinalang.debugadapter.evaluation.utils.EvaluationUtils.STRAND_VAR_NAME;
->>>>>>> f0eff56a
 
 /**
  * JVM generated method representation of a ballerina function.
@@ -54,82 +40,8 @@
 
     @Override
     protected List<Value> getMethodArgs(JvmMethod method) throws EvaluationException {
-<<<<<<< HEAD
         if (argValues == null) {
-            throw new EvaluationException(String.format(EvaluationExceptionKind.FUNCTION_EXECUTION_ERROR.getString(),
-                    methodRef.name()));
-=======
-        try {
-            if (argValues == null && argEvaluators == null && namedArgValues == null) {
-                throw createEvaluationException(FUNCTION_EXECUTION_ERROR, methodRef.name());
-            }
-
-            List<Type> types = method.methodRef.argumentTypes();
-            // Removes injected arguments added during the jvm method gen phase.
-            for (int index = types.size() - 1; index >= 0; index -= 2) {
-                types.remove(index);
-            }
-
-            List<Value> argValueList = new ArrayList<>();
-            if (argValues != null) {
-                argValues.forEach(value -> {
-                    argValueList.add(value);
-                    // Assuming all the arguments are positional args.
-                    argValueList.add(VMUtils.make(context, true).getJdiValue());
-                });
-                // Here we use the existing strand instance to execute the function invocation expression.
-                Value strand = getCurrentStrand();
-                argValueList.add(0, strand);
-
-                return getAsObjects(argValueList);
-            }
-
-            if (namedArgValues != null) {
-                // Here we use the existing strand instance to execute the function invocation expression.
-                Value strand = getCurrentStrand();
-                namedArgValues.put(STRAND_VAR_NAME, strand);
-                List<LocalVariable> args = method.methodRef.arguments();
-                List<String> argNames = args.stream()
-                        .filter(LocalVariable::isArgument)
-                        .map(LocalVariable::name)
-                        .collect(Collectors.toList());
-
-                for (int i = 0, argNamesSize = argNames.size(); i < argNamesSize; i++) {
-                    String argName = argNames.get(i);
-
-                    // This is a hack to avoid the weird issue introduced after the "self" variable being added to the
-                    // variable table. Now all the object methods contain 'self' as a method argument when retrieving
-                    // from 'methodRef.arguments()', even if the actual method does not have it.
-                    if (argName.equals("self")) {
-                        continue;
-                    }
-                    // If this is a defaultable parameter
-                    if (namedArgValues.get(argName) == null &&
-                            namedArgValues.get(argName + DEFAULTABLE_PARAM_SUFFIX) != null) {
-                        argValueList.add(getDefaultValue(args.get(i)));
-                        argValueList.add(VMUtils.make(context, false).getJdiValue());
-                    } else {
-                        argValueList.add(namedArgValues.get(argName));
-                        if (!argName.equals(STRAND_VAR_NAME)) {
-                            argValueList.add(VMUtils.make(context, true).getJdiValue());
-                        }
-                    }
-                }
-
-                return getAsObjects(argValueList);
-            }
-
-            // Evaluates all function argument expressions at first.
-            for (Map.Entry<String, Evaluator> argEvaluator : argEvaluators) {
-                argValueList.add(argEvaluator.getValue().evaluate().getJdiValue());
-                // Assuming all the arguments are positional args.
-                argValueList.add(VMUtils.make(context, true).getJdiValue());
-            }
-
-            return getAsObjects(argValueList);
-        } catch (ClassNotLoadedException | AbsentInformationException e) {
             throw createEvaluationException(FUNCTION_EXECUTION_ERROR, methodRef.name());
->>>>>>> f0eff56a
         }
 
         List<Value> argValueList = new ArrayList<>();
