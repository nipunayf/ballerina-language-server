--- conflicted
+++ resolved
@@ -768,7 +768,7 @@
     /**
      * Returns a map of all currently running threads in the remote VM, against their unique ID.
      * <p>
-     * Thread objects that have not yet been started (see {@link java.lang.Thread#start Thread.start()})
+     * Thread objects that have not yet been started (see {@link java.lang.Thread#start()})
      * and thread objects that have completed their execution are not included in the returned list.
      */
     Map<Integer, ThreadReferenceProxyImpl> getAllThreads() {
@@ -928,16 +928,10 @@
         VirtualMachine attachedVm = executionManager.attach(hostName, portName);
         context.setDebuggeeVM(new VirtualMachineProxyImpl(attachedVm));
         EventRequestManager erm = context.getEventManager();
-<<<<<<< HEAD
         erm.createClassPrepareRequest().enable();
         erm.createThreadStartRequest().enable();
         erm.createThreadDeathRequest().enable();
-        eventProcessor.startListening();
-=======
-        ClassPrepareRequest classPrepareRequest = erm.createClassPrepareRequest();
-        classPrepareRequest.enable();
         eventProcessor.listenAsync();
->>>>>>> 82338c02
     }
 
     /**
