--- conflicted
+++ resolved
@@ -43,23 +43,14 @@
 public class EvaluationUtils {
 
     // Helper classes
-<<<<<<< HEAD
     public static final String B_TYPE_CHECKER_CLASS = "io.ballerina.runtime.internal.TypeChecker";
-    private static final String B_STRING_UTILS_CLASS = "io.ballerina.runtime.api.utils.StringUtils";
-    public static final String JAVA_BOOLEAN_CLASS = "java.lang.Boolean";
-    public static final String JAVA_LONG_CLASS = "java.lang.Long";
-    public static final String JAVA_DOUBLE_CLASS = "java.lang.Double";
-    public static final String JAVA_LANG_CLASS = "java.lang.Class";
-=======
-    public static final String B_TYPE_CHECKER_CLASS = "io.ballerina.runtime.TypeChecker";
     public static final String B_STRING_UTILS_CLASS = "io.ballerina.runtime.api.StringUtils";
-    public static final String B_XML_FACTORY_CLASS = "io.ballerina.runtime.XMLFactory";
-    public static final String B_DECIMAL_VALUE_CLASS = "io.ballerina.runtime.values.DecimalValue";
-    public static final String B_XML_VALUE_CLASS = "io.ballerina.runtime.values.XMLValue";
+    public static final String B_XML_FACTORY_CLASS = "io.ballerina.runtime.internal.XMLFactory";
+    public static final String B_DECIMAL_VALUE_CLASS = "io.ballerina.runtime.internal.values.DecimalValue";
+    public static final String B_XML_VALUE_CLASS = "io.ballerina.runtime.internal.values.XMLValue";
     public static final String B_STRING_CLASS = "io.ballerina.runtime.api.values.BString";
     public static final String FROM_STRING_CLASS = "org.ballerinalang.langlib.xml.FromString";
     private static final String B_LINK_CLASS = "io.ballerina.runtime.api.values.BLink";
->>>>>>> b8139d12
     public static final String JAVA_OBJECT_CLASS = "java.lang.Object";
     private static final String JAVA_BOOLEAN_CLASS = "java.lang.Boolean";
     private static final String JAVA_LONG_CLASS = "java.lang.Long";
