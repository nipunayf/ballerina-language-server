--- conflicted
+++ resolved
@@ -44,20 +44,13 @@
 import static org.ballerinalang.debugadapter.evaluation.EvaluationException.createEvaluationException;
 import static org.ballerinalang.debugadapter.evaluation.EvaluationExceptionKind.FUNCTION_NOT_FOUND;
 import static org.ballerinalang.debugadapter.evaluation.EvaluationExceptionKind.IMPORT_RESOLVING_ERROR;
-<<<<<<< HEAD
-=======
 import static org.ballerinalang.debugadapter.evaluation.EvaluationExceptionKind.INTERNAL_ERROR;
->>>>>>> 52489cf2
 import static org.ballerinalang.debugadapter.evaluation.EvaluationExceptionKind.NON_PUBLIC_OR_UNDEFINED_ACCESS;
 import static org.ballerinalang.debugadapter.evaluation.EvaluationExceptionKind.NON_PUBLIC_OR_UNDEFINED_FUNCTION;
 import static org.ballerinalang.debugadapter.evaluation.IdentifierModifier.encodeModuleName;
 import static org.ballerinalang.debugadapter.evaluation.engine.EvaluationTypeResolver.isPublicSymbol;
 import static org.ballerinalang.debugadapter.evaluation.engine.InvocationArgProcessor.generateNamedArgs;
-<<<<<<< HEAD
-import static org.ballerinalang.debugadapter.evaluation.utils.EvaluationUtils.MODULE_VERSION_SEPARATOR;
-=======
 import static org.ballerinalang.debugadapter.evaluation.utils.EvaluationUtils.MODULE_VERSION_SEPARATOR_REGEX;
->>>>>>> 52489cf2
 import static org.ballerinalang.debugadapter.utils.PackageUtils.BAL_FILE_EXT;
 
 /**
@@ -109,11 +102,7 @@
             if (!resolvedImports.containsKey(modulePrefix.get())) {
                 throw createEvaluationException(IMPORT_RESOLVING_ERROR, modulePrefix.get());
             }
-<<<<<<< HEAD
-            functionMatches = resolvedImports.get(modulePrefix.get()).functions().stream()
-=======
             functionMatches = resolvedImports.get(modulePrefix.get()).getResolvedSymbol().functions().stream()
->>>>>>> 52489cf2
                     .filter(symbol -> symbol.getName().isPresent() &&
                             modifyName(symbol.getName().get()).equals(functionName))
                     .collect(Collectors.toList());
@@ -158,11 +147,7 @@
         return new StringJoiner(".")
                 .add(encodeModuleName(moduleMeta.orgName()))
                 .add(encodeModuleName(moduleMeta.moduleName()))
-<<<<<<< HEAD
-                .add(moduleMeta.version().split(MODULE_VERSION_SEPARATOR)[0])
-=======
                 .add(moduleMeta.version().split(MODULE_VERSION_SEPARATOR_REGEX)[0])
->>>>>>> 52489cf2
                 .add(className)
                 .toString();
     }
