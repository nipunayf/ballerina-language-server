--- conflicted
+++ resolved
@@ -137,21 +137,13 @@
  * <li> XML navigation expression
  * <li> Checking expression
  * <li> Query expression
-<<<<<<< HEAD
-=======
  * <li> Let expression
  * <li> Anonymous function expression
->>>>>>> 52489cf2
  * </ul>
  * <p>
  * Supported action types.
  * <ul>
-<<<<<<< HEAD
- * <li> Anonymous function expression
- * <li> Let expression
-=======
  * <li> Remote method call action
->>>>>>> 52489cf2
  * </ul>
  *
  * @since 2.0.0
@@ -443,8 +435,6 @@
     }
 
     @Override
-<<<<<<< HEAD
-=======
     public void visit(ExplicitAnonymousFunctionExpressionNode explicitAnonFunctionNode) {
         visitSyntaxNode(explicitAnonFunctionNode);
         result = new AnonFunctionExpressionEvaluator(context, explicitAnonFunctionNode);
@@ -457,21 +447,17 @@
     }
 
     @Override
->>>>>>> 52489cf2
     public void visit(QueryExpressionNode queryExpressionNode) {
         visitSyntaxNode(queryExpressionNode);
         result = new QueryExpressionEvaluator(context, queryExpressionNode);
     }
 
-<<<<<<< HEAD
-=======
     @Override
     public void visit(LetExpressionNode letExpressionNode) {
         visitSyntaxNode(letExpressionNode);
         result = new LetExpressionEvaluator(context, letExpressionNode);
     }
 
->>>>>>> 52489cf2
     public void visit(RemoteMethodCallActionNode methodCallActionNode) {
         visitSyntaxNode(methodCallActionNode);
         try {
