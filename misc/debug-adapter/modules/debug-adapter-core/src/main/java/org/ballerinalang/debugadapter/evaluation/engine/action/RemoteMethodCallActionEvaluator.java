/*
 * Copyright (c) 2021, WSO2 Inc. (http://wso2.com) All Rights Reserved.
 *
 * Licensed under the Apache License, Version 2.0 (the "License");
 * you may not use this file except in compliance with the License.
 * You may obtain a copy of the License at
 *
 * http://www.apache.org/licenses/LICENSE-2.0
 *
 * Unless required by applicable law or agreed to in writing, software
 * distributed under the License is distributed on an "AS IS" BASIS,
 * WITHOUT WARRANTIES OR CONDITIONS OF ANY KIND, either express or implied.
 * See the License for the specific language governing permissions and
 * limitations under the License.
 */

package org.ballerinalang.debugadapter.evaluation.engine.action;

import com.sun.jdi.ClassNotLoadedException;
import com.sun.jdi.Method;
import com.sun.jdi.ObjectReference;
import com.sun.jdi.ReferenceType;
import com.sun.jdi.Value;
import io.ballerina.compiler.api.symbols.ClassSymbol;
import io.ballerina.compiler.api.symbols.MethodSymbol;
import io.ballerina.compiler.syntax.tree.RemoteMethodCallActionNode;
import org.ballerinalang.debugadapter.EvaluationContext;
import org.ballerinalang.debugadapter.evaluation.BExpressionValue;
import org.ballerinalang.debugadapter.evaluation.EvaluationException;
import org.ballerinalang.debugadapter.evaluation.engine.ClassDefinitionResolver;
import org.ballerinalang.debugadapter.evaluation.engine.Evaluator;
import org.ballerinalang.debugadapter.evaluation.engine.SymbolBasedArgProcessor;
import org.ballerinalang.debugadapter.evaluation.engine.expression.MethodCallExpressionEvaluator;
import org.ballerinalang.debugadapter.evaluation.engine.invokable.GeneratedInstanceMethod;
import org.ballerinalang.debugadapter.variable.BVariable;
import org.ballerinalang.debugadapter.variable.BVariableType;
import org.ballerinalang.debugadapter.variable.VariableFactory;

import java.util.List;
import java.util.Map;
import java.util.Optional;

import static org.ballerinalang.debugadapter.evaluation.EvaluationException.createEvaluationException;
import static org.ballerinalang.debugadapter.evaluation.EvaluationExceptionKind.CLASS_NOT_FOUND;
import static org.ballerinalang.debugadapter.evaluation.EvaluationExceptionKind.INTERNAL_ERROR;
import static org.ballerinalang.debugadapter.evaluation.EvaluationExceptionKind.REMOTE_METHOD_NOT_FOUND;

/**
 * Evaluator implementation for remote method call invocation actions.
 *
 * @since 2.0.0
 */
public class RemoteMethodCallActionEvaluator extends MethodCallExpressionEvaluator {

    private final RemoteMethodCallActionNode syntaxNode;
    private final String methodName;
    private final Evaluator subExpressionEvaluator;
    private final List<Map.Entry<String, Evaluator>> argEvaluators;

    public RemoteMethodCallActionEvaluator(EvaluationContext context, RemoteMethodCallActionNode remoteMethodActionNode,
                                           Evaluator expression, List<Map.Entry<String, Evaluator>> argEvaluators) {
        super(context, null, expression, argEvaluators);
        this.syntaxNode = remoteMethodActionNode;
        this.subExpressionEvaluator = expression;
        this.argEvaluators = argEvaluators;
        this.methodName = syntaxNode.methodName().toSourceCode().trim();
    }

    @Override
    public BExpressionValue evaluate() throws EvaluationException {
        try {
            // Calls a remote method of a client object. This works the same as a method call expression, except that
            // it is used for a client object method with the remote qualifier.
            BExpressionValue subExprResult = subExpressionEvaluator.evaluate();
            BVariable resultVar = VariableFactory.getVariable(context, subExprResult.getJdiValue());

<<<<<<< HEAD
            // If the expression subExprResult is an object, try invoking as an object method invocation.
            if (subExprResult.getType() != BVariableType.OBJECT) {
=======
            // If the expression result is an object, try invoking as an object method invocation.
            if (result.getType() != BVariableType.CLIENT_OBJECT) {
>>>>>>> 5196e702
                throw createEvaluationException("invalid remote method call: expected a client object, but found " +
                        "'other'");
            }

            Value invocationResult = invokeRemoteMethod(resultVar);
            return new BExpressionValue(context, invocationResult);
        } catch (EvaluationException e) {
            throw e;
        } catch (Exception e) {
            throw createEvaluationException(INTERNAL_ERROR, syntaxNode.toSourceCode().trim());
        }
    }

    private Value invokeRemoteMethod(BVariable resultVar) throws EvaluationException {

        ClassDefinitionResolver classDefResolver = new ClassDefinitionResolver(context);
        String className = resultVar.getDapVariable().getValue();
        Optional<ClassSymbol> classDef = classDefResolver.findBalClassDefWithinModule(className);
        if (classDef.isEmpty()) {
            // Resolves the JNI signature to see if the object/class is defined with a dependency module.
            String signature = resultVar.getJvmValue().type().signature();
            if (!signature.startsWith(QUALIFIED_TYPE_SIGNATURE_PREFIX)) {
                throw createEvaluationException(CLASS_NOT_FOUND, className);
            }

            String[] signatureParts = signature.substring(1).split(JNI_SIGNATURE_SEPARATOR);
            if (signatureParts.length < 2) {
                throw createEvaluationException(CLASS_NOT_FOUND, className);
            }
            String orgName = signatureParts[0];
            String packageName = signatureParts[1];
            classDef = classDefResolver.findBalClassDefWithinDependencies(orgName, packageName, className);
        }

        if (classDef.isEmpty()) {
            throw createEvaluationException(CLASS_NOT_FOUND, className);
        }

        Optional<MethodSymbol> objectMethodDef = findObjectMethodInClass(classDef.get(), methodName);
        if (objectMethodDef.isEmpty()) {
            throw createEvaluationException(REMOTE_METHOD_NOT_FOUND, syntaxNode.methodName().toString().trim(),
                    className);
        }

        GeneratedInstanceMethod objectMethod = getRemoteMethodByName(resultVar, objectMethodDef.get());
        SymbolBasedArgProcessor argProcessor = new SymbolBasedArgProcessor(context, methodName, objectMethod
                .getJDIMethodRef(), objectMethodDef.get());
        List<Value> orderedArgsList = argProcessor.process(argEvaluators);
        objectMethod.setArgValues(orderedArgsList);
        return objectMethod.invokeSafely();
    }

    private GeneratedInstanceMethod getRemoteMethodByName(BVariable objectVar, MethodSymbol methodDefinition)
            throws EvaluationException {
        try {
            ReferenceType objectRef = ((ObjectReference) objectVar.getJvmValue()).referenceType();
            int argsCountInDefinition = methodDefinition.typeDescriptor().params().get().size() +
                    (methodDefinition.typeDescriptor().restParam().isPresent() ? 1 : 0);

            List<Method> methods = objectRef.methodsByName(methodName);
            for (Method method : methods) {
                // total number of parameters defined in the runtime method will be n + 1, due to the 'strand' variable.
                int expectedArgsCountInRuntime = argsCountInDefinition + 1;
                if (method.argumentTypes().size() == expectedArgsCountInRuntime) {
                    return new GeneratedInstanceMethod(context, objectVar.getJvmValue(), methods.get(0));
                }
            }
            throw createEvaluationException(REMOTE_METHOD_NOT_FOUND, syntaxNode.methodName().toString().trim(),
                    objectVar.computeValue());
        } catch (ClassNotLoadedException e) {
            throw createEvaluationException(REMOTE_METHOD_NOT_FOUND, syntaxNode.methodName().toString().trim(),
                    objectVar.computeValue());
        }
    }
}<|MERGE_RESOLUTION|>--- conflicted
+++ resolved
@@ -74,13 +74,8 @@
             BExpressionValue subExprResult = subExpressionEvaluator.evaluate();
             BVariable resultVar = VariableFactory.getVariable(context, subExprResult.getJdiValue());
 
-<<<<<<< HEAD
             // If the expression subExprResult is an object, try invoking as an object method invocation.
-            if (subExprResult.getType() != BVariableType.OBJECT) {
-=======
-            // If the expression result is an object, try invoking as an object method invocation.
-            if (result.getType() != BVariableType.CLIENT_OBJECT) {
->>>>>>> 5196e702
+            if (subExprResult.getType() != BVariableType.CLIENT_OBJECT) {
                 throw createEvaluationException("invalid remote method call: expected a client object, but found " +
                         "'other'");
             }
