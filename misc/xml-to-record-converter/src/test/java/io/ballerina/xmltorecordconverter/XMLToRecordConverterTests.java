--- conflicted
+++ resolved
@@ -214,7 +214,21 @@
     private final Path sample34Bal = RES_DIR.resolve(BAL_DIR)
             .resolve("sample_34.bal");
 
-<<<<<<< HEAD
+    private final Path sample35XML = RES_DIR.resolve(XML_DIR)
+            .resolve("sample_35.xml");
+    private final Path sample35Bal = RES_DIR.resolve(BAL_DIR)
+            .resolve("sample_35.bal");
+
+    private final Path sample36XML = RES_DIR.resolve(XML_DIR)
+            .resolve("sample_36.xml");
+    private final Path sample36Bal = RES_DIR.resolve(BAL_DIR)
+            .resolve("sample_36.bal");
+
+    private final Path sample37XML = RES_DIR.resolve(XML_DIR)
+            .resolve("sample_37.xml");
+    private final Path sample37Bal = RES_DIR.resolve(BAL_DIR)
+            .resolve("sample_37.bal");
+
     private final Path sample38XML = RES_DIR.resolve(XML_DIR)
             .resolve("sample_38.xml");
     private final Path sample39Bal = RES_DIR.resolve(BAL_DIR)
@@ -228,22 +242,6 @@
             .resolve("sample_41.bal");
     private final Path sample42Bal = RES_DIR.resolve(BAL_DIR)
             .resolve("sample_42.bal");
-=======
-    private final Path sample35XML = RES_DIR.resolve(XML_DIR)
-            .resolve("sample_35.xml");
-    private final Path sample35Bal = RES_DIR.resolve(BAL_DIR)
-            .resolve("sample_35.bal");
-
-    private final Path sample36XML = RES_DIR.resolve(XML_DIR)
-            .resolve("sample_36.xml");
-    private final Path sample36Bal = RES_DIR.resolve(BAL_DIR)
-            .resolve("sample_36.bal");
-
-    private final Path sample37XML = RES_DIR.resolve(XML_DIR)
-            .resolve("sample_37.xml");
-    private final Path sample37Bal = RES_DIR.resolve(BAL_DIR)
-            .resolve("sample_37.bal");
->>>>>>> 14cb5b1d
 
     private static final String XMLToRecordServiceEP = "xmlToRecord/convert";
 
@@ -582,7 +580,33 @@
         Assert.assertEquals(generatedCodeBlock, expectedCodeBlock);
     }
 
-<<<<<<< HEAD
+    @Test(description = "textXMLWithDefaultNamespace")
+    public void textXMLWithDefaultNamespace() throws IOException {
+        String xmlFileContent = Files.readString(sample35XML);
+        String generatedCodeBlock = XMLToRecordConverter.convert(xmlFileContent, false, false, false,
+                "__text", true, false, false).getCodeBlock().replaceAll("\\s+", "");
+        String expectedCodeBlock = Files.readString(sample35Bal).replaceAll("\\s+", "");
+        Assert.assertEquals(generatedCodeBlock, expectedCodeBlock);
+    }
+
+    @Test(description = "textXMLWithDefaultNamespace2")
+    public void textXMLWithDefaultNamespace2() throws IOException {
+        String xmlFileContent = Files.readString(sample36XML);
+        String generatedCodeBlock = XMLToRecordConverter.convert(xmlFileContent, false, false, false,
+                "__text", true, false, false).getCodeBlock().replaceAll("\\s+", "");
+        String expectedCodeBlock = Files.readString(sample36Bal).replaceAll("\\s+", "");
+        Assert.assertEquals(generatedCodeBlock, expectedCodeBlock);
+    }
+
+    @Test(description = "textXMLWithDefaultNamespace3")
+    public void textXMLWithDefaultNamespace3() throws IOException {
+        String xmlFileContent = Files.readString(sample37XML);
+        String generatedCodeBlock = XMLToRecordConverter.convert(xmlFileContent, false, false, false,
+                "__text", true, false, false).getCodeBlock().replaceAll("\\s+", "");
+        String expectedCodeBlock = Files.readString(sample37Bal).replaceAll("\\s+", "");
+        Assert.assertEquals(generatedCodeBlock, expectedCodeBlock);
+    }
+
     @Test(description = "textXMLWithoutAttributes")
     public void textXMLWithoutAttributes() throws IOException {
         String xmlFileContent = Files.readString(sample38XML);
@@ -616,32 +640,6 @@
         String generatedCodeBlock = XMLToRecordConverter.convert(xmlFileContent, false, false, false,
                 "__text", true, false, true).getCodeBlock().replaceAll("\\s+", "");
         String expectedCodeBlock = Files.readString(sample42Bal).replaceAll("\\s+", "");
-=======
-    @Test(description = "textXMLWithDefaultNamespace")
-    public void textXMLWithDefaultNamespace() throws IOException {
-        String xmlFileContent = Files.readString(sample35XML);
-        String generatedCodeBlock = XMLToRecordConverter.convert(xmlFileContent, false, false, false,
-                "__text", true).getCodeBlock().replaceAll("\\s+", "");
-        String expectedCodeBlock = Files.readString(sample35Bal).replaceAll("\\s+", "");
-        Assert.assertEquals(generatedCodeBlock, expectedCodeBlock);
-    }
-
-    @Test(description = "textXMLWithDefaultNamespace2")
-    public void textXMLWithDefaultNamespace2() throws IOException {
-        String xmlFileContent = Files.readString(sample36XML);
-        String generatedCodeBlock = XMLToRecordConverter.convert(xmlFileContent, false, false, false,
-                "__text", true).getCodeBlock().replaceAll("\\s+", "");
-        String expectedCodeBlock = Files.readString(sample36Bal).replaceAll("\\s+", "");
-        Assert.assertEquals(generatedCodeBlock, expectedCodeBlock);
-    }
-
-    @Test(description = "textXMLWithDefaultNamespace3")
-    public void textXMLWithDefaultNamespace3() throws IOException {
-        String xmlFileContent = Files.readString(sample37XML);
-        String generatedCodeBlock = XMLToRecordConverter.convert(xmlFileContent, false, false, false,
-                "__text", true).getCodeBlock().replaceAll("\\s+", "");
-        String expectedCodeBlock = Files.readString(sample37Bal).replaceAll("\\s+", "");
->>>>>>> 14cb5b1d
         Assert.assertEquals(generatedCodeBlock, expectedCodeBlock);
     }
 }