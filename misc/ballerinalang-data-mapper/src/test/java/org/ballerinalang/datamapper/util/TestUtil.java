--- conflicted
+++ resolved
@@ -22,7 +22,6 @@
 import org.ballerinalang.langserver.DocumentServiceOperationContext;
 import org.ballerinalang.langserver.LSContextOperation;
 import org.ballerinalang.langserver.commons.LSContext;
-import org.ballerinalang.langserver.compiler.DocumentServiceKeys;
 import org.ballerinalang.langserver.compiler.LSCompilerCache;
 import org.ballerinalang.langserver.compiler.LSModuleCompiler;
 import org.ballerinalang.langserver.compiler.LSPackageLoader;
@@ -48,13 +47,11 @@
 import org.eclipse.lsp4j.jsonrpc.messages.ResponseMessage;
 import org.eclipse.lsp4j.jsonrpc.services.ServiceEndpoints;
 import org.wso2.ballerinalang.compiler.tree.BLangPackage;
-import org.wso2.ballerinalang.compiler.util.CompilerContext;
 
 import java.io.IOException;
 import java.nio.file.Files;
 import java.nio.file.Path;
 import java.nio.file.Paths;
-import java.util.ArrayList;
 import java.util.Arrays;
 import java.util.List;
 import java.util.concurrent.CompletableFuture;
@@ -199,17 +196,7 @@
                 .withCommonParams(null, sourcePath.toUri().toString(), documentManager)
                 .build();
 
-<<<<<<< HEAD
-        BLangPackage pkg = LSModuleCompiler.getBLangPackage(context, documentManager, null, true, true, true);
+        BLangPackage pkg = LSModuleCompiler.getBLangPackage(context, documentManager, true, true);
         return pkg.getDiagnostics();
-=======
-        LSModuleCompiler.getBLangPackage(context, documentManager, true, true);
-        List<Diagnostic> diagnostics = new ArrayList<>();
-        CompilerContext compilerContext = context.get(DocumentServiceKeys.COMPILER_CONTEXT_KEY);
-        if (compilerContext.get(DiagnosticListener.class) instanceof CollectDiagnosticListener) {
-            diagnostics = ((CollectDiagnosticListener) compilerContext.get(DiagnosticListener.class)).getDiagnostics();
-        }
-        return diagnostics;
->>>>>>> 4f13ebdf
     }
 }