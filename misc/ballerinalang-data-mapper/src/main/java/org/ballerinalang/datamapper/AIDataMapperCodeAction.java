--- conflicted
+++ resolved
@@ -15,21 +15,17 @@
  */
 package org.ballerinalang.datamapper;
 
-<<<<<<< HEAD
 import io.ballerina.compiler.api.SemanticModel;
 import io.ballerina.compiler.api.impl.BallerinaSemanticModel;
 import io.ballerina.compiler.api.symbols.Symbol;
 import io.ballerina.tools.text.LinePosition;
-=======
-import io.ballerina.compiler.syntax.tree.SyntaxTree;
->>>>>>> e931e414
 import org.ballerinalang.annotation.JavaSPIService;
 import org.ballerinalang.datamapper.config.LSClientExtendedConfig;
 import org.ballerinalang.langserver.codeaction.providers.AbstractCodeActionProvider;
 import org.ballerinalang.langserver.common.constants.CommandConstants;
 import org.ballerinalang.langserver.common.utils.CommonUtil;
 import org.ballerinalang.langserver.commons.LSContext;
-import org.ballerinalang.langserver.commons.codeaction.spi.PositionDetails;
+import org.ballerinalang.langserver.commons.codeaction.CodeActionNodeType;
 import org.ballerinalang.langserver.commons.workspace.LSDocumentIdentifier;
 import org.ballerinalang.langserver.commons.workspace.WorkspaceDocumentException;
 import org.ballerinalang.langserver.commons.workspace.WorkspaceDocumentManager;
@@ -47,6 +43,7 @@
 import org.eclipse.lsp4j.VersionedTextDocumentIdentifier;
 import org.eclipse.lsp4j.WorkspaceEdit;
 import org.eclipse.lsp4j.jsonrpc.messages.Either;
+import org.wso2.ballerinalang.compiler.semantics.model.symbols.BSymbol;
 import org.wso2.ballerinalang.compiler.semantics.model.types.BRecordType;
 import org.wso2.ballerinalang.compiler.semantics.model.types.BType;
 import org.wso2.ballerinalang.compiler.tree.BLangPackage;
@@ -68,32 +65,41 @@
  */
 @JavaSPIService("org.ballerinalang.langserver.commons.codeaction.spi.LSCodeActionProvider")
 public class AIDataMapperCodeAction extends AbstractCodeActionProvider {
+
     /**
      * {@inheritDoc}
      */
     @Override
-    public List<CodeAction> getDiagBasedCodeActions(Diagnostic diagnostic,
-                                                    PositionDetails positionDetails,
-                                                    List<Diagnostic> allDiagnostics, SyntaxTree syntaxTree,
-                                                    LSContext context) {
+    public List<CodeAction> getDiagBasedCodeActions(CodeActionNodeType nodeType, LSContext lsContext,
+                                                    List<Diagnostic> diagnosticsOfRange,
+                                                    List<Diagnostic> allDiagnostics) {
         List<CodeAction> actions = new ArrayList<>();
-        if (diagnostic.getMessage().toLowerCase(Locale.ROOT).contains(CommandConstants.INCOMPATIBLE_TYPES)) {
-            return actions;
-        }
-        WorkspaceDocumentManager documentManager = context.get(DocumentServiceKeys.DOC_MANAGER_KEY);
-        Optional<Path> filePath = CommonUtil.getPathFromURI(context.get(DocumentServiceKeys.FILE_URI_KEY));
+        WorkspaceDocumentManager documentManager = lsContext.get(DocumentServiceKeys.DOC_MANAGER_KEY);
+        Optional<Path> filePath = CommonUtil.getPathFromURI(lsContext.get(DocumentServiceKeys.FILE_URI_KEY));
         try {
             if (!filePath.isPresent()) {
                 return actions;
             }
             LSDocumentIdentifier document = documentManager.getLSDocument(filePath.get());
-            getAIDataMapperCommand(document, diagnostic, context).map(actions::add);
+            for (Diagnostic diagnostic : diagnosticsOfRange) {
+                if (diagnostic.getMessage().toLowerCase(Locale.ROOT).contains(CommandConstants.INCOMPATIBLE_TYPES)) {
+                    getAIDataMapperCommand(document, diagnostic, lsContext).map(actions::add);
+                }
+            }
         } catch (WorkspaceDocumentException e) {
             // ignore
         }
         return actions;
     }
 
+    /**
+     * {@inheritDoc}
+     */
+    @Override
+    public List<CodeAction> getNodeBasedCodeActions(CodeActionNodeType nodeType, LSContext lsContext,
+                                                    List<Diagnostic> allDiagnostics) {
+        throw new UnsupportedOperationException("Not supported");
+    }
 
     /**
      * {@inheritDoc}
@@ -132,7 +138,9 @@
                     LinePosition.from(diagnosticPosition.getLine(),
                             diagnosticPosition.getCharacter()));
 
-
+//            if (!symbolAtCursor.isEmpty()){
+//                BType symbolAtCursorType = (BSymbol)symbolAtCursor;
+//            }
 
 //            BLangPackage bLangPackage = completionContext.get(DocumentServiceKeys.CURRENT_BLANG_PACKAGE_CONTEXT_KEY);
 //            SemanticModel semanticModel = new BallerinaSemanticModel(bLangPackage,
@@ -142,12 +150,15 @@
 //            completionContext.put(CommonKeys.VISIBLE_SYMBOLS_KEY, semanticModel
 //                    .visibleSymbols(filePath, LinePosition.from(position.getLine(), position.getCharacter())));
 
-            SymbolReferencesModel.Reference refAtCursor = getReferenceAtCursor(context, document, diagnosticPosition);
-            BType symbolAtCursorType = refAtCursor.getSymbol().type;
-            if (refAtCursor.getbLangNode().parent instanceof BLangFieldBasedAccess) {
-                return Optional.empty();
-            }
-            if (symbolAtCursorType instanceof BRecordType) {
+//            SymbolReferencesModel.Reference refAtCursor = getReferenceAtCursor(context, document, diagnosticPosition);
+//            BType symbolAtCursorType = refAtCursor.getSymbol().type;
+
+//            BType symbolAtCursorType = semanticModel.getType(context.get(DocumentServiceKeys.RELATIVE_FILE_PATH_KEY));
+
+//            if (refAtCursor.getbLangNode().parent instanceof BLangFieldBasedAccess) {
+//                return Optional.empty();
+//            }
+            if (((BallerinaTypeReferenceTypeSymbol) ((BallerinaVariableSymbol) symbolAtCursor.value).typeDescriptorImpl).bType instanceof BRecordType) {
                 CodeAction action = new CodeAction("Generate mapping function");
                 action.setKind(CodeActionKind.QuickFix);
 
