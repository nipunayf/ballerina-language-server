--- conflicted
+++ resolved
@@ -27,30 +27,8 @@
     implementation project(':language-server:language-server-compiler')
     implementation project(':language-server:language-server-core')
     implementation project(':language-server:language-server-cli')
-<<<<<<< HEAD
-
-    // Standard libs
-    implementation project(':ballerina-auth')
-    implementation project(':ballerina-lang:annotations')
-    implementation project(':ballerina-cache')
-    implementation project(':ballerina-config-api')
-    implementation project(':ballerina-crypto')
-    implementation project(':ballerina-lang:java')
-    implementation project(':ballerina-file')
-//    implementation project(':ballerina-http')
-    implementation project(':ballerina-io')
-    implementation project(':ballerina-log-api')
-    implementation project(':ballerina-mime')
-    implementation project(':ballerina-observability')
-    implementation project(':ballerina-reflect')
-    implementation project(':ballerina-system')
-    implementation project(':ballerina-task')
-    implementation project(':ballerina-time')
-//    implementation project(':ballerina-transactions')
-=======
     implementation 'org.apache.commons:commons-lang3'
 
->>>>>>> 59727129
     implementation project(':testerina:testerina-core')
     implementation project(':ballerina-tool')
 
