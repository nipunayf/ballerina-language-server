/*
 *  Copyright (c) 2025, WSO2 LLC. (http://www.wso2.com)
 *
 *  WSO2 LLC. licenses this file to you under the Apache License,
 *  Version 2.0 (the "License"); you may not use this file except
 *  in compliance with the License.
 *  You may obtain a copy of the License at
 *
 *    http://www.apache.org/licenses/LICENSE-2.0
 *
 *  Unless required by applicable law or agreed to in writing,
 *  software distributed under the License is distributed on an
 *  "AS IS" BASIS, WITHOUT WARRANTIES OR CONDITIONS OF ANY
 *  KIND, either express or implied.  See the License for the
 *  specific language governing permissions and limitations
 *  under the License.
 */

package io.ballerina.servicemodelgenerator.extension.util;

import com.google.gson.Gson;
import com.google.gson.stream.JsonReader;
import io.ballerina.compiler.api.SemanticModel;
import io.ballerina.compiler.api.symbols.ModuleSymbol;
import io.ballerina.compiler.api.symbols.RecordTypeSymbol;
import io.ballerina.compiler.api.symbols.ResourceMethodSymbol;
import io.ballerina.compiler.api.symbols.Symbol;
import io.ballerina.compiler.api.symbols.TypeDefinitionSymbol;
import io.ballerina.compiler.api.symbols.TypeDescKind;
import io.ballerina.compiler.api.symbols.TypeReferenceTypeSymbol;
import io.ballerina.compiler.api.symbols.TypeSymbol;
import io.ballerina.compiler.api.symbols.UnionTypeSymbol;
import io.ballerina.compiler.syntax.tree.AnnotationNode;
import io.ballerina.compiler.syntax.tree.BasicLiteralNode;
import io.ballerina.compiler.syntax.tree.DefaultableParameterNode;
import io.ballerina.compiler.syntax.tree.ExplicitNewExpressionNode;
import io.ballerina.compiler.syntax.tree.ExpressionNode;
import io.ballerina.compiler.syntax.tree.FunctionDefinitionNode;
import io.ballerina.compiler.syntax.tree.FunctionSignatureNode;
import io.ballerina.compiler.syntax.tree.IdentifierToken;
import io.ballerina.compiler.syntax.tree.ImplicitNewExpressionNode;
import io.ballerina.compiler.syntax.tree.ListenerDeclarationNode;
import io.ballerina.compiler.syntax.tree.MappingConstructorExpressionNode;
import io.ballerina.compiler.syntax.tree.MetadataNode;
import io.ballerina.compiler.syntax.tree.MethodDeclarationNode;
import io.ballerina.compiler.syntax.tree.ModulePartNode;
import io.ballerina.compiler.syntax.tree.NameReferenceNode;
import io.ballerina.compiler.syntax.tree.NamedArgumentNode;
import io.ballerina.compiler.syntax.tree.Node;
import io.ballerina.compiler.syntax.tree.NodeList;
import io.ballerina.compiler.syntax.tree.ParameterNode;
import io.ballerina.compiler.syntax.tree.QualifiedNameReferenceNode;
import io.ballerina.compiler.syntax.tree.RequiredParameterNode;
import io.ballerina.compiler.syntax.tree.ReturnTypeDescriptorNode;
import io.ballerina.compiler.syntax.tree.SeparatedNodeList;
import io.ballerina.compiler.syntax.tree.ServiceDeclarationNode;
import io.ballerina.compiler.syntax.tree.SpecificFieldNode;
import io.ballerina.compiler.syntax.tree.SyntaxKind;
import io.ballerina.compiler.syntax.tree.Token;
import io.ballerina.compiler.syntax.tree.TypeDefinitionNode;
import io.ballerina.compiler.syntax.tree.TypeDescriptorNode;
import io.ballerina.servicemodelgenerator.extension.ServiceModelGeneratorConstants;
import io.ballerina.servicemodelgenerator.extension.model.Codedata;
import io.ballerina.servicemodelgenerator.extension.model.Function;
import io.ballerina.servicemodelgenerator.extension.model.FunctionReturnType;
import io.ballerina.servicemodelgenerator.extension.model.HttpResponse;
import io.ballerina.servicemodelgenerator.extension.model.Listener;
import io.ballerina.servicemodelgenerator.extension.model.MetaData;
import io.ballerina.servicemodelgenerator.extension.model.Parameter;
import io.ballerina.servicemodelgenerator.extension.model.Service;
import io.ballerina.servicemodelgenerator.extension.model.TriggerProperty;
import io.ballerina.servicemodelgenerator.extension.model.Value;
import io.ballerina.servicemodelgenerator.extension.request.TriggerListRequest;
import io.ballerina.servicemodelgenerator.extension.request.TriggerRequest;
import io.ballerina.tools.text.LinePosition;
import io.ballerina.tools.text.LineRange;
import org.eclipse.lsp4j.Position;
import org.eclipse.lsp4j.Range;

import java.io.IOException;
import java.io.InputStream;
import java.io.InputStreamReader;
import java.net.URI;
import java.nio.charset.StandardCharsets;
import java.nio.file.Paths;
import java.util.ArrayList;
import java.util.Collections;
import java.util.HashMap;
import java.util.List;
import java.util.Locale;
import java.util.Map;
import java.util.Objects;
import java.util.Optional;
import java.util.stream.Collectors;

/**
 * Common utility functions used in the project.
 *
 * @since 2.0.0
 */
public final class Utils {

    public static final Map<String, String> HTTP_CODES;
    static {
        Map<String, String> httpCodeMap = new HashMap<>();
        httpCodeMap.put("Continue", "100");
        httpCodeMap.put("SwitchingProtocols", "101");
        httpCodeMap.put("Processing", "102");
        httpCodeMap.put("EarlyHints", "103");
        httpCodeMap.put("Ok", "200");
        httpCodeMap.put("Created", "201");
        httpCodeMap.put("Accepted", "202");
        httpCodeMap.put("NonAuthoritativeInformation", "203");
        httpCodeMap.put("NoContent", "204");
        httpCodeMap.put("ResetContent", "205");
        httpCodeMap.put("PartialContent", "206");
        httpCodeMap.put("MultiStatus", "207");
        httpCodeMap.put("AlreadyReported", "208");
        httpCodeMap.put("IMUsed", "226");
        httpCodeMap.put("MultipleChoices", "300");
        httpCodeMap.put("MovedPermanently", "301");
        httpCodeMap.put("Found", "302");
        httpCodeMap.put("SeeOther", "303");
        httpCodeMap.put("NotModified", "304");
        httpCodeMap.put("UseProxy", "305");
        httpCodeMap.put("TemporaryRedirect", "307");
        httpCodeMap.put("PermanentRedirect", "308");
        httpCodeMap.put("BadRequest", "400");
        httpCodeMap.put("Unauthorized", "401");
        httpCodeMap.put("PaymentRequired", "402");
        httpCodeMap.put("Forbidden", "403");
        httpCodeMap.put("NotFound", "404");
        httpCodeMap.put("MethodNotAllowed", "405");
        httpCodeMap.put("NotAcceptable", "406");
        httpCodeMap.put("ProxyAuthenticationRequired", "407");
        httpCodeMap.put("RequestTimeout", "408");
        httpCodeMap.put("Conflict", "409");
        httpCodeMap.put("Gone", "410");
        httpCodeMap.put("LengthRequired", "411");
        httpCodeMap.put("PreconditionFailed", "412");
        httpCodeMap.put("PayloadTooLarge", "413");
        httpCodeMap.put("UriTooLong", "414");
        httpCodeMap.put("UnsupportedMediaType", "415");
        httpCodeMap.put("RangeNotSatisfiable", "416");
        httpCodeMap.put("ExpectationFailed", "417");
        httpCodeMap.put("MisdirectedRequest", "421");
        httpCodeMap.put("UnprocessableEntity", "422");
        httpCodeMap.put("Locked", "423");
        httpCodeMap.put("FailedDependency", "424");
        httpCodeMap.put("TooEarly", "425");
        httpCodeMap.put("UpgradeRequired", "426");
        httpCodeMap.put("PreconditionRequired", "428");
        httpCodeMap.put("TooManyRequests", "429");
        httpCodeMap.put("RequestHeaderFieldsTooLarge", "431");
        httpCodeMap.put("UnavailableDueToLegalReasons", "451");
        httpCodeMap.put("InternalServerError", "500");
        httpCodeMap.put("NotImplemented", "501");
        httpCodeMap.put("BadGateway", "502");
        httpCodeMap.put("ServiceUnavailable", "503");
        httpCodeMap.put("GatewayTimeout", "504");
        httpCodeMap.put("HttpVersionNotSupported", "505");
        httpCodeMap.put("VariantAlsoNegotiates", "506");
        httpCodeMap.put("InsufficientStorage", "507");
        httpCodeMap.put("LoopDetected", "508");
        httpCodeMap.put("NotExtended", "510");
        httpCodeMap.put("NetworkAuthenticationRequired", "511");
        HTTP_CODES = Collections.unmodifiableMap(httpCodeMap);
    }

    public static final Map<String, String> HTTP_CODES_DES;
    static {
        Map<String, String> httpCodeMap = new HashMap<>();
        httpCodeMap.put("100", "Continue");
        httpCodeMap.put("101", "SwitchingProtocols");
        httpCodeMap.put("102", "Processing");
        httpCodeMap.put("103", "EarlyHints");
        httpCodeMap.put("200", "Ok");
        httpCodeMap.put("201", "Created");
        httpCodeMap.put("202", "Accepted");
        httpCodeMap.put("203", "NonAuthoritativeInformation");
        httpCodeMap.put("204", "NoContent");
        httpCodeMap.put("205", "ResetContent");
        httpCodeMap.put("206", "PartialContent");
        httpCodeMap.put("207", "MultiStatus");
        httpCodeMap.put("208", "AlreadyReported");
        httpCodeMap.put("226", "IMUsed");
        httpCodeMap.put("300", "MultipleChoices");
        httpCodeMap.put("301", "MovedPermanently");
        httpCodeMap.put("302", "Found");
        httpCodeMap.put("303", "SeeOther");
        httpCodeMap.put("304", "NotModified");
        httpCodeMap.put("305", "UseProxy");
        httpCodeMap.put("307", "TemporaryRedirect");
        httpCodeMap.put("308", "PermanentRedirect");
        httpCodeMap.put("400", "BadRequest");
        httpCodeMap.put("401", "Unauthorized");
        httpCodeMap.put("402", "PaymentRequired");
        httpCodeMap.put("403", "Forbidden");
        httpCodeMap.put("404", "NotFound");
        httpCodeMap.put("405", "MethodNotAllowed");
        httpCodeMap.put("406", "NotAcceptable");
        httpCodeMap.put("407", "ProxyAuthenticationRequired");
        httpCodeMap.put("408", "RequestTimeOut");
        httpCodeMap.put("409", "Conflict");
        httpCodeMap.put("410", "Gone");
        httpCodeMap.put("411", "LengthRequired");
        httpCodeMap.put("412", "PreconditionFailed");
        httpCodeMap.put("413", "PayloadTooLarge");
        httpCodeMap.put("414", "UriTooLong");
        httpCodeMap.put("415", "UnsupportedMediaType");
        httpCodeMap.put("416", "RangeNotSatisfiable");
        httpCodeMap.put("417", "ExpectationFailed");
        httpCodeMap.put("421", "MisdirectedRequest");
        httpCodeMap.put("422", "UnprocessableEntity");
        httpCodeMap.put("423", "Locked");
        httpCodeMap.put("424", "FailedDependency");
        httpCodeMap.put("425", "TooEarly");
        httpCodeMap.put("426", "UpgradeRequired");
        httpCodeMap.put("428", "PreconditionRequired");
        httpCodeMap.put("429", "TooManyRequests");
        httpCodeMap.put("431", "RequestHeaderFieldsTooLarge");
        httpCodeMap.put("451", "UnavailableDueToLegalReasons");
        httpCodeMap.put("500", "InternalServerError");
        httpCodeMap.put("501", "NotImplemented");
        httpCodeMap.put("502", "BadGateway");
        httpCodeMap.put("503", "ServiceUnavailable");
        httpCodeMap.put("504", "GatewayTimeout");
        httpCodeMap.put("505", "HttpVersionNotSupported");
        httpCodeMap.put("506", "VariantAlsoNegotiates");
        httpCodeMap.put("507", "InsufficientStorage");
        httpCodeMap.put("508", "LoopDetected");
        httpCodeMap.put("510", "NotExtended");
        httpCodeMap.put("511", "NetworkAuthenticationRequired");
        HTTP_CODES_DES = Collections.unmodifiableMap(httpCodeMap);
    }

    private Utils() {
    }

    /**
     * Convert the syntax-node line range into a lsp4j range.
     *
     * @param lineRange line range
     * @return {@link Range} converted range
     */
    public static Range toRange(LineRange lineRange) {
        return new Range(toPosition(lineRange.startLine()), toPosition(lineRange.endLine()));
    }

    /**
     * Converts syntax-node line position into a lsp4j position.
     *
     * @param position line position
     * @return {@link Range} converted range
     */
    public static Range toRange(LinePosition position) {
        return new Range(toPosition(position), toPosition(position));
    }

    /**
     * Converts syntax-node line position into a lsp4j position.
     *
     * @param linePosition - line position
     * @return {@link Position} converted position
     */
    public static Position toPosition(LinePosition linePosition) {
        return new Position(linePosition.line(), linePosition.offset());
    }

    public static void populateProperties(Service service) {
        populateRequiredFunctions(service);
        populateServiceType(service);
        populateDesignApproach(service);
    }

    private static void populateRequiredFunctions(Service service) {
        Value value = service.getProperty(ServiceModelGeneratorConstants.PROPERTY_REQUIRED_FUNCTIONS);
        if (Objects.nonNull(value) && value.isEnabledWithValue()) {
            String requiredFunction = value.getValue();
            service.getFunctions()
                    .forEach(function -> function.setEnabled(
                            function.getName().getValue().equals(requiredFunction)));
        }
    }

    private static void populateServiceType(Service service) {
        Value serviceValue = service.getServiceType();
        if (Objects.nonNull(serviceValue) && serviceValue.isEnabledWithValue()) {
            String serviceType = service.getServiceTypeName();
            if (Objects.nonNull(serviceType)) {
                getServiceByServiceType(serviceType.toLowerCase(Locale.ROOT))
                        .ifPresent(serviceTypeModel -> service.setFunctions(serviceTypeModel.getFunctions()));
            }
        }
    }

    public static void populateDesignApproach(Service service) {
        Value designApproach = service.getDesignApproach();
        if (Objects.nonNull(designApproach) && designApproach.isEnabled()
                && Objects.nonNull(designApproach.getChoices()) && !designApproach.getChoices().isEmpty()) {
            designApproach.getChoices().stream()
                    .filter(Value::isEnabled).findFirst()
                    .ifPresent(selectedApproach -> service.addProperties(selectedApproach.getProperties()));
            service.getProperties().remove(ServiceModelGeneratorConstants.PROPERTY_DESIGN_APPROACH);
        }
    }

    public static void enableContractFirstApproach(Service service) {
        Value designApproach = service.getDesignApproach();
        if (Objects.nonNull(designApproach) && Objects.nonNull(designApproach.getChoices())
                && !designApproach.getChoices().isEmpty()) {
            designApproach.getChoices().forEach(choice -> choice.setEnabled(false));
            designApproach.getChoices().stream()
                    .filter(choice -> choice.getMetadata().label().equals("Import from OpenAPI Specification"))
                    .findFirst()
                    .ifPresent(approach -> {
                approach.setEnabled(true);
                approach.getProperties().remove("spec");
            });
        }
    }

    private static Optional<Service> getServiceByServiceType(String serviceType) {
        InputStream resourceStream = Utils.class.getClassLoader()
                .getResourceAsStream(String.format("services/%s.json", serviceType.replaceAll(":", ".")));
        if (resourceStream == null) {
            return Optional.empty();
        }

        try (JsonReader reader = new JsonReader(new InputStreamReader(resourceStream, StandardCharsets.UTF_8))) {
            return Optional.of(new Gson().fromJson(reader, Service.class));
        } catch (IOException e) {
            return Optional.empty();
        }
    }

    public static Optional<ExpressionNode> getListenerExpression(ServiceDeclarationNode serviceNode) {
        SeparatedNodeList<ExpressionNode> expressions = serviceNode.expressions();
        if (expressions.isEmpty()) {
            return Optional.empty();
        }
        ExpressionNode expressionNode = expressions.get(0);
        return Optional.of(expressionNode);
    }

    public static Service getServiceModel(TypeDefinitionNode serviceTypeNode,
                                          ServiceDeclarationNode serviceDeclarationNode,
                                          SemanticModel semanticModel, boolean isHttp) {
        Service serviceModel = Service.getNewService();
        Optional<String> basePath = getPath(serviceTypeNode);
        if (basePath.isPresent() && !basePath.get().isEmpty()) {
            MetaData metaData = new MetaData("Service Base Path", "The base path for the service");
            Value basePathValue = new Value();
            basePathValue.setValue(basePath.get());
            basePathValue.setValueType(ServiceModelGeneratorConstants.VALUE_TYPE_IDENTIFIER);
            basePathValue.setEnabled(true);
            basePathValue.setMetadata(metaData);
            serviceModel.setBasePath(basePathValue);
        }
        Value serviceType = new Value();
        serviceType.setValue(serviceTypeNode.typeName().text().trim());
        serviceType.setValueType(ServiceModelGeneratorConstants.VALUE_TYPE_TYPE);
        serviceType.setEnabled(true);
        serviceModel.setServiceContractTypeName(serviceType);
        List<Function> functionModels = new ArrayList<>();
        serviceDeclarationNode.members().forEach(member -> {
            if (member instanceof FunctionDefinitionNode functionDefinitionNode) {
                Function functionModel = getFunctionModel(functionDefinitionNode, semanticModel, isHttp,
                        false);
                functionModels.add(functionModel);
            }
        });
        serviceModel.setFunctions(functionModels);
        return serviceModel;
    }

    public static Service getServiceModel(ServiceDeclarationNode serviceDeclarationNode, SemanticModel semanticModel,
                                          boolean isHttp, boolean isGraphQL) {
        Service serviceModel = Service.getNewService();
        String basePath = getPath(serviceDeclarationNode.absoluteResourcePath());
        if (!basePath.isEmpty()) {
            Value basePathValue = new Value();
            basePathValue.setValue(basePath);
            basePathValue.setValueType(ServiceModelGeneratorConstants.VALUE_TYPE_IDENTIFIER);
            basePathValue.setEnabled(true);
            serviceModel.setBasePath(basePathValue);
        }
        Optional<TypeDescriptorNode> serviceTypeDesc = serviceDeclarationNode.typeDescriptor();
        if (serviceTypeDesc.isPresent()) {
            Value serviceType = new Value();
            serviceType.setValue(serviceTypeDesc.get().toString().trim());
            serviceType.setValueType(ServiceModelGeneratorConstants.VALUE_TYPE_TYPE);
            serviceType.setEnabled(true);
            if (isHttpServiceContractType(semanticModel, serviceTypeDesc.get())) {
                serviceModel.setServiceContractTypeName(serviceType);
            } else {
                serviceModel.setServiceType(serviceType);
            }
        }
        List<Function> functionModels = new ArrayList<>();
        serviceDeclarationNode.members().forEach(member -> {
            if (member instanceof FunctionDefinitionNode functionDefinitionNode) {
                Function functionModel = getFunctionModel(functionDefinitionNode, semanticModel, isHttp, isGraphQL);
                functionModels.add(functionModel);
            }
        });
        serviceModel.setFunctions(functionModels);
        return serviceModel;
    }

    public static boolean isHttpServiceContractType(SemanticModel semanticModel, TypeDescriptorNode serviceTypeDesc) {
        Optional<Symbol> svcTypeSymbol = semanticModel.symbol(serviceTypeDesc);
        if (svcTypeSymbol.isEmpty() || !(svcTypeSymbol.get() instanceof TypeReferenceTypeSymbol svcTypeRef)) {
            return false;
        }
        Optional<Symbol> contractSymbol = semanticModel.types().getTypeByName("ballerina", "http", "",
                "ServiceContract");
        if (contractSymbol.isEmpty() || !(contractSymbol.get() instanceof TypeDefinitionSymbol contractTypeDef)) {
            return false;
        }
        return svcTypeRef.subtypeOf(contractTypeDef.typeDescriptor());
    }

    public static String getPath(NodeList<Node> paths) {
        return paths.stream().map(Node::toString).map(String::trim).collect(Collectors.joining(""));
    }

    public static Function getFunctionModel(MethodDeclarationNode functionDefinitionNode, SemanticModel semanticModel,
                                            boolean isHttp, boolean isGraphQL) {
        Function functionModel = Function.getNewFunction();
        functionModel.setEnabled(true);
        Value accessor = functionModel.getAccessor();
        Value functionName = functionModel.getName();
        functionName.setValue(functionDefinitionNode.methodName().text().trim());
        functionName.setValueType(ServiceModelGeneratorConstants.VALUE_TYPE_IDENTIFIER);
        functionName.setEnabled(true);
        for (Token qualifier : functionDefinitionNode.qualifierList()) {
            if (qualifier.text().trim().matches(ServiceModelGeneratorConstants.REMOTE)) {
                functionModel.setKind(ServiceModelGeneratorConstants.KIND_REMOTE);
            } else if (qualifier.text().trim().matches(ServiceModelGeneratorConstants.RESOURCE)) {
                functionModel.setKind(ServiceModelGeneratorConstants.KIND_RESOURCE);
                accessor.setValue(functionDefinitionNode.methodName().text().trim());
                accessor.setValueType(ServiceModelGeneratorConstants.VALUE_TYPE_IDENTIFIER);
                accessor.setEnabled(true);
                functionName.setValue(getPath(functionDefinitionNode.relativeResourcePath()));
            } else {
                functionModel.addQualifier(qualifier.text().trim());
            }
        }
        FunctionSignatureNode functionSignatureNode = functionDefinitionNode.methodSignature();
        Optional<ReturnTypeDescriptorNode> returnTypeDesc = functionSignatureNode.returnTypeDesc();
        if (returnTypeDesc.isPresent()) {
            FunctionReturnType returnType = functionModel.getReturnType();
            if (Objects.nonNull(returnType)) {
                returnType.setValue(returnTypeDesc.get().type().toString().trim());
                returnType.setValueType(ServiceModelGeneratorConstants.VALUE_TYPE_TYPE);
                returnType.setEnabled(true);
            }
            if (isHttp) {
                populateHttpResponses(functionDefinitionNode, returnType, semanticModel);
            }
        }
        SeparatedNodeList<ParameterNode> parameters = functionSignatureNode.parameters();
        List<Parameter> parameterModels = new ArrayList<>();
        parameters.forEach(parameterNode -> {
            Optional<Parameter> parameterModel = getParameterModel(parameterNode, isHttp, isGraphQL);
            parameterModel.ifPresent(parameterModels::add);
        });
        functionModel.setParameters(parameterModels);
        functionModel.setCodedata(new Codedata(functionDefinitionNode.lineRange()));
        return functionModel;
    }

    public static Function getFunctionModel(FunctionDefinitionNode functionDefinitionNode,
                                            SemanticModel semanticModel, boolean isHttp, boolean isGraphQL) {
        Function functionModel = Function.getNewFunction();
        functionModel.setEnabled(true);
        Value accessor = functionModel.getAccessor();
        Value functionName = functionModel.getName();
        functionName.setValue(functionDefinitionNode.functionName().text().trim());
        functionName.setValueType(ServiceModelGeneratorConstants.VALUE_TYPE_IDENTIFIER);
        functionName.setEnabled(true);
        if (isGraphQL) {
            accessor.setEditable(false);
            functionModel.setSchema(Map.of(ServiceModelGeneratorConstants.PARAMETER,
                    Parameter.parameterSchema(isGraphQL)));
        }
        for (Token qualifier : functionDefinitionNode.qualifierList()) {
            if (qualifier.text().trim().matches(ServiceModelGeneratorConstants.REMOTE)) {
                if (isGraphQL) {
                    functionModel.setKind(ServiceModelGeneratorConstants.KIND_MUTATION);
                } else {
                    functionModel.setKind(ServiceModelGeneratorConstants.KIND_REMOTE);
                }
            } else if (qualifier.text().trim().matches(ServiceModelGeneratorConstants.RESOURCE)) {
                if (isGraphQL) {
                    if (functionName.getValue().equals(ServiceModelGeneratorConstants.SUBSCRIBE)) {
                        functionModel.setKind(ServiceModelGeneratorConstants.KIND_SUBSCRIPTION);
                    } else {
                        functionModel.setKind(ServiceModelGeneratorConstants.KIND_QUERY);
                    }
                } else {
                    functionModel.setKind(ServiceModelGeneratorConstants.KIND_RESOURCE);
                }
                accessor.setValue(functionDefinitionNode.functionName().text().trim());
                accessor.setValueType(ServiceModelGeneratorConstants.VALUE_TYPE_IDENTIFIER);
                accessor.setEnabled(true);
                functionName.setValue(getPath(functionDefinitionNode.relativeResourcePath()));
            } else {
                functionModel.addQualifier(qualifier.text().trim());
            }
        }
        FunctionSignatureNode functionSignatureNode = functionDefinitionNode.functionSignature();
        Optional<ReturnTypeDescriptorNode> returnTypeDesc = functionSignatureNode.returnTypeDesc();
        if (returnTypeDesc.isPresent()) {
            FunctionReturnType returnType = functionModel.getReturnType();
            if (Objects.nonNull(returnType)) {
                returnType.setValue(returnTypeDesc.get().type().toString().trim());
                returnType.setValueType(ServiceModelGeneratorConstants.VALUE_TYPE_TYPE);
                returnType.setEnabled(true);
                returnType.setEditable(true);
            }
            if (isHttp) {
                populateHttpResponses(functionDefinitionNode, returnType, semanticModel);
            }
        }
        SeparatedNodeList<ParameterNode> parameters = functionSignatureNode.parameters();
        List<Parameter> parameterModels = new ArrayList<>();
        parameters.forEach(parameterNode -> {
            Optional<Parameter> parameterModel = getParameterModel(parameterNode, isHttp, isGraphQL);
            parameterModel.ifPresent(parameterModels::add);
        });
        functionModel.setParameters(parameterModels);
        functionModel.setCodedata(new Codedata(functionDefinitionNode.lineRange()));
        return functionModel;
    }

    private static void populateHttpResponses(MethodDeclarationNode functionDefinitionNode,
                                              FunctionReturnType returnType, SemanticModel semanticModel) {
        Optional<Symbol> functionDefSymbol = semanticModel.symbol(functionDefinitionNode);
        if (functionDefSymbol.isEmpty() || !(functionDefSymbol.get() instanceof ResourceMethodSymbol resource)) {
            return;
        }
        populateHttpResponses(returnType, semanticModel, resource);
    }

    private static void populateHttpResponses(FunctionDefinitionNode functionDefinitionNode,
                                              FunctionReturnType returnType, SemanticModel semanticModel) {
        Optional<Symbol> functionDefSymbol = semanticModel.symbol(functionDefinitionNode);
        if (functionDefSymbol.isEmpty() || !(functionDefSymbol.get() instanceof ResourceMethodSymbol resource)) {
            return;
        }
        populateHttpResponses(returnType, semanticModel, resource);
    }

    private static void populateHttpResponses(FunctionReturnType returnType, SemanticModel semanticModel,
                                              ResourceMethodSymbol resource) {
        Optional<TypeSymbol> returnTypeSymbol = resource.typeDescriptor().returnTypeDescriptor();
        if (returnTypeSymbol.isEmpty()) {
            return;
        }
        Optional<ModuleSymbol> module = resource.getModule();
        String currentModuleName = "";
        if (module.isPresent()) {
            currentModuleName = module.get().getName().orElse("");
        }
        Optional<String> method = resource.getName();
        if (method.isEmpty()) {
            return;
        }
        int defaultStatusCode = method.get().trim().equalsIgnoreCase("post") ? 201 : 200;
        List<HttpResponse> httpResponses = getHttpResponses(returnTypeSymbol.get(), defaultStatusCode, semanticModel,
                currentModuleName);
        returnType.setResponses(httpResponses);
    }

    private static List<HttpResponse> getHttpResponses(TypeSymbol returnTypeSymbol, int defaultStatusCode,
                                                       SemanticModel semanticModel, String currentModuleName) {
        List<TypeSymbol> statusCodeResponses = new ArrayList<>();
        List<TypeSymbol> anydataResponses = new ArrayList<>();
        Optional<UnionTypeSymbol> unionType = getUnionType(returnTypeSymbol);
        unionType.ifPresentOrElse(
                unionTypeSymbol -> unionTypeSymbol.memberTypeDescriptors().forEach(member -> {
                    if (isSubTypeOfHttpStatusCodeResponse(member, semanticModel)) {
                        statusCodeResponses.add(member);
                    } else {
                        anydataResponses.add(member);
                    }
                }),
                () -> {
                    if (isSubTypeOfHttpStatusCodeResponse(returnTypeSymbol, semanticModel)) {
                        statusCodeResponses.add(returnTypeSymbol);
                    } else {
                        anydataResponses.add(returnTypeSymbol);
                    }
                });
        List<HttpResponse> responses = new ArrayList<>(statusCodeResponses.stream()
                .map(statusCodeResponse -> getHttpResponse(statusCodeResponse, String.valueOf(defaultStatusCode),
                        semanticModel, currentModuleName))
                .toList());
        String normalResponseBody = anydataResponses.stream()
                .map(type -> getTypeName(type, currentModuleName))
                .collect(Collectors.joining("|"));
        if (!normalResponseBody.isEmpty()) {
            HttpResponse normalResponse = new HttpResponse(String.valueOf(defaultStatusCode), normalResponseBody,
                    normalResponseBody, normalResponseBody);
            responses.add(normalResponse);
        }
        return responses;
    }

    public static boolean isSubTypeOfHttpStatusCodeResponse(TypeSymbol typeSymbol, SemanticModel semanticModel) {
        return isSubTypeOfBallerinaModuleType("StatusCodeResponse", "http", typeSymbol, semanticModel);
    }

    static boolean isSubTypeOfBallerinaModuleType(String type, String moduleName, TypeSymbol typeSymbol,
                                                  SemanticModel semanticModel) {
        Optional<Symbol> optionalRecordSymbol = semanticModel.types().getTypeByName("ballerina", moduleName,
                "", type);
        if (optionalRecordSymbol.isPresent() &&
                optionalRecordSymbol.get() instanceof TypeDefinitionSymbol recordSymbol) {
            return typeSymbol.subtypeOf(recordSymbol.typeDescriptor());
        }
        return false;
    }

    private static String getResponseCode(TypeSymbol typeSymbol, String defaultCode, SemanticModel semanticModel) {
        for (Map.Entry<String, String> entry : HTTP_CODES.entrySet()) {
            if (isSubTypeOfBallerinaModuleType(entry.getKey(), "http", typeSymbol, semanticModel)) {
                return entry.getValue();
            }
        }
        if (isSubTypeOfBallerinaModuleType("DefaultStatusCodeResponse", "http", typeSymbol,
                semanticModel)) {
            return "default";
        }
        return defaultCode;
    }

    public static HttpResponse getHttpResponse(TypeSymbol statusCodeResponseType, String defaultStatusCode,
                                               SemanticModel semanticModel, String currentModuleName) {
        Optional<RecordTypeSymbol> statusCodeRecordType = getRecordTypeSymbol(statusCodeResponseType);
        String statusCode = getResponseCode(statusCodeResponseType, defaultStatusCode, semanticModel);
        TypeSymbol bodyType = semanticModel.types().ANYDATA;
        String name = null;
        if (statusCodeRecordType.isPresent()) {
            bodyType = getBodyType(statusCodeRecordType.get(), semanticModel);
            name = getTypeName(statusCodeResponseType, currentModuleName);
        }
        if (Objects.isNull(name)) {
            return new HttpResponse(statusCode, getTypeName(bodyType, currentModuleName));
        }
        return new HttpResponse(statusCode, getTypeName(bodyType, currentModuleName), name, name);
    }

    static String getTypeName(TypeSymbol typeSymbol, String currentModuleName) {
        String signature = typeSymbol.signature().trim();
        String[] parts = signature.split("[:/]");
        if (parts.length == 4) {
            return parts[1].equals(currentModuleName) ? parts[3] : parts[1] + ":" + parts[3];
        }
        return signature;
    }

    static TypeSymbol getBodyType(RecordTypeSymbol responseRecordType, SemanticModel semanticModel) {
        if (Objects.nonNull(responseRecordType) && responseRecordType.fieldDescriptors().containsKey("body")) {
            return responseRecordType.fieldDescriptors().get("body").typeDescriptor();
        }
        return semanticModel.types().ANYDATA;
    }

    static Optional<RecordTypeSymbol> getRecordTypeSymbol(TypeSymbol typeSymbol) {
        TypeSymbol statusCodeResType = getReferredType(typeSymbol);
        if (statusCodeResType instanceof TypeReferenceTypeSymbol statusCodeResRefType &&
                statusCodeResRefType.typeDescriptor() instanceof RecordTypeSymbol recordTypeSymbol) {
            return Optional.of(recordTypeSymbol);
        } else if (statusCodeResType instanceof RecordTypeSymbol recordTypeSymbol) {
            return Optional.of(recordTypeSymbol);
        }
        return Optional.empty();
    }

    public static TypeSymbol getReferredType(TypeSymbol typeSymbol) {
        if (typeSymbol.typeKind().equals(TypeDescKind.TYPE_REFERENCE)) {
            TypeSymbol referencedType = ((TypeReferenceTypeSymbol) typeSymbol).typeDescriptor();
            if (referencedType.typeKind().equals(TypeDescKind.TYPE_REFERENCE)) {
                return getReferredType(referencedType);
            } else {
                return typeSymbol;
            }
        }
        return typeSymbol;
    }

    private static Optional<UnionTypeSymbol> getUnionType(TypeSymbol typeSymbol) {
        if (Objects.isNull(typeSymbol)) {
            return Optional.empty();
        }
        return switch (typeSymbol.typeKind()) {
            case UNION -> Optional.of((UnionTypeSymbol) typeSymbol);
            case TYPE_REFERENCE -> getUnionType(((TypeReferenceTypeSymbol) typeSymbol).typeDescriptor());
            default -> Optional.empty();
        };
    }

    public static Optional<String> getHttpParameterType(NodeList<AnnotationNode> annotations) {
        for (AnnotationNode annotation : annotations) {
            Node annotReference = annotation.annotReference();
            String annotName = annotReference.toString();
            if (annotReference.kind() != SyntaxKind.QUALIFIED_NAME_REFERENCE) {
                continue;
            }
            String[] annotStrings = annotName.split(":");
            if (!annotStrings[0].trim().equals(ServiceModelGeneratorConstants.HTTP)) {
                continue;
            }
            return Optional.of(annotStrings[annotStrings.length - 1].trim().toUpperCase(Locale.ROOT));
        }
        return Optional.empty();
    }

    public static Optional<Parameter> getParameterModel(ParameterNode parameterNode, boolean isHttp,
                                                        boolean isGraphQl) {
        if (parameterNode instanceof RequiredParameterNode parameter) {
            Token paramNameToken = parameter.paramName().get();
            String paramName = paramNameToken.toString().trim();
            Parameter parameterModel = createParameter(paramName, ServiceModelGeneratorConstants.KIND_REQUIRED,
                    ServiceModelGeneratorConstants.VALUE_TYPE_IDENTIFIER, parameter.typeName().toString().trim(),
<<<<<<< HEAD
                    parameter.annotations(), isHttp, isGraphQl);
=======
                    parameter.annotations(), paramNameToken.lineRange(), isHttp);
>>>>>>> 8f57cd2a
            return Optional.of(parameterModel);
        } else if (parameterNode instanceof DefaultableParameterNode parameter) {
            Token paramNameToken = parameter.paramName().get();
            String paramName = parameter.paramName().get().toString().trim();
            Parameter parameterModel = createParameter(paramName, ServiceModelGeneratorConstants.KIND_DEFAULTABLE,
                    ServiceModelGeneratorConstants.VALUE_TYPE_EXPRESSION, parameter.typeName().toString().trim(),
<<<<<<< HEAD
                    parameter.annotations(), isHttp, isGraphQl);
=======
                    parameter.annotations(), paramNameToken.lineRange(), isHttp);
>>>>>>> 8f57cd2a
            Value defaultValue = parameterModel.getDefaultValue();
            defaultValue.setValue(parameter.expression().toString().trim());
            defaultValue.setValueType(ServiceModelGeneratorConstants.VALUE_TYPE_EXPRESSION);
            defaultValue.setEnabled(true);
            return Optional.of(parameterModel);
        }
        return Optional.empty();
    }


    private static Parameter createParameter(String paramName, String paramKind, String valueType, String typeName,
<<<<<<< HEAD
                                             NodeList<AnnotationNode> annotationNodes, boolean isHttp,
                                             boolean isGraphQL) {
        Parameter parameterModel = Parameter.getNewParameter(isGraphQL);
=======
                                             NodeList<AnnotationNode> annotationNodes, LineRange lineRange,
                                             boolean isHttp) {
        Parameter parameterModel = Parameter.getNewParameter();
>>>>>>> 8f57cd2a
        parameterModel.setMetadata(new MetaData(paramName, paramName));
        parameterModel.setKind(paramKind);
        if (isHttp) {
            Optional<String> httpParameterType = getHttpParameterType(annotationNodes);
            if (httpParameterType.isPresent()) {
                parameterModel.setHttpParamType(httpParameterType.get());
            } else {
                parameterModel.setHttpParamType(ServiceModelGeneratorConstants.HTTP_PARAM_TYPE_QUERY);
            }
        }
        getHttpParameterType(annotationNodes).ifPresent(parameterModel::setHttpParamType);
        Value type = parameterModel.getType();
        type.setValue(typeName);
        type.setValueType(ServiceModelGeneratorConstants.VALUE_TYPE_TYPE);
        type.setType(true);
        type.setEnabled(true);
        Value name = parameterModel.getName();
        name.setValue(paramName);
        name.setValueType(valueType);
        name.setEnabled(true);
        name.setEditable(false);
        name.setCodedata(new Codedata(lineRange));
        parameterModel.setEnabled(true);
        return parameterModel;
    }

    public static void updateListenerModel(Listener listener, ListenerDeclarationNode listenerNode) {
        Optional<Listener> commonListener = getListenerModel(listenerNode);
        commonListener.ifPresent(listenerModel -> {
                listenerModel.getProperties().forEach((key, value) ->
                        updateValue(listener.getProperty(key), value));
                listener.setCodedata(new Codedata(listenerNode.lineRange()));
        });
    }

    public static void updateServiceContractModel(Service serviceModel, TypeDefinitionNode serviceTypeNode,
                                                  ServiceDeclarationNode serviceDeclaration,
                                                  SemanticModel semanticModel) {
        serviceModel.setFunctions(new ArrayList<>());
        Service commonSvcModel = getServiceModel(serviceTypeNode, serviceDeclaration, semanticModel, true);
        updateServiceInfo(serviceModel, commonSvcModel);
        serviceModel.setCodedata(new Codedata(serviceDeclaration.lineRange()));
        populateListenerInfo(serviceModel, serviceDeclaration);
    }

    public static Optional<String> getPath(TypeDefinitionNode serviceTypeNode) {
        Optional<MetadataNode> metadata = serviceTypeNode.metadata();
        if (metadata.isEmpty()) {
            return Optional.empty();
        }
        Optional<AnnotationNode> httpServiceConfig = metadata.get().annotations().stream()
                .filter(annotation -> annotation.annotReference().toString().trim().equals(
                        ServiceModelGeneratorConstants.TYPE_HTTP_SERVICE_CONFIG))
                .findFirst();
        if (httpServiceConfig.isEmpty()) {
            return Optional.empty();
        }
        Optional<MappingConstructorExpressionNode> mapExpr = httpServiceConfig.get().annotValue();
        if (mapExpr.isEmpty()) {
            return Optional.empty();
        }
        Optional<SpecificFieldNode> basePathField = mapExpr.get().fields().stream()
                .filter(fieldNode -> fieldNode.kind().equals(SyntaxKind.SPECIFIC_FIELD))
                .map(fieldNode -> (SpecificFieldNode) fieldNode)
                .filter(fieldNode -> fieldNode.fieldName().toString().trim()
                        .equals(ServiceModelGeneratorConstants.BASE_PATH))
                .findFirst();
        if (basePathField.isEmpty()) {
            return Optional.empty();
        }
        Optional<ExpressionNode> valueExpr = basePathField.get().valueExpr();
        if (valueExpr.isPresent() && valueExpr.get().kind().equals(SyntaxKind.STRING_LITERAL)) {
            String value = ((BasicLiteralNode) valueExpr.get()).literalToken().text();
            return Optional.of(value.substring(1, value.length() - 1));
        }
        return Optional.empty();
    }

    public static void updateServiceModel(Service serviceModel, ServiceDeclarationNode serviceNode,
                                          SemanticModel semanticModel) {
        String moduleName = serviceModel.getModuleName();
        boolean isHttp = moduleName.equals(ServiceModelGeneratorConstants.HTTP);
        boolean isGraphql = moduleName.equals(ServiceModelGeneratorConstants.GRAPHQL);
        if (isHttp || isGraphql) {
            serviceModel.setFunctions(new ArrayList<>());
        }
        Service commonSvcModel = getServiceModel(serviceNode, semanticModel, isHttp, isGraphql);
        updateServiceInfo(serviceModel, commonSvcModel);
        serviceModel.setCodedata(new Codedata(serviceNode.lineRange()));
        populateListenerInfo(serviceModel, serviceNode);
    }

    private static void updateServiceInfo(Service serviceModel, Service commonSvcModel) {
        Value serviceContractTypeNameValue = commonSvcModel.getServiceContractTypeNameValue();
        if (Objects.nonNull(serviceContractTypeNameValue)) {
            enableContractFirstApproach(serviceModel);
        }
        populateDesignApproach(serviceModel);
        if (Objects.nonNull(serviceModel.getServiceType()) && Objects.nonNull(commonSvcModel.getServiceType())) {
            serviceModel.updateServiceType(commonSvcModel.getServiceType());
        }
        populateProperties(serviceModel);
        if (Objects.nonNull(commonSvcModel.getBasePath())) {
            if (Objects.nonNull(commonSvcModel.getBasePath())) {
                updateValue(serviceModel.getBasePath(), commonSvcModel.getBasePath());
            } else {
                serviceModel.setBasePath(commonSvcModel.getBasePath());
            }
        }
        updateValue(serviceModel.getServiceContractTypeNameValue(), commonSvcModel.getServiceContractTypeNameValue());
        serviceModel.getFunctions().forEach(functionModel -> {
            Optional<Function> function = commonSvcModel.getFunctions().stream()
                    .filter(newFunction -> isPresent(functionModel, newFunction)
                            && newFunction.getKind().equals(functionModel.getKind()))
                    .findFirst();
            function.ifPresentOrElse(
                    func -> updateFunction(functionModel, func, serviceModel),
                    () -> functionModel.setEnabled(false)
            );
        });
        commonSvcModel.getFunctions().forEach(functionModel -> {
            if (serviceModel.getFunctions().stream()
                    .noneMatch(newFunction -> isPresent(functionModel, newFunction))) {
                if (serviceModel.getModuleName().equals(ServiceModelGeneratorConstants.HTTP) &&
                        functionModel.getKind().equals(ServiceModelGeneratorConstants.KIND_RESOURCE)) {
                    getResourceFunctionModel().ifPresentOrElse(
                            resourceFunction -> {
                                updateFunctionInfo(resourceFunction, functionModel);
                                serviceModel.addFunction(resourceFunction);
                            },
                            () -> serviceModel.addFunction(functionModel)
                    );
                } else if (serviceModel.getModuleName().equals(ServiceModelGeneratorConstants.GRAPHQL)) {
                    GraphqlUtil.updateGraphqlFunctionMetaData(functionModel);
                    serviceModel.addFunction(functionModel);
                } else {
                    serviceModel.addFunction(functionModel);
                }
            }
        });
    }

    public static Optional<Function> getResourceFunctionModel() {
        InputStream resourceStream = Utils.class.getClassLoader()
                .getResourceAsStream("functions/http_resource.json");
        if (resourceStream == null) {
            return Optional.empty();
        }

        try (JsonReader reader = new JsonReader(new InputStreamReader(resourceStream, StandardCharsets.UTF_8))) {
            return Optional.of(new Gson().fromJson(reader, Function.class));
        } catch (IOException e) {
            return Optional.empty();
        }
    }

    public static Optional<Function> getFunctionModel(String serviceType, String functionNameOrType) {
        String resourcePath =  String.format("functions/%s_%s.json", serviceType.toLowerCase(Locale.US),
                functionNameOrType.toLowerCase(Locale.US));
        InputStream resourceStream = Utils.class.getClassLoader()
                .getResourceAsStream(resourcePath);
        if (resourceStream == null) {
            return Optional.empty();
        }

        try (JsonReader reader = new JsonReader(new InputStreamReader(resourceStream, StandardCharsets.UTF_8))) {
            return Optional.of(new Gson().fromJson(reader, Function.class));
        } catch (IOException e) {
            return Optional.empty();
        }
    }

    private static void updateFunctionInfo(Function functionModel, Function commonFunction) {
        functionModel.setEnabled(true);
        functionModel.setKind(commonFunction.getKind());
        functionModel.setCodedata(commonFunction.getCodedata());
        updateValue(functionModel.getAccessor(), commonFunction.getAccessor());
        updateValue(functionModel.getName(), commonFunction.getName());
        updateValue(functionModel.getReturnType(), commonFunction.getReturnType());
        List<Parameter> parameters = functionModel.getParameters();
        parameters.removeIf(parameter -> commonFunction.getParameters().stream()
                .anyMatch(newParameter -> newParameter.getName().getValue()
                        .equals(parameter.getName().getValue())));
        commonFunction.getParameters().forEach(functionModel::addParameter);
    }

    private static void populateListenerInfo(Service serviceModel, ServiceDeclarationNode serviceNode) {
        SeparatedNodeList<ExpressionNode> expressions = serviceNode.expressions();
        int size = expressions.size();
        if (size == 1) {
            serviceModel.getListener().setValue(getListenerExprName(expressions.get(0)));
        } else if (size > 1) {
            for (int i = 0; i < size; i++) {
                ExpressionNode expressionNode = expressions.get(i);
                serviceModel.getListener().addValue(getListenerExprName(expressionNode));
            }
        }
        NodeList<Node> paths = serviceNode.absoluteResourcePath();
        if (!paths.isEmpty()) {
            String path = getPath(paths);
            if (serviceModel.getPackageName().equals("rabbitmq")) {
                Value queueName = serviceModel.getProperty("queueName");
                if (Objects.nonNull(queueName)) {
                    queueName.setValue(path);
                }
            } else {
                serviceModel.getBasePath().setValue(path);
            }
        }
    }

    private static String getListenerExprName(ExpressionNode expressionNode) {
        if (expressionNode instanceof NameReferenceNode nameReferenceNode) {
            return nameReferenceNode.toSourceCode().trim();
        } else if (expressionNode instanceof ExplicitNewExpressionNode explicitNewExpressionNode) {
            return explicitNewExpressionNode.toSourceCode().trim();
        }
        return "";
    }

    private static boolean isPresent(Function functionModel, Function newFunction) {
        return newFunction.getName().getValue().equals(functionModel.getName().getValue()) &&
                (Objects.isNull(newFunction.getAccessor()) || Objects.isNull(functionModel.getAccessor()) ||
                        newFunction.getAccessor().getValue().equals(functionModel.getAccessor().getValue()));
    }

    public static void updateValue(Value target, Value source) {
        if (Objects.isNull(target) || Objects.isNull(source)) {
            return;
        }
        target.setEnabled(source.isEnabledWithValue());
        target.setValue(source.getValue());
        target.setValueType(source.getValueType());
    }

    public static void updateValue(FunctionReturnType target, FunctionReturnType source) {
        if (Objects.isNull(target) || Objects.isNull(source)) {
            return;
        }
        target.setEnabled(source.isEnabledWithValue());
        target.setValue(source.getValue());
        target.setValueType(source.getValueType());
        if (Objects.nonNull(source.getResponses())) {
            target.setResponses(source.getResponses());
        }
    }

    public static void updateFunction(Function target, Function source, Service service) {
        target.setEnabled(source.isEnabled());
        target.setCodedata(source.getCodedata());
        updateValue(target.getAccessor(), source.getAccessor());
        updateValue(target.getName(), source.getName());
        target.getParameters().forEach(param -> {
            Optional<Parameter> parameter = source.getParameters().stream()
                    .filter(p -> p.getName().getValue().equals(param.getName().getValue()))
                    .findFirst();
            parameter.ifPresent(value -> updateParameter(param, value));
        });
        updateValue(target.getReturnType(), source.getReturnType());
        Value requiredFunctions = service.getProperty(ServiceModelGeneratorConstants.PROPERTY_REQUIRED_FUNCTIONS);
        if (Objects.nonNull(requiredFunctions)) {
            if (source.isEnabled() && requiredFunctions.getItems().contains(source.getName().getValue())) {
                requiredFunctions.setValue(source.getName().getValue());
            }
        }
    }

    public static void updateParameter(Parameter target, Parameter source) {
        target.setEnabled(source.isEnabled());
        target.setKind(source.getKind());
        updateValue(target.getType(), source.getType());
        updateValue(target.getName(), source.getName());
    }

    public static String getServiceDeclarationNode(Service service) {
        StringBuilder builder = new StringBuilder();
        builder.append(ServiceModelGeneratorConstants.SERVICE).append(ServiceModelGeneratorConstants.SPACE);
        if (Objects.nonNull(service.getServiceType()) && service.getServiceType().isEnabledWithValue()) {
            builder.append(service.getServiceTypeName());
            builder.append(ServiceModelGeneratorConstants.SPACE);
        }
        if (Objects.nonNull(service.getServiceContractTypeNameValue()) &&
                service.getServiceContractTypeNameValue().isEnabledWithValue()) {
            builder.append(service.getServiceContractTypeName());
            builder.append(ServiceModelGeneratorConstants.SPACE);
        } else if (Objects.nonNull(service.getBasePath()) && service.getBasePath().isEnabledWithValue()) {
            builder.append(getValueString(service.getBasePath()));
            builder.append(ServiceModelGeneratorConstants.SPACE);
        } else if (service.getModuleName().equals("rabbitmq")) {
            Value queueName = service.getProperty("queueName");
            if (Objects.nonNull(queueName) && queueName.isEnabledWithValue()) {
                builder.append(queueName.getValue());
                builder.append(ServiceModelGeneratorConstants.SPACE);
            }
        }


        builder.append(ServiceModelGeneratorConstants.ON).append(ServiceModelGeneratorConstants.SPACE);
        if (Objects.nonNull(service.getListener()) && service.getListener().isEnabledWithValue()) {
            builder.append(service.getListener().getValue());
        }
        builder.append(ServiceModelGeneratorConstants.SPACE).append(ServiceModelGeneratorConstants.OPEN_BRACE);
        builder.append(System.lineSeparator());
        List<String> functions = new ArrayList<>();
        service.getFunctions().forEach(function -> {
            if (function.isEnabled()) {
                String functionNode = "\t" + getFunction(function, new ArrayList<>()).replace(System.lineSeparator(),
                        System.lineSeparator() + "\t");
                functions.add(functionNode);
            }
        });
        builder.append(String.join(System.lineSeparator() + System.lineSeparator(), functions));
        builder.append(System.lineSeparator());
        builder.append(ServiceModelGeneratorConstants.CLOSE_BRACE);
        return builder.toString();
    }

    public static String getValueString(Value value) {
        if (Objects.isNull(value)) {
            return "";
        }
        if (!value.isEnabledWithValue()) {
            return "";
        }
        if (!value.getValue().trim().isEmpty()) {
            return !Objects.isNull(value.getValueType()) && value.getValueType().equals("STRING") ?
                    String.format("\"%s\"", value.getValue()) : value.getValue();
        }
        if (!value.getPlaceholder().trim().isEmpty()) {
            return !Objects.isNull(value.getValueType()) && value.getValueType().equals("STRING") ?
                    String.format("\"%s\"", value.getPlaceholder()) : value.getPlaceholder();
        }
        Map<String, Value> properties = value.getProperties();
        if (Objects.isNull(properties)) {
            return "";
        }
        List<String> params = new ArrayList<>();
        properties.forEach((key, val) -> {
            if (val.isEnabledWithValue()) {
                params.add(String.format("%s: %s", key, getValueString(val)));
            }
        });
        return String.format("{%s}", String.join(", ", params));
    }

    public static String getFunction(Function function, List<String> statusCodeResponses) {
        StringBuilder builder = new StringBuilder();
        String functionQualifiers = getFunctionQualifiers(function);
        if (!functionQualifiers.isEmpty()) {
            builder.append(functionQualifiers);
            builder.append(" ");
        }
        builder.append("function ");
        if (function.getKind().equals(ServiceModelGeneratorConstants.KIND_RESOURCE)
                && Objects.nonNull(function.getAccessor())
                && function.getAccessor().isEnabledWithValue()) {
            builder.append(getValueString(function.getAccessor()).toLowerCase(Locale.ROOT));
            builder.append(" ");
        }
        if (function.getKind().equals(ServiceModelGeneratorConstants.KIND_SUBSCRIPTION)) {
            builder.append(ServiceModelGeneratorConstants.SUBSCRIBE);
            builder.append(" ");
        }
        if (function.getKind().equals(ServiceModelGeneratorConstants.KIND_QUERY)) {
            builder.append(ServiceModelGeneratorConstants.GET);
            builder.append(" ");
        }
        builder.append(getValueString(function.getName()));
        builder.append(getFunctionSignature(function, statusCodeResponses));
        builder.append("{");
        builder.append(System.lineSeparator());
        builder.append("\tdo {");
        builder.append(System.lineSeparator());
        builder.append("\t\tpanic error(\"Unimplemented function\");");
        builder.append("\t} on fail error err {");
        builder.append(System.lineSeparator());
        builder.append("\t\tpanic error(\"Un handled error\");");
        builder.append(System.lineSeparator());
        builder.append("\t}");
        builder.append(System.lineSeparator());
        builder.append("}");
        return builder.toString();
    }

    public static String getFunctionSignature(Function function, List<String> statusCodeResponses) {
        StringBuilder builder = new StringBuilder();
        builder.append("(");
        List<String> params = new ArrayList<>();
        function.getParameters().forEach(param -> {
            if (param.isEnabled()) {
                String paramDef;
                Value defaultValue = param.getDefaultValue();
                if (Objects.nonNull(defaultValue) && defaultValue.isEnabled()
                        && defaultValue.getValue() != null && !defaultValue.getValue().isEmpty()) {
                    paramDef = String.format("%s %s = %s", getValueString(param.getType()),
                            getValueString(param.getName()), getValueString(defaultValue));
                } else {
                    paramDef = String.format("%s %s", getValueString(param.getType()),
                            getValueString(param.getName()));
                }
                if (Objects.nonNull(param.getHttpParamType()) && !param.getHttpParamType().equals("Query")) {
                    paramDef = String.format("@http:%s %s", param.getHttpParamType(), paramDef);
                }
                params.add(paramDef);
            }
        });
        builder.append(String.join(", ", params));
        builder.append(")");
        FunctionReturnType returnType = function.getReturnType();
        if (Objects.nonNull(returnType)) {
            if (returnType.isEnabledWithValue()) {
                builder.append(" returns ");
                builder.append(getValueString(returnType));
            } else if (returnType.isEnabled() && Objects.nonNull(returnType.getResponses()) &&
                    !returnType.getResponses().isEmpty()) {
                builder.append(" returns ");
                List<String> responses = returnType.getResponses().stream()
                        .map(response -> getStatusCodeResponse(response, statusCodeResponses))
                        .toList();
                builder.append(String.join("|", responses));
            }
        }
        builder.append(" ");
        return builder.toString();
    }

    public static String getStatusCodeResponse(HttpResponse response, List<String> statusCodeResponses) {
        if (Objects.nonNull(response.getType()) && response.getType().isEnabledWithValue()) {
            return response.getType().getValue();
        }
        if (Objects.isNull(response.getBody()) || !response.getBody().isEnabledWithValue()) {
            if (!response.getStatusCode().isEnabledWithValue()) {
                return "anydata";
            }
            String statusCode = response.getStatusCode().getValue();
            String statusCodeRes = HTTP_CODES_DES.get(statusCode);
            if (Objects.isNull(statusCodeRes)) {
                return "anydata";
            }
            return String.format("http:%s", statusCodeRes);
        }
        String body = response.getBody().getValue();
        String statusCode = response.getStatusCode().getValue();
        String statusCodeRes = HTTP_CODES_DES.get(statusCode);
        if (Objects.isNull(statusCodeRes)) {
            return body;
        }
        if (Objects.nonNull(response.isCreateStatusCodeResponse()) &&
                response.isCreateStatusCodeResponse().isEnabledWithValue() &&
                response.getName().isEnabledWithValue()) {
            statusCodeResponses.add(getStatusCodeResponseDef(statusCodeRes, body, response.getName().getValue()));
            return response.getName().getValue();
        }
        return String.format("record {|*http:%s; %s body;|}", statusCodeRes, body);
    }

    public static String getStatusCodeResponseDef(String statusCodeTypeName, String body, String name) {
        StringBuilder builder = new StringBuilder();
        builder.append(String.format("public type %s record {|", name));
        builder.append(System.lineSeparator());
        builder.append(String.format("\t*http:%s;", statusCodeTypeName));
        builder.append(System.lineSeparator());
        builder.append(String.format("\t%s body;", body));
        builder.append(System.lineSeparator());
        builder.append("|};");
        return builder.toString();
    }

    public static String getFunctionQualifiers(Function function) {
        List<String> qualifiers = function.getQualifiers();
        qualifiers = Objects.isNull(qualifiers) ? new ArrayList<>() : qualifiers;
        String kind = function.getKind();
        switch (kind) {
            case ServiceModelGeneratorConstants.KIND_QUERY, ServiceModelGeneratorConstants.KIND_SUBSCRIPTION,
                 ServiceModelGeneratorConstants.KIND_RESOURCE ->
                    qualifiers.add(ServiceModelGeneratorConstants.RESOURCE);
            case ServiceModelGeneratorConstants.KIND_REMOTE, ServiceModelGeneratorConstants.KIND_MUTATION ->
                    qualifiers.add(ServiceModelGeneratorConstants.REMOTE);

            default -> {
            }
        }
        return String.join(" ", qualifiers);
    }

    /**
     * Checks whether the given import exists in the given module part node.
     *
     * @param node module part node
     * @param org organization name
     * @param module module name
     * @return true if the import exists, false otherwise
     */
    public static boolean importExists(ModulePartNode node, String org, String module) {
        return node.imports().stream().anyMatch(importDeclarationNode -> {
            String moduleName = importDeclarationNode.moduleName().stream()
                    .map(IdentifierToken::text)
                    .collect(Collectors.joining("."));
            return importDeclarationNode.orgName().isPresent() &&
                    org.equals(importDeclarationNode.orgName().get().orgName().text()) &&
                    module.equals(moduleName);
        });
    }

    /**
     * Generates the import statement for the given organization and module.
     *
     * @param org organization name
     * @param module module name
     * @return generated import statement
     */
    public static String getImportStmt(String org, String module) {
        return String.format(ServiceModelGeneratorConstants.IMPORT_STMT_TEMPLATE, org, module);
    }

    public static boolean filterTriggers(TriggerProperty triggerProperty, TriggerListRequest request) {
        return (request == null) ||
                ((request.organization() == null || request.organization().equals(triggerProperty.orgName())) &&
                (request.packageName() == null || request.packageName().equals(triggerProperty.packageName())) &&
                (request.keyWord() == null || triggerProperty.keywords().stream()
                        .anyMatch(keyword -> keyword.equalsIgnoreCase(request.keyWord()))) &&
                (request.query() == null || triggerProperty.keywords().stream()
                        .anyMatch(keyword -> keyword.contains(request.query()))));
    }

    public static boolean expectsTriggerByName(TriggerRequest request) {
        return request.id() == null && request.organization() != null && request.packageName() != null;
    }

    public static Optional<Listener> getListenerModel(ListenerDeclarationNode listenerDeclarationNode) {
        Optional<TypeDescriptorNode> typeDescriptorNode = listenerDeclarationNode.typeDescriptor();
        if (typeDescriptorNode.isEmpty() ||
                !typeDescriptorNode.get().kind().equals(SyntaxKind.QUALIFIED_NAME_REFERENCE)) {
            return Optional.empty();
        }
        String listenerProtocol = ((QualifiedNameReferenceNode) typeDescriptorNode.get()).modulePrefix().text().trim();
        Node initializer = listenerDeclarationNode.initializer();
        if (!initializer.kind().equals(SyntaxKind.IMPLICIT_NEW_EXPRESSION)) {
            return Optional.empty();
        }
        ImplicitNewExpressionNode newExpressionNode = (ImplicitNewExpressionNode) initializer;
        Map<String, Value> properties = new HashMap<>();
        newExpressionNode.parenthesizedArgList().ifPresent(argList ->
                argList.arguments().forEach(arg -> {
                    if (arg instanceof NamedArgumentNode namedArgumentNode) {
                        Value value = new Value();
                        value.setValue(namedArgumentNode.expression().toString().trim());
                        value.setEnabled(true);
                        value.setValueType(ServiceModelGeneratorConstants.VALUE_TYPE_EXPRESSION);
                        properties.put(namedArgumentNode.argumentName().name().text().trim(), value);
                    }
                })
        );
        Value nameValue = new Value();
        nameValue.setEnabled(true);
        nameValue.setValueType(ServiceModelGeneratorConstants.VALUE_TYPE_IDENTIFIER);
        nameValue.setValue(listenerDeclarationNode.variableName().text().trim());
        properties.put(ServiceModelGeneratorConstants.PROPERTY_NAME, nameValue);
        Codedata codedata = new Codedata(listenerDeclarationNode.lineRange());
        return Optional.of(new Listener(null, null, null, null, null, null, null, null, null, null, listenerProtocol,
                null, properties, codedata));
    }

    /**
     * Generates the URI for the given source path.
     *
     * @param sourcePath the source path
     * @return the generated URI as a string
     */
    public static String getExprUri(String sourcePath) {
        String exprUriString = "expr" + Paths.get(sourcePath).toUri().toString().substring(4);
        return URI.create(exprUriString).toString();
    }

}<|MERGE_RESOLUTION|>--- conflicted
+++ resolved
@@ -483,7 +483,7 @@
         if (isGraphQL) {
             accessor.setEditable(false);
             functionModel.setSchema(Map.of(ServiceModelGeneratorConstants.PARAMETER,
-                    Parameter.parameterSchema(isGraphQL)));
+                    Parameter.parameterSchema(true)));
         }
         for (Token qualifier : functionDefinitionNode.qualifierList()) {
             if (qualifier.text().trim().matches(ServiceModelGeneratorConstants.REMOTE)) {
@@ -518,7 +518,6 @@
                 returnType.setValue(returnTypeDesc.get().type().toString().trim());
                 returnType.setValueType(ServiceModelGeneratorConstants.VALUE_TYPE_TYPE);
                 returnType.setEnabled(true);
-                returnType.setEditable(true);
             }
             if (isHttp) {
                 populateHttpResponses(functionDefinitionNode, returnType, semanticModel);
@@ -720,28 +719,18 @@
     }
 
     public static Optional<Parameter> getParameterModel(ParameterNode parameterNode, boolean isHttp,
-                                                        boolean isGraphQl) {
+                                                        boolean isGraphQL) {
         if (parameterNode instanceof RequiredParameterNode parameter) {
-            Token paramNameToken = parameter.paramName().get();
-            String paramName = paramNameToken.toString().trim();
+            String paramName = parameter.paramName().get().toString().trim();
             Parameter parameterModel = createParameter(paramName, ServiceModelGeneratorConstants.KIND_REQUIRED,
                     ServiceModelGeneratorConstants.VALUE_TYPE_IDENTIFIER, parameter.typeName().toString().trim(),
-<<<<<<< HEAD
-                    parameter.annotations(), isHttp, isGraphQl);
-=======
-                    parameter.annotations(), paramNameToken.lineRange(), isHttp);
->>>>>>> 8f57cd2a
+                    parameter.annotations(), isHttp, isGraphQL);
             return Optional.of(parameterModel);
         } else if (parameterNode instanceof DefaultableParameterNode parameter) {
-            Token paramNameToken = parameter.paramName().get();
             String paramName = parameter.paramName().get().toString().trim();
             Parameter parameterModel = createParameter(paramName, ServiceModelGeneratorConstants.KIND_DEFAULTABLE,
                     ServiceModelGeneratorConstants.VALUE_TYPE_EXPRESSION, parameter.typeName().toString().trim(),
-<<<<<<< HEAD
-                    parameter.annotations(), isHttp, isGraphQl);
-=======
-                    parameter.annotations(), paramNameToken.lineRange(), isHttp);
->>>>>>> 8f57cd2a
+                    parameter.annotations(), isHttp, isGraphQL);
             Value defaultValue = parameterModel.getDefaultValue();
             defaultValue.setValue(parameter.expression().toString().trim());
             defaultValue.setValueType(ServiceModelGeneratorConstants.VALUE_TYPE_EXPRESSION);
@@ -753,15 +742,9 @@
 
 
     private static Parameter createParameter(String paramName, String paramKind, String valueType, String typeName,
-<<<<<<< HEAD
                                              NodeList<AnnotationNode> annotationNodes, boolean isHttp,
                                              boolean isGraphQL) {
         Parameter parameterModel = Parameter.getNewParameter(isGraphQL);
-=======
-                                             NodeList<AnnotationNode> annotationNodes, LineRange lineRange,
-                                             boolean isHttp) {
-        Parameter parameterModel = Parameter.getNewParameter();
->>>>>>> 8f57cd2a
         parameterModel.setMetadata(new MetaData(paramName, paramName));
         parameterModel.setKind(paramKind);
         if (isHttp) {
@@ -782,8 +765,6 @@
         name.setValue(paramName);
         name.setValueType(valueType);
         name.setEnabled(true);
-        name.setEditable(false);
-        name.setCodedata(new Codedata(lineRange));
         parameterModel.setEnabled(true);
         return parameterModel;
     }
@@ -1135,10 +1116,9 @@
         builder.append(System.lineSeparator());
         builder.append("\tdo {");
         builder.append(System.lineSeparator());
-        builder.append("\t\tpanic error(\"Unimplemented function\");");
         builder.append("\t} on fail error err {");
         builder.append(System.lineSeparator());
-        builder.append("\t\tpanic error(\"Un handled error\");");
+        builder.append("\t\t// handle error");
         builder.append(System.lineSeparator());
         builder.append("\t}");
         builder.append(System.lineSeparator());
