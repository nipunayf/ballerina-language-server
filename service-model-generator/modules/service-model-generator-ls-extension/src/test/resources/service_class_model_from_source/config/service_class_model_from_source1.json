{
  "filePath": "sample1/main.bal",
  "description": "Test the model generated for a service class",
  "start": {
    "line": 0,
    "offset": 0
  },
  "end": {
    "line": 37,
    "offset": 0
  },
  "context": "GRAPHQL_DIAGRAM",
  "response": {
    "id": "0",
    "name": "Book",
    "type": "service",
    "properties": {
      "name": {
        "metadata": {
          "label": "Class Name",
          "description": "The name of the class definition"
        },
        "enabled": true,
        "editable": false,
        "value": "Book",
        "valueType": "IDENTIFIER",
        "valueTypeConstraint": "string",
        "isType": false,
        "placeholder": "",
        "optional": false,
        "advanced": false,
        "codedata": {
          "lineRange": {
            "fileName": "main.bal",
            "startLine": {
              "line": 0,
              "offset": 21
            },
            "endLine": {
              "line": 0,
              "offset": 25
            }
          },
          "inListenerInit": false,
          "isBasePath": false,
          "inDisplayAnnotation": false
        },
        "addNewButton": false
      }
    },
    "codedata": {
      "lineRange": {
        "fileName": "main.bal",
        "startLine": {
          "line": 0,
          "offset": 0
        },
        "endLine": {
          "line": 37,
          "offset": 1
        }
      },
      "inListenerInit": false,
      "isBasePath": false,
      "inDisplayAnnotation": false
    },
    "functions": [
      {
        "metadata": {
          "label": "Init Method",
          "description": "Init Method"
        },
        "qualifiers": [],
        "kind": "INIT",
        "accessor": {
          "metadata": {
            "label": "Accessor",
            "description": "The accessor of the function"
          },
          "enabled": false,
          "editable": true,
          "isType": false,
          "optional": false,
          "advanced": false,
          "addNewButton": false
        },
        "name": {
          "metadata": {
            "label": "Function Name",
            "description": "The name of the function"
          },
          "enabled": true,
          "editable": false,
          "value": "init",
          "valueType": "IDENTIFIER",
          "valueTypeConstraint": "string",
          "isType": false,
          "placeholder": "",
          "optional": false,
          "advanced": false,
          "codedata": {
            "lineRange": {
              "fileName": "main.bal",
              "startLine": {
                "line": 5,
                "offset": 13
              },
              "endLine": {
                "line": 5,
                "offset": 17
              }
            },
            "inListenerInit": false,
            "isBasePath": false,
            "inDisplayAnnotation": false
          },
          "addNewButton": false
        },
        "parameters": [
          {
            "metadata": {
              "label": "name",
              "description": "name"
            },
            "kind": "REQUIRED",
            "type": {
              "metadata": {
                "label": "Argument Type",
                "description": "The type of the argument"
              },
              "enabled": true,
              "editable": true,
              "value": "string",
              "valueType": "TYPE",
              "isType": true,
              "optional": false,
              "advanced": false,
              "addNewButton": false
            },
            "name": {
              "metadata": {
                "label": "Argument Name",
                "description": "The name of the argument"
              },
              "enabled": true,
              "editable": false,
              "value": "name",
              "valueType": "IDENTIFIER",
              "isType": false,
              "optional": false,
              "advanced": false,
              "codedata": {
                "lineRange": {
                  "fileName": "main.bal",
                  "startLine": {
                    "line": 5,
                    "offset": 25
                  },
                  "endLine": {
                    "line": 5,
                    "offset": 29
                  }
                },
                "inListenerInit": false,
                "isBasePath": false,
                "inDisplayAnnotation": false
              },
              "addNewButton": false
            },
            "defaultValue": {
              "metadata": {
                "label": "Default Value",
                "description": "The default value of the argument"
              },
              "enabled": false,
              "editable": true,
              "isType": false,
              "optional": false,
              "advanced": false,
              "addNewButton": false
            },
            "enabled": true,
            "editable": false,
            "optional": false,
            "advanced": false
          }
        ],
        "schema": {
          "parameter": {
            "type": {
              "metadata": {
                "label": "Argument Type",
                "description": "The type of the argument"
              },
              "enabled": false,
              "editable": true,
              "valueType": "TYPE",
              "isType": false,
              "optional": false,
              "advanced": false,
              "addNewButton": false
            },
            "name": {
              "metadata": {
                "label": "Argument Name",
                "description": "The name of the argument"
              },
              "enabled": false,
              "editable": true,
              "valueType": "IDENTIFIER",
              "isType": false,
              "optional": false,
              "advanced": false,
              "addNewButton": false
            },
            "defaultValue": {
              "metadata": {
                "label": "Default Value",
                "description": "The default value of the argument"
              },
              "enabled": false,
              "editable": true,
              "isType": false,
              "optional": false,
              "advanced": false,
              "addNewButton": false
            },
            "enabled": false,
            "editable": false,
            "optional": false,
            "advanced": false
          }
        },
        "returnType": {
          "metadata": {
            "label": "Field Type",
            "description": "The type of the field"
          },
          "enabled": true,
          "editable": true,
          "value": "error?",
          "valueType": "TYPE",
          "isType": false,
          "optional": true,
          "advanced": false,
          "addNewButton": false
        },
        "enabled": true,
        "optional": false,
        "editable": true,
        "codedata": {
          "lineRange": {
            "fileName": "main.bal",
            "startLine": {
              "line": 5,
              "offset": 4
            },
            "endLine": {
              "line": 12,
              "offset": 5
            }
          },
          "inListenerInit": false,
          "isBasePath": false,
          "inDisplayAnnotation": false
        }
      },
      {
        "metadata": {
          "label": "Resource Method",
          "description": "Resource Method"
        },
        "qualifiers": [],
        "kind": "RESOURCE",
        "accessor": {
          "metadata": {
            "label": "Accessor",
            "description": "The accessor of the function"
          },
          "enabled": true,
          "editable": true,
          "value": "get",
          "valueType": "IDENTIFIER",
          "isType": false,
          "optional": false,
          "advanced": false,
          "addNewButton": false
        },
        "name": {
          "metadata": {
            "label": "Function Name",
            "description": "The name of the function"
          },
          "enabled": true,
          "editable": false,
          "value": "author/[int id]",
          "valueType": "IDENTIFIER",
          "valueTypeConstraint": "string",
          "isType": false,
          "placeholder": "",
          "optional": false,
          "advanced": false,
          "codedata": {
            "lineRange": {
              "fileName": "main.bal",
              "startLine": {
                "line": 14,
                "offset": 22
              },
              "endLine": {
                "line": 14,
                "offset": 25
              }
            },
            "inListenerInit": false,
            "isBasePath": false,
            "inDisplayAnnotation": false
          },
          "addNewButton": false
        },
        "parameters": [],
        "schema": {
          "parameter": {
            "type": {
              "metadata": {
                "label": "Argument Type",
                "description": "The type of the argument"
              },
              "enabled": false,
              "editable": true,
              "valueType": "TYPE",
              "isType": false,
              "optional": false,
              "advanced": false,
              "addNewButton": false
            },
            "name": {
              "metadata": {
                "label": "Argument Name",
                "description": "The name of the argument"
              },
              "enabled": false,
              "editable": true,
              "valueType": "IDENTIFIER",
              "isType": false,
              "optional": false,
              "advanced": false,
              "addNewButton": false
            },
            "defaultValue": {
              "metadata": {
                "label": "Default Value",
                "description": "The default value of the argument"
              },
              "enabled": false,
              "editable": true,
              "isType": false,
              "optional": false,
              "advanced": false,
              "addNewButton": false
            },
            "enabled": false,
            "editable": false,
            "optional": false,
            "advanced": false
          }
        },
        "returnType": {
          "metadata": {
            "label": "Field Type",
            "description": "The type of the field"
          },
          "enabled": true,
          "editable": true,
          "value": "string|error?",
          "valueType": "TYPE",
          "isType": false,
          "optional": true,
          "advanced": false,
          "addNewButton": false
        },
        "enabled": true,
        "optional": false,
        "editable": true,
        "codedata": {
          "lineRange": {
            "fileName": "main.bal",
            "startLine": {
              "line": 14,
              "offset": 4
            },
            "endLine": {
              "line": 28,
              "offset": 5
            }
          },
          "inListenerInit": false,
          "isBasePath": false,
          "inDisplayAnnotation": false
        }
      },
      {
        "metadata": {
          "label": "Remote Method",
          "description": "Remote Method"
        },
        "qualifiers": [],
        "kind": "REMOTE",
        "accessor": {
          "metadata": {
            "label": "Accessor",
            "description": "The accessor of the function"
          },
          "enabled": false,
          "editable": true,
          "isType": false,
          "optional": false,
          "advanced": false,
          "addNewButton": false
        },
        "name": {
          "metadata": {
            "label": "Function Name",
            "description": "The name of the function"
          },
          "enabled": true,
          "editable": false,
          "value": "addAuthor",
          "valueType": "IDENTIFIER",
          "valueTypeConstraint": "string",
          "isType": false,
          "placeholder": "",
          "optional": false,
          "advanced": false,
          "codedata": {
            "lineRange": {
              "fileName": "main.bal",
              "startLine": {
                "line": 30,
                "offset": 20
              },
              "endLine": {
                "line": 30,
                "offset": 29
              }
            },
            "inListenerInit": false,
            "isBasePath": false,
            "inDisplayAnnotation": false
          },
          "addNewButton": false
        },
        "parameters": [
          {
            "metadata": {
              "label": "author",
              "description": "author"
            },
            "kind": "REQUIRED",
            "type": {
              "metadata": {
                "label": "Argument Type",
                "description": "The type of the argument"
              },
              "enabled": true,
              "editable": true,
              "value": "Author",
              "valueType": "TYPE",
              "isType": true,
              "optional": false,
              "advanced": false,
              "addNewButton": false
            },
            "name": {
              "metadata": {
                "label": "Argument Name",
                "description": "The name of the argument"
              },
              "enabled": true,
              "editable": false,
              "value": "author",
              "valueType": "IDENTIFIER",
              "isType": false,
              "optional": false,
              "advanced": false,
              "codedata": {
                "lineRange": {
                  "fileName": "main.bal",
                  "startLine": {
                    "line": 30,
                    "offset": 37
                  },
                  "endLine": {
                    "line": 30,
                    "offset": 43
                  }
                },
                "inListenerInit": false,
                "isBasePath": false,
                "inDisplayAnnotation": false
              },
              "addNewButton": false
            },
            "defaultValue": {
              "metadata": {
                "label": "Default Value",
                "description": "The default value of the argument"
              },
              "enabled": false,
              "editable": true,
              "isType": false,
              "optional": false,
              "advanced": false,
              "addNewButton": false
            },
            "enabled": true,
            "editable": false,
            "optional": false,
            "advanced": false
          }
        ],
        "schema": {
          "parameter": {
            "type": {
              "metadata": {
                "label": "Argument Type",
                "description": "The type of the argument"
              },
              "enabled": false,
              "editable": true,
              "valueType": "TYPE",
              "isType": false,
              "optional": false,
              "advanced": false,
              "addNewButton": false
            },
            "name": {
              "metadata": {
                "label": "Argument Name",
                "description": "The name of the argument"
              },
              "enabled": false,
              "editable": true,
              "valueType": "IDENTIFIER",
              "isType": false,
              "optional": false,
              "advanced": false,
              "addNewButton": false
            },
            "defaultValue": {
              "metadata": {
                "label": "Default Value",
                "description": "The default value of the argument"
              },
              "enabled": false,
              "editable": true,
              "isType": false,
              "optional": false,
              "advanced": false,
              "addNewButton": false
            },
            "enabled": false,
            "editable": false,
            "optional": false,
            "advanced": false
          }
        },
        "returnType": {
          "metadata": {
            "label": "Field Type",
            "description": "The type of the field"
          },
          "enabled": false,
          "editable": false,
          "isType": false,
          "optional": false,
          "advanced": false,
          "addNewButton": false
        },
        "enabled": true,
        "optional": false,
        "editable": true,
        "codedata": {
          "lineRange": {
            "fileName": "main.bal",
            "startLine": {
              "line": 30,
              "offset": 4
            },
            "endLine": {
              "line": 36,
              "offset": 5
            }
          },
          "inListenerInit": false,
          "isBasePath": false,
          "inDisplayAnnotation": false
        }
      }
    ],
<<<<<<< HEAD
    "fields": []
=======
    "fields": [
      {
        "isPrivate": true,
        "isFinal": true,
        "codedata": {
          "lineRange": {
            "fileName": "main.bal",
            "startLine": {
              "line": 1,
              "offset": 4
            },
            "endLine": {
              "line": 1,
              "offset": 28
            }
          },
          "inListenerInit": false,
          "isBasePath": false,
          "inDisplayAnnotation": false
        },
        "type": {
          "metadata": {
            "label": "Field Type",
            "description": "The type of the field"
          },
          "enabled": true,
          "editable": true,
          "value": "string",
          "valueType": "TYPE",
          "isType": true,
          "optional": false,
          "advanced": false,
          "addNewButton": false
        },
        "name": {
          "metadata": {
            "label": "Field Name",
            "description": "The name of the field"
          },
          "enabled": true,
          "editable": false,
          "value": "id",
          "valueType": "IDENTIFIER",
          "isType": false,
          "optional": false,
          "advanced": false,
          "codedata": {
            "lineRange": {
              "fileName": "main.bal",
              "startLine": {
                "line": 1,
                "offset": 25
              },
              "endLine": {
                "line": 1,
                "offset": 27
              }
            },
            "inListenerInit": false,
            "isBasePath": false,
            "inDisplayAnnotation": false
          },
          "addNewButton": false
        },
        "defaultValue": {
          "metadata": {
            "label": "Initial Value",
            "description": "The initial value of the filed"
          },
          "enabled": false,
          "editable": true,
          "isType": false,
          "optional": false,
          "advanced": false,
          "addNewButton": false
        },
        "enabled": true,
        "editable": false,
        "optional": false,
        "advanced": false
      },
      {
        "isPrivate": true,
        "isFinal": true,
        "codedata": {
          "lineRange": {
            "fileName": "main.bal",
            "startLine": {
              "line": 2,
              "offset": 4
            },
            "endLine": {
              "line": 2,
              "offset": 30
            }
          },
          "inListenerInit": false,
          "isBasePath": false,
          "inDisplayAnnotation": false
        },
        "type": {
          "metadata": {
            "label": "Field Type",
            "description": "The type of the field"
          },
          "enabled": true,
          "editable": true,
          "value": "string",
          "valueType": "TYPE",
          "isType": true,
          "optional": false,
          "advanced": false,
          "addNewButton": false
        },
        "name": {
          "metadata": {
            "label": "Field Name",
            "description": "The name of the field"
          },
          "enabled": true,
          "editable": false,
          "value": "name",
          "valueType": "IDENTIFIER",
          "isType": false,
          "optional": false,
          "advanced": false,
          "codedata": {
            "lineRange": {
              "fileName": "main.bal",
              "startLine": {
                "line": 2,
                "offset": 25
              },
              "endLine": {
                "line": 2,
                "offset": 29
              }
            },
            "inListenerInit": false,
            "isBasePath": false,
            "inDisplayAnnotation": false
          },
          "addNewButton": false
        },
        "defaultValue": {
          "metadata": {
            "label": "Initial Value",
            "description": "The initial value of the filed"
          },
          "enabled": false,
          "editable": true,
          "isType": false,
          "optional": false,
          "advanced": false,
          "addNewButton": false
        },
        "enabled": true,
        "editable": false,
        "optional": false,
        "advanced": false
      },
      {
        "isPrivate": true,
        "isFinal": false,
        "codedata": {
          "lineRange": {
            "fileName": "main.bal",
            "startLine": {
              "line": 3,
              "offset": 4
            },
            "endLine": {
              "line": 3,
              "offset": 34
            }
          },
          "inListenerInit": false,
          "isBasePath": false,
          "inDisplayAnnotation": false
        },
        "type": {
          "metadata": {
            "label": "Field Type",
            "description": "The type of the field"
          },
          "enabled": true,
          "editable": true,
          "value": "Author[]",
          "valueType": "TYPE",
          "isType": true,
          "optional": false,
          "advanced": false,
          "addNewButton": false
        },
        "name": {
          "metadata": {
            "label": "Field Name",
            "description": "The name of the field"
          },
          "enabled": true,
          "editable": false,
          "value": "authors",
          "valueType": "IDENTIFIER",
          "isType": false,
          "optional": false,
          "advanced": false,
          "codedata": {
            "lineRange": {
              "fileName": "main.bal",
              "startLine": {
                "line": 3,
                "offset": 21
              },
              "endLine": {
                "line": 3,
                "offset": 28
              }
            },
            "inListenerInit": false,
            "isBasePath": false,
            "inDisplayAnnotation": false
          },
          "addNewButton": false
        },
        "defaultValue": {
          "metadata": {
            "label": "Initial Value",
            "description": "The initial value of the filed"
          },
          "enabled": true,
          "editable": true,
          "value": "[]",
          "valueType": "EXPRESSION",
          "isType": false,
          "optional": false,
          "advanced": false,
          "addNewButton": false
        },
        "enabled": true,
        "editable": false,
        "optional": false,
        "advanced": false
      }
    ]
>>>>>>> 8f57cd2a
  }
}<|MERGE_RESOLUTION|>--- conflicted
+++ resolved
@@ -9,7 +9,6 @@
     "line": 37,
     "offset": 0
   },
-  "context": "GRAPHQL_DIAGRAM",
   "response": {
     "id": "0",
     "name": "Book",
@@ -125,8 +124,8 @@
             "kind": "REQUIRED",
             "type": {
               "metadata": {
-                "label": "Argument Type",
-                "description": "The type of the argument"
+                "label": "Parameter Type",
+                "description": "The type of the parameter"
               },
               "enabled": true,
               "editable": true,
@@ -139,8 +138,8 @@
             },
             "name": {
               "metadata": {
-                "label": "Argument Name",
-                "description": "The name of the argument"
+                "label": "Parameter Name",
+                "description": "The name of the parameter"
               },
               "enabled": true,
               "editable": false,
@@ -170,7 +169,7 @@
             "defaultValue": {
               "metadata": {
                 "label": "Default Value",
-                "description": "The default value of the argument"
+                "description": "The default value of the parameter"
               },
               "enabled": false,
               "editable": true,
@@ -189,8 +188,8 @@
           "parameter": {
             "type": {
               "metadata": {
-                "label": "Argument Type",
-                "description": "The type of the argument"
+                "label": "Parameter Type",
+                "description": "The type of the parameter"
               },
               "enabled": false,
               "editable": true,
@@ -202,8 +201,8 @@
             },
             "name": {
               "metadata": {
-                "label": "Argument Name",
-                "description": "The name of the argument"
+                "label": "Parameter Name",
+                "description": "The name of the parameter"
               },
               "enabled": false,
               "editable": true,
@@ -216,7 +215,7 @@
             "defaultValue": {
               "metadata": {
                 "label": "Default Value",
-                "description": "The default value of the argument"
+                "description": "The default value of the parameter"
               },
               "enabled": false,
               "editable": true,
@@ -233,8 +232,8 @@
         },
         "returnType": {
           "metadata": {
-            "label": "Field Type",
-            "description": "The type of the field"
+            "label": "Return Type",
+            "description": "The return type of the function"
           },
           "enabled": true,
           "editable": true,
@@ -323,8 +322,8 @@
           "parameter": {
             "type": {
               "metadata": {
-                "label": "Argument Type",
-                "description": "The type of the argument"
+                "label": "Parameter Type",
+                "description": "The type of the parameter"
               },
               "enabled": false,
               "editable": true,
@@ -336,8 +335,8 @@
             },
             "name": {
               "metadata": {
-                "label": "Argument Name",
-                "description": "The name of the argument"
+                "label": "Parameter Name",
+                "description": "The name of the parameter"
               },
               "enabled": false,
               "editable": true,
@@ -350,7 +349,7 @@
             "defaultValue": {
               "metadata": {
                 "label": "Default Value",
-                "description": "The default value of the argument"
+                "description": "The default value of the parameter"
               },
               "enabled": false,
               "editable": true,
@@ -367,8 +366,8 @@
         },
         "returnType": {
           "metadata": {
-            "label": "Field Type",
-            "description": "The type of the field"
+            "label": "Return Type",
+            "description": "The return type of the function"
           },
           "enabled": true,
           "editable": true,
@@ -459,8 +458,8 @@
             "kind": "REQUIRED",
             "type": {
               "metadata": {
-                "label": "Argument Type",
-                "description": "The type of the argument"
+                "label": "Parameter Type",
+                "description": "The type of the parameter"
               },
               "enabled": true,
               "editable": true,
@@ -473,8 +472,8 @@
             },
             "name": {
               "metadata": {
-                "label": "Argument Name",
-                "description": "The name of the argument"
+                "label": "Parameter Name",
+                "description": "The name of the parameter"
               },
               "enabled": true,
               "editable": false,
@@ -504,7 +503,7 @@
             "defaultValue": {
               "metadata": {
                 "label": "Default Value",
-                "description": "The default value of the argument"
+                "description": "The default value of the parameter"
               },
               "enabled": false,
               "editable": true,
@@ -523,8 +522,8 @@
           "parameter": {
             "type": {
               "metadata": {
-                "label": "Argument Type",
-                "description": "The type of the argument"
+                "label": "Parameter Type",
+                "description": "The type of the parameter"
               },
               "enabled": false,
               "editable": true,
@@ -536,8 +535,8 @@
             },
             "name": {
               "metadata": {
-                "label": "Argument Name",
-                "description": "The name of the argument"
+                "label": "Parameter Name",
+                "description": "The name of the parameter"
               },
               "enabled": false,
               "editable": true,
@@ -550,7 +549,7 @@
             "defaultValue": {
               "metadata": {
                 "label": "Default Value",
-                "description": "The default value of the argument"
+                "description": "The default value of the parameter"
               },
               "enabled": false,
               "editable": true,
@@ -567,8 +566,8 @@
         },
         "returnType": {
           "metadata": {
-            "label": "Field Type",
-            "description": "The type of the field"
+            "label": "Return Type",
+            "description": "The return type of the function"
           },
           "enabled": false,
           "editable": false,
@@ -598,9 +597,6 @@
         }
       }
     ],
-<<<<<<< HEAD
-    "fields": []
-=======
     "fields": [
       {
         "isPrivate": true,
@@ -845,6 +841,5 @@
         "advanced": false
       }
     ]
->>>>>>> 8f57cd2a
   }
 }