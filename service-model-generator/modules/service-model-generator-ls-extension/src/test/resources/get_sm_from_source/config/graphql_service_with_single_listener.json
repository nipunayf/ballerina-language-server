{
  "filePath": "sample5/main.bal",
  "description": "Test the generation of service model for a service with a single listener",
  "start": {
    "line": 17,
    "offset": 0
  },
  "end": {
    "line": 56,
    "offset": 0
  },
  "response": {
    "id": "0",
    "name": "GraphQL Service",
    "type": "graphql",
    "displayAnnotation": {
      "label": "GraphQL Service",
      "iconPath": "http://localhost:8080/icons/graphql.png"
    },
    "moduleName": "graphql",
    "orgName": "ballerina",
    "version": "1.15.0",
    "packageName": "graphql",
    "listenerProtocol": "graphql",
    "icon": "http://localhost:8080/icons/graphql.png",
    "properties": {
      "listener": {
        "metadata": {
          "label": "Listeners",
          "description": "The Listeners to be bound with the service"
        },
        "enabled": true,
        "editable": false,
        "value": "graphQLListener",
        "values": [],
        "valueType": "MULTIPLE_SELECT",
        "valueTypeConstraint": "graphql:Listener",
        "isType": false,
        "placeholder": "",
        "optional": false,
        "advanced": false,
        "items": [
          "graphQLListener"
        ],
        "codedata": {
          "inListenerInit": false,
          "isBasePath": false,
          "inDisplayAnnotation": false,
          "type": "LISTENER"
        },
        "addNewButton": true
      },
      "basePath": {
        "metadata": {
          "label": "Service Base Path",
          "description": "The base path for the service"
        },
        "enabled": true,
        "editable": true,
        "value": "/graphql",
        "valueType": "IDENTIFIER",
        "valueTypeConstraint": "string",
        "isType": false,
        "placeholder": "",
        "optional": false,
        "advanced": false,
        "codedata": {
          "inListenerInit": false,
          "isBasePath": false,
          "inDisplayAnnotation": false,
          "type": "SERVICE_BASEPATH"
        },
        "addNewButton": false
      }
    },
    "codedata": {
      "lineRange": {
        "fileName": "main.bal",
        "startLine": {
          "line": 17,
          "offset": 0
        },
        "endLine": {
          "line": 56,
          "offset": 1
        }
      },
      "inListenerInit": false,
      "isBasePath": false,
      "inDisplayAnnotation": false
    },
    "functions": [
      {
        "metadata": {
          "label": "",
          "description": ""
        },
        "qualifiers": [],
        "kind": "DEFAULT",
        "accessor": {
          "metadata": {
            "label": "Accessor",
            "description": "The accessor of the function"
          },
          "enabled": false,
          "editable": false,
          "isType": false,
          "optional": false,
          "advanced": false,
          "addNewButton": false
        },
        "name": {
          "metadata": {
            "label": "Function Name",
            "description": "The name of the function"
          },
          "enabled": true,
          "editable": true,
          "value": "init",
          "valueType": "IDENTIFIER",
          "isType": false,
          "optional": false,
          "advanced": false,
          "addNewButton": false
        },
        "parameters": [],
        "schema": {
          "parameter": {
            "type": {
              "metadata": {
                "label": "Argument Type",
                "description": "The type of the argument"
              },
              "enabled": false,
              "editable": true,
              "valueType": "TYPE",
              "isType": false,
              "optional": false,
              "advanced": false,
              "addNewButton": false
            },
            "name": {
              "metadata": {
                "label": "Argument Name",
                "description": "The name of the argument"
              },
              "enabled": false,
              "editable": true,
              "valueType": "IDENTIFIER",
              "isType": false,
              "optional": false,
              "advanced": false,
              "addNewButton": false
            },
            "defaultValue": {
              "metadata": {
                "label": "Default Value",
                "description": "The default value of the argument"
              },
              "enabled": false,
              "editable": true,
              "isType": false,
              "optional": false,
              "advanced": false,
              "addNewButton": false
            },
            "enabled": false,
            "editable": false,
            "optional": false,
            "advanced": false
          }
        },
        "returnType": {
          "metadata": {
            "label": "Return Type",
            "description": "The return type of the function"
          },
          "enabled": true,
          "editable": true,
          "value": "error?",
          "valueType": "TYPE",
          "isType": false,
          "optional": false,
          "advanced": false,
          "addNewButton": false
        },
        "enabled": true,
        "optional": false,
        "editable": false,
        "codedata": {
          "lineRange": {
            "fileName": "main.bal",
            "startLine": {
              "line": 21,
              "offset": 4
            },
            "endLine": {
              "line": 26,
              "offset": 5
            }
          },
          "inListenerInit": false,
          "isBasePath": false,
          "inDisplayAnnotation": false
        }
      },
      {
        "metadata": {
          "label": "Graphql Query",
          "description": "Graphql Query"
        },
        "qualifiers": [],
        "kind": "QUERY",
        "accessor": {
          "metadata": {
            "label": "Accessor",
            "description": "The accessor of the function"
          },
          "enabled": true,
          "editable": false,
          "value": "get",
          "valueType": "IDENTIFIER",
          "isType": false,
          "optional": false,
          "advanced": false,
          "addNewButton": false
        },
        "name": {
          "metadata": {
<<<<<<< HEAD
            "label": "Field Name",
            "description": "The name of the field"
=======
            "label": "Query path",
            "description": "Query path"
>>>>>>> 8f57cd2a
          },
          "enabled": true,
          "editable": true,
          "value": "greeting",
          "valueType": "IDENTIFIER",
          "isType": false,
          "optional": false,
          "advanced": false,
          "addNewButton": false
        },
        "parameters": [
          {
            "metadata": {
              "label": "name",
              "description": "name"
            },
            "kind": "REQUIRED",
            "type": {
              "metadata": {
                "label": "Argument Type",
                "description": "The type of the argument"
              },
              "enabled": true,
              "editable": true,
              "value": "string",
              "valueType": "TYPE",
              "isType": true,
              "optional": false,
              "advanced": false,
              "addNewButton": false
            },
            "name": {
              "metadata": {
                "label": "Argument Name",
                "description": "The name of the argument"
              },
              "enabled": true,
              "editable": false,
              "value": "name",
              "valueType": "IDENTIFIER",
              "isType": false,
              "optional": false,
              "advanced": false,
              "codedata": {
                "lineRange": {
                  "fileName": "main.bal",
                  "startLine": {
                    "line": 29,
                    "offset": 42
                  },
                  "endLine": {
                    "line": 29,
                    "offset": 46
                  }
                },
                "inListenerInit": false,
                "isBasePath": false,
                "inDisplayAnnotation": false
              },
              "addNewButton": false
            },
            "defaultValue": {
              "metadata": {
                "label": "Default Value",
                "description": "The default value of the argument"
              },
              "enabled": false,
              "editable": true,
              "isType": false,
              "optional": false,
              "advanced": false,
              "addNewButton": false
            },
            "enabled": true,
            "editable": false,
            "optional": false,
            "advanced": false
          }
        ],
        "schema": {
          "parameter": {
            "type": {
              "metadata": {
                "label": "Argument Type",
                "description": "The type of the argument"
              },
              "enabled": false,
              "editable": true,
              "valueType": "TYPE",
              "isType": false,
              "optional": false,
              "advanced": false,
              "addNewButton": false
            },
            "name": {
              "metadata": {
                "label": "Argument Name",
                "description": "The name of the argument"
              },
              "enabled": false,
              "editable": true,
              "valueType": "IDENTIFIER",
              "isType": false,
              "optional": false,
              "advanced": false,
              "addNewButton": false
            },
            "defaultValue": {
              "metadata": {
                "label": "Default Value",
                "description": "The default value of the argument"
              },
              "enabled": false,
              "editable": true,
              "isType": false,
              "optional": false,
              "advanced": false,
              "addNewButton": false
            },
            "enabled": false,
            "editable": false,
            "optional": false,
            "advanced": false
          }
        },
        "returnType": {
          "metadata": {
            "label": "Return Type",
            "description": "The return type of the function"
          },
          "enabled": true,
          "editable": true,
          "value": "string",
          "valueType": "TYPE",
          "isType": false,
          "optional": false,
          "advanced": false,
          "addNewButton": false
        },
        "enabled": true,
        "optional": false,
        "editable": false,
        "codedata": {
          "lineRange": {
            "fileName": "main.bal",
            "startLine": {
              "line": 29,
              "offset": 4
            },
            "endLine": {
              "line": 31,
              "offset": 5
            }
          },
          "inListenerInit": false,
          "isBasePath": false,
          "inDisplayAnnotation": false
        }
      },
      {
        "metadata": {
          "label": "Graphql Mutation",
          "description": "Graphql Mutation"
        },
        "qualifiers": [],
        "kind": "MUTATION",
        "accessor": {
          "metadata": {
            "label": "Accessor",
            "description": "The accessor of the function"
          },
          "enabled": false,
          "editable": false,
          "isType": false,
          "optional": false,
          "advanced": false,
          "addNewButton": false
        },
        "name": {
          "metadata": {
<<<<<<< HEAD
            "label": "Mutation Name",
            "description": "The name of the mutation"
=======
            "label": "Mutation name",
            "description": "Mutation name"
>>>>>>> 8f57cd2a
          },
          "enabled": true,
          "editable": true,
          "value": "updateName",
          "valueType": "IDENTIFIER",
          "isType": false,
          "optional": false,
          "advanced": false,
          "addNewButton": false
        },
        "parameters": [
          {
            "metadata": {
              "label": "id",
              "description": "id"
            },
            "kind": "REQUIRED",
            "type": {
              "metadata": {
                "label": "Argument Type",
                "description": "The type of the argument"
              },
              "enabled": true,
              "editable": true,
              "value": "int",
              "valueType": "TYPE",
              "isType": true,
              "optional": false,
              "advanced": false,
              "addNewButton": false
            },
            "name": {
              "metadata": {
                "label": "Argument Name",
                "description": "The name of the argument"
              },
              "enabled": true,
              "editable": false,
              "value": "id",
              "valueType": "IDENTIFIER",
              "isType": false,
              "optional": false,
              "advanced": false,
              "codedata": {
                "lineRange": {
                  "fileName": "main.bal",
                  "startLine": {
                    "line": 34,
                    "offset": 35
                  },
                  "endLine": {
                    "line": 34,
                    "offset": 37
                  }
                },
                "inListenerInit": false,
                "isBasePath": false,
                "inDisplayAnnotation": false
              },
              "addNewButton": false
            },
            "defaultValue": {
              "metadata": {
                "label": "Default Value",
                "description": "The default value of the argument"
              },
              "enabled": false,
              "editable": true,
              "isType": false,
              "optional": false,
              "advanced": false,
              "addNewButton": false
            },
            "enabled": true,
            "editable": false,
            "optional": false,
            "advanced": false
          },
          {
            "metadata": {
              "label": "name",
              "description": "name"
            },
            "kind": "REQUIRED",
            "type": {
              "metadata": {
                "label": "Argument Type",
                "description": "The type of the argument"
              },
              "enabled": true,
              "editable": true,
              "value": "string",
              "valueType": "TYPE",
              "isType": true,
              "optional": false,
              "advanced": false,
              "addNewButton": false
            },
            "name": {
              "metadata": {
                "label": "Argument Name",
                "description": "The name of the argument"
              },
              "enabled": true,
              "editable": false,
              "value": "name",
              "valueType": "IDENTIFIER",
              "isType": false,
              "optional": false,
              "advanced": false,
              "codedata": {
                "lineRange": {
                  "fileName": "main.bal",
                  "startLine": {
                    "line": 34,
                    "offset": 46
                  },
                  "endLine": {
                    "line": 34,
                    "offset": 50
                  }
                },
                "inListenerInit": false,
                "isBasePath": false,
                "inDisplayAnnotation": false
              },
              "addNewButton": false
            },
            "defaultValue": {
              "metadata": {
                "label": "Default Value",
                "description": "The default value of the argument"
              },
              "enabled": false,
              "editable": true,
              "isType": false,
              "optional": false,
              "advanced": false,
              "addNewButton": false
            },
            "enabled": true,
            "editable": false,
            "optional": false,
            "advanced": false
          }
        ],
        "schema": {
          "parameter": {
            "type": {
              "metadata": {
                "label": "Argument Type",
                "description": "The type of the argument"
              },
              "enabled": false,
              "editable": true,
              "valueType": "TYPE",
              "isType": false,
              "optional": false,
              "advanced": false,
              "addNewButton": false
            },
            "name": {
              "metadata": {
                "label": "Argument Name",
                "description": "The name of the argument"
              },
              "enabled": false,
              "editable": true,
              "valueType": "IDENTIFIER",
              "isType": false,
              "optional": false,
              "advanced": false,
              "addNewButton": false
            },
            "defaultValue": {
              "metadata": {
                "label": "Default Value",
                "description": "The default value of the argument"
              },
              "enabled": false,
              "editable": true,
              "isType": false,
              "optional": false,
              "advanced": false,
              "addNewButton": false
            },
            "enabled": false,
            "editable": false,
            "optional": false,
            "advanced": false
          }
        },
        "returnType": {
          "metadata": {
            "label": "Return Type",
            "description": "The return type of the function"
          },
          "enabled": true,
          "editable": true,
          "value": "Profile|error",
          "valueType": "TYPE",
          "isType": false,
          "optional": false,
          "advanced": false,
          "addNewButton": false
        },
        "enabled": true,
        "optional": false,
        "editable": false,
        "codedata": {
          "lineRange": {
            "fileName": "main.bal",
            "startLine": {
              "line": 34,
              "offset": 4
            },
            "endLine": {
              "line": 46,
              "offset": 5
            }
          },
          "inListenerInit": false,
          "isBasePath": false,
          "inDisplayAnnotation": false
        }
      },
      {
        "metadata": {
          "label": "Graphql Subscription",
          "description": "Graphql Subscription"
        },
        "qualifiers": [],
        "kind": "SUBSCRIPTION",
        "accessor": {
          "metadata": {
            "label": "Accessor",
            "description": "The accessor of the function"
          },
          "enabled": true,
          "editable": false,
          "value": "subscribe",
          "valueType": "IDENTIFIER",
          "isType": false,
          "optional": false,
          "advanced": false,
          "addNewButton": false
        },
        "name": {
          "metadata": {
<<<<<<< HEAD
            "label": "Subscription Name",
            "description": "The name of the subscription"
=======
            "label": "Subscription path",
            "description": "Subscription path"
>>>>>>> 8f57cd2a
          },
          "enabled": true,
          "editable": true,
          "value": "names",
          "valueType": "IDENTIFIER",
          "isType": false,
          "optional": false,
          "advanced": false,
          "addNewButton": false
        },
        "parameters": [],
        "schema": {
          "parameter": {
            "type": {
              "metadata": {
                "label": "Argument Type",
                "description": "The type of the argument"
              },
              "enabled": false,
              "editable": true,
              "valueType": "TYPE",
              "isType": false,
              "optional": false,
              "advanced": false,
              "addNewButton": false
            },
            "name": {
              "metadata": {
                "label": "Argument Name",
                "description": "The name of the argument"
              },
              "enabled": false,
              "editable": true,
              "valueType": "IDENTIFIER",
              "isType": false,
              "optional": false,
              "advanced": false,
              "addNewButton": false
            },
            "defaultValue": {
              "metadata": {
                "label": "Default Value",
                "description": "The default value of the argument"
              },
              "enabled": false,
              "editable": true,
              "isType": false,
              "optional": false,
              "advanced": false,
              "addNewButton": false
            },
            "enabled": false,
            "editable": false,
            "optional": false,
            "advanced": false
          }
        },
        "returnType": {
          "metadata": {
            "label": "Return Type",
            "description": "The return type of the function"
          },
          "enabled": true,
          "editable": true,
          "value": "stream<string, error?>",
          "valueType": "TYPE",
          "isType": false,
          "optional": false,
          "advanced": false,
          "addNewButton": false
        },
        "enabled": true,
        "optional": false,
        "editable": false,
        "codedata": {
          "lineRange": {
            "fileName": "main.bal",
            "startLine": {
              "line": 49,
              "offset": 4
            },
            "endLine": {
              "line": 55,
              "offset": 5
            }
          },
          "inListenerInit": false,
          "isBasePath": false,
          "inDisplayAnnotation": false
        }
      }
    ]
  }
}<|MERGE_RESOLUTION|>--- conflicted
+++ resolved
@@ -128,8 +128,8 @@
           "parameter": {
             "type": {
               "metadata": {
-                "label": "Argument Type",
-                "description": "The type of the argument"
+                "label": "Parameter Type",
+                "description": "The type of the parameter"
               },
               "enabled": false,
               "editable": true,
@@ -141,8 +141,8 @@
             },
             "name": {
               "metadata": {
-                "label": "Argument Name",
-                "description": "The name of the argument"
+                "label": "Parameter Name",
+                "description": "The name of the parameter"
               },
               "enabled": false,
               "editable": true,
@@ -155,7 +155,7 @@
             "defaultValue": {
               "metadata": {
                 "label": "Default Value",
-                "description": "The default value of the argument"
+                "description": "The default value of the parameter"
               },
               "enabled": false,
               "editable": true,
@@ -227,13 +227,8 @@
         },
         "name": {
           "metadata": {
-<<<<<<< HEAD
-            "label": "Field Name",
-            "description": "The name of the field"
-=======
             "label": "Query path",
             "description": "Query path"
->>>>>>> 8f57cd2a
           },
           "enabled": true,
           "editable": true,
@@ -253,8 +248,8 @@
             "kind": "REQUIRED",
             "type": {
               "metadata": {
-                "label": "Argument Type",
-                "description": "The type of the argument"
+                "label": "Parameter Type",
+                "description": "The type of the parameter"
               },
               "enabled": true,
               "editable": true,
@@ -267,8 +262,8 @@
             },
             "name": {
               "metadata": {
-                "label": "Argument Name",
-                "description": "The name of the argument"
+                "label": "Parameter Name",
+                "description": "The name of the parameter"
               },
               "enabled": true,
               "editable": false,
@@ -298,7 +293,7 @@
             "defaultValue": {
               "metadata": {
                 "label": "Default Value",
-                "description": "The default value of the argument"
+                "description": "The default value of the parameter"
               },
               "enabled": false,
               "editable": true,
@@ -317,8 +312,8 @@
           "parameter": {
             "type": {
               "metadata": {
-                "label": "Argument Type",
-                "description": "The type of the argument"
+                "label": "Parameter Type",
+                "description": "The type of the parameter"
               },
               "enabled": false,
               "editable": true,
@@ -330,8 +325,8 @@
             },
             "name": {
               "metadata": {
-                "label": "Argument Name",
-                "description": "The name of the argument"
+                "label": "Parameter Name",
+                "description": "The name of the parameter"
               },
               "enabled": false,
               "editable": true,
@@ -344,7 +339,7 @@
             "defaultValue": {
               "metadata": {
                 "label": "Default Value",
-                "description": "The default value of the argument"
+                "description": "The default value of the parameter"
               },
               "enabled": false,
               "editable": true,
@@ -414,13 +409,8 @@
         },
         "name": {
           "metadata": {
-<<<<<<< HEAD
-            "label": "Mutation Name",
-            "description": "The name of the mutation"
-=======
             "label": "Mutation name",
             "description": "Mutation name"
->>>>>>> 8f57cd2a
           },
           "enabled": true,
           "editable": true,
@@ -440,8 +430,8 @@
             "kind": "REQUIRED",
             "type": {
               "metadata": {
-                "label": "Argument Type",
-                "description": "The type of the argument"
+                "label": "Parameter Type",
+                "description": "The type of the parameter"
               },
               "enabled": true,
               "editable": true,
@@ -454,8 +444,8 @@
             },
             "name": {
               "metadata": {
-                "label": "Argument Name",
-                "description": "The name of the argument"
+                "label": "Parameter Name",
+                "description": "The name of the parameter"
               },
               "enabled": true,
               "editable": false,
@@ -485,7 +475,7 @@
             "defaultValue": {
               "metadata": {
                 "label": "Default Value",
-                "description": "The default value of the argument"
+                "description": "The default value of the parameter"
               },
               "enabled": false,
               "editable": true,
@@ -507,8 +497,8 @@
             "kind": "REQUIRED",
             "type": {
               "metadata": {
-                "label": "Argument Type",
-                "description": "The type of the argument"
+                "label": "Parameter Type",
+                "description": "The type of the parameter"
               },
               "enabled": true,
               "editable": true,
@@ -521,8 +511,8 @@
             },
             "name": {
               "metadata": {
-                "label": "Argument Name",
-                "description": "The name of the argument"
+                "label": "Parameter Name",
+                "description": "The name of the parameter"
               },
               "enabled": true,
               "editable": false,
@@ -552,7 +542,7 @@
             "defaultValue": {
               "metadata": {
                 "label": "Default Value",
-                "description": "The default value of the argument"
+                "description": "The default value of the parameter"
               },
               "enabled": false,
               "editable": true,
@@ -571,8 +561,8 @@
           "parameter": {
             "type": {
               "metadata": {
-                "label": "Argument Type",
-                "description": "The type of the argument"
+                "label": "Parameter Type",
+                "description": "The type of the parameter"
               },
               "enabled": false,
               "editable": true,
@@ -584,8 +574,8 @@
             },
             "name": {
               "metadata": {
-                "label": "Argument Name",
-                "description": "The name of the argument"
+                "label": "Parameter Name",
+                "description": "The name of the parameter"
               },
               "enabled": false,
               "editable": true,
@@ -598,7 +588,7 @@
             "defaultValue": {
               "metadata": {
                 "label": "Default Value",
-                "description": "The default value of the argument"
+                "description": "The default value of the parameter"
               },
               "enabled": false,
               "editable": true,
@@ -670,13 +660,8 @@
         },
         "name": {
           "metadata": {
-<<<<<<< HEAD
-            "label": "Subscription Name",
-            "description": "The name of the subscription"
-=======
             "label": "Subscription path",
             "description": "Subscription path"
->>>>>>> 8f57cd2a
           },
           "enabled": true,
           "editable": true,
@@ -692,8 +677,8 @@
           "parameter": {
             "type": {
               "metadata": {
-                "label": "Argument Type",
-                "description": "The type of the argument"
+                "label": "Parameter Type",
+                "description": "The type of the parameter"
               },
               "enabled": false,
               "editable": true,
@@ -705,8 +690,8 @@
             },
             "name": {
               "metadata": {
-                "label": "Argument Name",
-                "description": "The name of the argument"
+                "label": "Parameter Name",
+                "description": "The name of the parameter"
               },
               "enabled": false,
               "editable": true,
@@ -719,7 +704,7 @@
             "defaultValue": {
               "metadata": {
                 "label": "Default Value",
-                "description": "The default value of the argument"
+                "description": "The default value of the parameter"
               },
               "enabled": false,
               "editable": true,
